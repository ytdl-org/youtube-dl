--- conflicted
+++ resolved
@@ -10,18 +10,6 @@
   - "pypy"
   - "pypy3"
 sudo: false
-<<<<<<< HEAD
-install: "pip install -r requirements.txt"
-script: nosetests test/test_jsinterp* --verbose
-notifications:
-  email:
-    - filippo.valsorda@gmail.com
-    - yasoob.khld@gmail.com
-#  irc:
-#    channels:
-#      - "irc.freenode.org#youtube-dl"
-#    skip_join: true
-=======
 env:
   - YTDL_TEST_SET=core
   - YTDL_TEST_SET=download
@@ -36,5 +24,4 @@
     - env: JYTHON=true; YTDL_TEST_SET=download
 before_install:
   - if [ "$JYTHON" == "true" ]; then ./devscripts/install_jython.sh; export PATH="$HOME/jython/bin:$PATH"; fi
-script: ./devscripts/run_tests.sh
->>>>>>> 4fd1437d
+script: ./devscripts/run_tests.sh