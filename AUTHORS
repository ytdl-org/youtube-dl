--- conflicted
+++ resolved
@@ -246,8 +246,5 @@
 Nathan Rossi
 Thomas van der Berg
 Luca Cherubin
-<<<<<<< HEAD
-Henrik Heimbuerger
-=======
 Adrian Heine
->>>>>>> c5098961
+Henrik Heimbuerger