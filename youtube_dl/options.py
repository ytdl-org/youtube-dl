from __future__ import unicode_literals

import os.path
import optparse
import shlex
import sys

from .compat import (
    compat_expanduser,
    compat_getenv,
    compat_kwargs,
)
from .utils import (
    get_term_width,
    write_string,
)
from .version import __version__


def parseOpts(overrideArguments=None):
    def _readOptions(filename_bytes, default=[]):
        try:
            optionf = open(filename_bytes)
        except IOError:
            return default  # silently skip if file is not present
        try:
            res = []
            for l in optionf:
                res += shlex.split(l, comments=True)
        finally:
            optionf.close()
        return res

    def _readUserConf():
        xdg_config_home = compat_getenv('XDG_CONFIG_HOME')
        if xdg_config_home:
            userConfFile = os.path.join(xdg_config_home, 'youtube-dl', 'config')
            if not os.path.isfile(userConfFile):
                userConfFile = os.path.join(xdg_config_home, 'youtube-dl.conf')
        else:
            userConfFile = os.path.join(compat_expanduser('~'), '.config', 'youtube-dl', 'config')
            if not os.path.isfile(userConfFile):
                userConfFile = os.path.join(compat_expanduser('~'), '.config', 'youtube-dl.conf')
        userConf = _readOptions(userConfFile, None)

        if userConf is None:
            appdata_dir = compat_getenv('appdata')
            if appdata_dir:
                userConf = _readOptions(
                    os.path.join(appdata_dir, 'youtube-dl', 'config'),
                    default=None)
                if userConf is None:
                    userConf = _readOptions(
                        os.path.join(appdata_dir, 'youtube-dl', 'config.txt'),
                        default=None)

        if userConf is None:
            userConf = _readOptions(
                os.path.join(compat_expanduser('~'), 'youtube-dl.conf'),
                default=None)
        if userConf is None:
            userConf = _readOptions(
                os.path.join(compat_expanduser('~'), 'youtube-dl.conf.txt'),
                default=None)

        if userConf is None:
            userConf = []

        return userConf

    def _format_option_string(option):
        ''' ('-o', '--option') -> -o, --format METAVAR'''

        opts = []

        if option._short_opts:
            opts.append(option._short_opts[0])
        if option._long_opts:
            opts.append(option._long_opts[0])
        if len(opts) > 1:
            opts.insert(1, ', ')

        if option.takes_value():
            opts.append(' %s' % option.metavar)

        return "".join(opts)

    def _comma_separated_values_options_callback(option, opt_str, value, parser):
        setattr(parser.values, option.dest, value.split(','))

    def _hide_login_info(opts):
        opts = list(opts)
        for private_opt in ['-p', '--password', '-u', '--username', '--video-password']:
            try:
                i = opts.index(private_opt)
                opts[i + 1] = 'PRIVATE'
            except ValueError:
                pass
        return opts

    # No need to wrap help messages if we're on a wide console
    columns = get_term_width()
    max_width = columns if columns else 80
    max_help_position = 80

    fmt = optparse.IndentedHelpFormatter(width=max_width, max_help_position=max_help_position)
    fmt.format_option_strings = _format_option_string

    kw = {
        'version': __version__,
        'formatter': fmt,
        'usage': '%prog [options] url [url...]',
        'conflict_handler': 'resolve',
    }

    parser = optparse.OptionParser(**compat_kwargs(kw))

    general = optparse.OptionGroup(parser, 'General Options')
    general.add_option(
        '-h', '--help',
        action='help',
        help='print this help text and exit')
    general.add_option(
        '-v', '--version',
        action='version',
        help='print program version and exit')
    general.add_option(
        '-U', '--update',
        action='store_true', dest='update_self',
        help='update this program to latest version. Make sure that you have sufficient permissions (run with sudo if needed)')
    general.add_option(
        '-i', '--ignore-errors',
        action='store_true', dest='ignoreerrors', default=False,
        help='continue on download errors, for example to skip unavailable videos in a playlist')
    general.add_option(
        '--abort-on-error',
        action='store_false', dest='ignoreerrors',
        help='Abort downloading of further videos (in the playlist or the command line) if an error occurs')
    general.add_option(
        '--dump-user-agent',
        action='store_true', dest='dump_user_agent', default=False,
        help='display the current browser identification')
    general.add_option(
        '--list-extractors',
        action='store_true', dest='list_extractors', default=False,
        help='List all supported extractors and the URLs they would handle')
    general.add_option(
        '--extractor-descriptions',
        action='store_true', dest='list_extractor_descriptions', default=False,
        help='Output descriptions of all supported extractors')
    general.add_option(
        '--proxy', dest='proxy',
        default=None, metavar='URL',
        help='Use the specified HTTP/HTTPS proxy. Pass in an empty string (--proxy "") for direct connection')
    general.add_option(
        '--socket-timeout',
        dest='socket_timeout', type=float, default=None,
        help='Time to wait before giving up, in seconds')
    general.add_option(
        '--default-search',
        dest='default_search', metavar='PREFIX',
        help='Use this prefix for unqualified URLs. For example "gvsearch2:" downloads two videos from google videos for  youtube-dl "large apple". Use the value "auto" to let youtube-dl guess ("auto_warning" to emit a warning when guessing). "error" just throws an error. The default value "fixup_error" repairs broken URLs, but emits an error if this is not possible instead of searching.')
    general.add_option(
        '--ignore-config',
        action='store_true',
        help='Do not read configuration files. When given in the global configuration file /etc/youtube-dl.conf: do not read the user configuration in ~/.config/youtube-dl.conf (%APPDATA%/youtube-dl/config.txt on Windows)')
    general.add_option(
        '--flat-playlist',
        action='store_const', dest='extract_flat', const='in_playlist',
        default=False,
        help='Do not extract the videos of a playlist, only list them.')

    selection = optparse.OptionGroup(parser, 'Video Selection')
    selection.add_option(
        '--playlist-start',
        dest='playliststart', metavar='NUMBER', default=1, type=int,
        help='playlist video to start at (default is %default)')
    selection.add_option(
        '--playlist-end',
        dest='playlistend', metavar='NUMBER', default=None, type=int,
        help='playlist video to end at (default is last)')
    selection.add_option(
        '--match-title',
        dest='matchtitle', metavar='REGEX',
        help='download only matching titles (regex or caseless sub-string)')
    selection.add_option(
        '--reject-title',
        dest='rejecttitle', metavar='REGEX',
        help='skip download for matching titles (regex or caseless sub-string)')
    selection.add_option(
        '--max-downloads',
        dest='max_downloads', metavar='NUMBER', type=int, default=None,
        help='Abort after downloading NUMBER files')
    selection.add_option(
        '--min-filesize',
        metavar='SIZE', dest='min_filesize', default=None,
        help='Do not download any videos smaller than SIZE (e.g. 50k or 44.6m)')
    selection.add_option(
        '--max-filesize',
        metavar='SIZE', dest='max_filesize', default=None,
        help='Do not download any videos larger than SIZE (e.g. 50k or 44.6m)')
    selection.add_option(
        '--date',
        metavar='DATE', dest='date', default=None,
        help='download only videos uploaded in this date')
    selection.add_option(
        '--datebefore',
        metavar='DATE', dest='datebefore', default=None,
        help='download only videos uploaded on or before this date (i.e. inclusive)')
    selection.add_option(
        '--dateafter',
        metavar='DATE', dest='dateafter', default=None,
        help='download only videos uploaded on or after this date (i.e. inclusive)')
    selection.add_option(
        '--min-views',
        metavar='COUNT', dest='min_views', default=None, type=int,
        help='Do not download any videos with less than COUNT views',)
    selection.add_option(
        '--max-views',
        metavar='COUNT', dest='max_views', default=None, type=int,
        help='Do not download any videos with more than COUNT views')
    selection.add_option(
        '--no-playlist',
        action='store_true', dest='noplaylist', default=False,
        help='If the URL refers to a video and a playlist, download only the video.')
    selection.add_option(
        '--age-limit',
        metavar='YEARS', dest='age_limit', default=None, type=int,
        help='download only videos suitable for the given age')
    selection.add_option(
        '--download-archive', metavar='FILE',
        dest='download_archive',
        help='Download only videos not listed in the archive file. Record the IDs of all downloaded videos in it.')
    selection.add_option(
        '--include-ads',
        dest='include_ads', action='store_true',
        help='Download advertisements as well (experimental)')

    authentication = optparse.OptionGroup(parser, 'Authentication Options')
    authentication.add_option(
        '-u', '--username',
        dest='username', metavar='USERNAME',
        help='login with this account ID')
    authentication.add_option(
        '-p', '--password',
        dest='password', metavar='PASSWORD',
        help='account password')
    authentication.add_option(
        '-2', '--twofactor',
        dest='twofactor', metavar='TWOFACTOR',
        help='two-factor auth code')
    authentication.add_option(
        '-n', '--netrc',
        action='store_true', dest='usenetrc', default=False,
        help='use .netrc authentication data')
    authentication.add_option(
        '--video-password',
        dest='videopassword', metavar='PASSWORD',
        help='video password (vimeo, smotri)')

    video_format = optparse.OptionGroup(parser, 'Video Format Options')
    video_format.add_option(
        '-f', '--format',
        action='store', dest='format', metavar='FORMAT', default=None,
        help=(
            'video format code, specify the order of preference using'
            ' slashes: -f 22/17/18 .  -f mp4 , -f m4a and  -f flv  are also'
            ' supported. You can also use the special names "best",'
            ' "bestvideo", "bestaudio", "worst", "worstvideo" and'
            ' "worstaudio". By default, youtube-dl will pick the best quality.'
            ' Use commas to download multiple audio formats, such as'
            ' -f  136/137/mp4/bestvideo,140/m4a/bestaudio.'
            ' You can merge the video and audio of two formats into a single'
            ' file using -f <video-format>+<audio-format> (requires ffmpeg or'
            ' avconv), for example -f bestvideo+bestaudio.'))
    video_format.add_option(
        '--all-formats',
        action='store_const', dest='format', const='all',
        help='download all available video formats')
    video_format.add_option(
        '--prefer-free-formats',
        action='store_true', dest='prefer_free_formats', default=False,
        help='prefer free video formats unless a specific one is requested')
    video_format.add_option(
        '--max-quality',
        action='store', dest='format_limit', metavar='FORMAT',
        help='highest quality format to download')
    video_format.add_option(
        '-F', '--list-formats',
        action='store_true', dest='listformats',
        help='list all available formats')
    video_format.add_option(
        '--youtube-include-dash-manifest',
        action='store_true', dest='youtube_include_dash_manifest', default=True,
        help=optparse.SUPPRESS_HELP)
    video_format.add_option(
        '--youtube-skip-dash-manifest',
        action='store_false', dest='youtube_include_dash_manifest',
        help='Do not download the DASH manifest on YouTube videos')

    subtitles = optparse.OptionGroup(parser, 'Subtitle Options')
    subtitles.add_option(
        '--write-sub', '--write-srt',
        action='store_true', dest='writesubtitles', default=False,
        help='write subtitle file')
    subtitles.add_option(
        '--write-auto-sub', '--write-automatic-sub',
        action='store_true', dest='writeautomaticsub', default=False,
        help='write automatic subtitle file (youtube only)')
    subtitles.add_option(
        '--all-subs',
        action='store_true', dest='allsubtitles', default=False,
        help='downloads all the available subtitles of the video')
    subtitles.add_option(
        '--list-subs',
        action='store_true', dest='listsubtitles', default=False,
        help='lists all available subtitles for the video')
    subtitles.add_option(
        '--sub-format',
        action='store', dest='subtitlesformat', metavar='FORMAT', default='srt',
        help='subtitle format (default=srt) ([sbv/vtt] youtube only)')
    subtitles.add_option(
        '--sub-lang', '--sub-langs', '--srt-lang',
        action='callback', dest='subtitleslangs', metavar='LANGS', type='str',
        default=[], callback=_comma_separated_values_options_callback,
        help='languages of the subtitles to download (optional) separated by commas, use IETF language tags like \'en,pt\'')

    downloader = optparse.OptionGroup(parser, 'Download Options')
    downloader.add_option(
        '-r', '--rate-limit',
        dest='ratelimit', metavar='LIMIT',
        help='maximum download rate in bytes per second (e.g. 50K or 4.2M)')
    downloader.add_option(
        '-R', '--retries',
        dest='retries', metavar='RETRIES', default=10,
        help='number of retries (default is %default)')
    downloader.add_option(
        '--buffer-size',
        dest='buffersize', metavar='SIZE', default='1024',
        help='size of download buffer (e.g. 1024 or 16K) (default is %default)')
    downloader.add_option(
        '--no-resize-buffer',
        action='store_true', dest='noresizebuffer', default=False,
        help='do not automatically adjust the buffer size. By default, the buffer size is automatically resized from an initial value of SIZE.')
    downloader.add_option(
        '--test',
        action='store_true', dest='test', default=False,
        help=optparse.SUPPRESS_HELP)

    workarounds = optparse.OptionGroup(parser, 'Workarounds')
    workarounds.add_option(
        '--encoding',
        dest='encoding', metavar='ENCODING',
        help='Force the specified encoding (experimental)')
    workarounds.add_option(
        '--no-check-certificate',
        action='store_true', dest='no_check_certificate', default=False,
        help='Suppress HTTPS certificate validation.')
    workarounds.add_option(
        '--prefer-insecure',
        '--prefer-unsecure', action='store_true', dest='prefer_insecure',
        help='Use an unencrypted connection to retrieve information about the video. (Currently supported only for YouTube)')
    workarounds.add_option(
        '--user-agent',
        metavar='UA', dest='user_agent',
        help='specify a custom user agent')
    workarounds.add_option(
        '--referer',
        metavar='URL', dest='referer', default=None,
        help='specify a custom referer, use if the video access is restricted to one domain',
    )
    workarounds.add_option(
        '--add-header',
        metavar='FIELD:VALUE', dest='headers', action='append',
        help='specify a custom HTTP header and its value, separated by a colon \':\'. You can use this option multiple times',
    )
    workarounds.add_option(
        '--bidi-workaround',
        dest='bidi_workaround', action='store_true',
        help='Work around terminals that lack bidirectional text support. Requires bidiv or fribidi executable in PATH')

    verbosity = optparse.OptionGroup(parser, 'Verbosity / Simulation Options')
    verbosity.add_option(
        '-q', '--quiet',
        action='store_true', dest='quiet', default=False,
        help='activates quiet mode')
    verbosity.add_option(
        '--no-warnings',
        dest='no_warnings', action='store_true', default=False,
        help='Ignore warnings')
    verbosity.add_option(
        '-s', '--simulate',
        action='store_true', dest='simulate', default=False,
        help='do not download the video and do not write anything to disk',)
    verbosity.add_option(
        '--skip-download',
        action='store_true', dest='skip_download', default=False,
        help='do not download the video',)
    verbosity.add_option(
        '-g', '--get-url',
        action='store_true', dest='geturl', default=False,
        help='simulate, quiet but print URL')
    verbosity.add_option(
        '-e', '--get-title',
        action='store_true', dest='gettitle', default=False,
        help='simulate, quiet but print title')
    verbosity.add_option(
        '--get-id',
        action='store_true', dest='getid', default=False,
        help='simulate, quiet but print id')
    verbosity.add_option(
        '--get-thumbnail',
        action='store_true', dest='getthumbnail', default=False,
        help='simulate, quiet but print thumbnail URL')
    verbosity.add_option(
        '--get-description',
        action='store_true', dest='getdescription', default=False,
        help='simulate, quiet but print video description')
    verbosity.add_option(
        '--get-duration',
        action='store_true', dest='getduration', default=False,
        help='simulate, quiet but print video length')
    verbosity.add_option(
        '--get-filename',
        action='store_true', dest='getfilename', default=False,
        help='simulate, quiet but print output filename')
    verbosity.add_option(
        '--get-format',
        action='store_true', dest='getformat', default=False,
        help='simulate, quiet but print output format')
    verbosity.add_option(
        '-j', '--dump-json',
        action='store_true', dest='dumpjson', default=False,
        help='simulate, quiet but print JSON information. See --output for a description of available keys.')
    verbosity.add_option(
        '-J', '--dump-single-json',
        action='store_true', dest='dump_single_json', default=False,
        help='simulate, quiet but print JSON information for each command-line argument. If the URL refers to a playlist, dump the whole playlist information in a single line.')
    verbosity.add_option(
        '--newline',
        action='store_true', dest='progress_with_newline', default=False,
        help='output progress bar as new lines')
    verbosity.add_option(
        '--no-progress',
        action='store_true', dest='noprogress', default=False,
        help='do not print progress bar')
    verbosity.add_option(
        '--console-title',
        action='store_true', dest='consoletitle', default=False,
        help='display progress in console titlebar')
    verbosity.add_option(
        '-v', '--verbose',
        action='store_true', dest='verbose', default=False,
        help='print various debugging information')
    verbosity.add_option(
        '--dump-intermediate-pages',
        action='store_true', dest='dump_intermediate_pages', default=False,
        help='print downloaded pages to debug problems (very verbose)')
    verbosity.add_option(
        '--write-pages',
        action='store_true', dest='write_pages', default=False,
        help='Write downloaded intermediary pages to files in the current directory to debug problems')
    verbosity.add_option(
        '--youtube-print-sig-code',
        action='store_true', dest='youtube_print_sig_code', default=False,
        help=optparse.SUPPRESS_HELP)
    verbosity.add_option(
        '--print-traffic',
        dest='debug_printtraffic', action='store_true', default=False,
        help='Display sent and read HTTP traffic')

    filesystem = optparse.OptionGroup(parser, 'Filesystem Options')
    filesystem.add_option(
        '-a', '--batch-file',
        dest='batchfile', metavar='FILE',
        help='file containing URLs to download (\'-\' for stdin)')
    filesystem.add_option(
        '--id', default=False,
        action='store_true', dest='useid', help='use only video ID in file name')
    filesystem.add_option(
        '-A', '--auto-number',
        action='store_true', dest='autonumber', default=False,
        help='number downloaded files starting from 00000')
    filesystem.add_option(
        '-o', '--output',
        dest='outtmpl', metavar='TEMPLATE',
        help=('output filename template. Use %(title)s to get the title, '
              '%(uploader)s for the uploader name, %(uploader_id)s for the uploader nickname if different, '
              '%(autonumber)s to get an automatically incremented number, '
              '%(ext)s for the filename extension, '
              '%(format)s for the format description (like "22 - 1280x720" or "HD"), '
              '%(format_id)s for the unique id of the format (like Youtube\'s itags: "137"), '
              '%(upload_date)s for the upload date (YYYYMMDD), '
              '%(extractor)s for the provider (youtube, metacafe, etc), '
              '%(id)s for the video id, '
              '%(playlist_title)s, %(playlist_id)s, or %(playlist)s (=title if present, ID otherwise) for the playlist the video is in, '
              '%(playlist_index)s for the position in the playlist. '
              '%(height)s and %(width)s for the width and height of the video format. '
              '%(resolution)s for a textual description of the resolution of the video format. '
              '%% for a literal percent. '
              'Use - to output to stdout. Can also be used to download to a different directory, '
              'for example with -o \'/my/downloads/%(uploader)s/%(title)s-%(id)s.%(ext)s\' .'))
    filesystem.add_option(
        '--autonumber-size',
        dest='autonumber_size', metavar='NUMBER',
        help='Specifies the number of digits in %(autonumber)s when it is present in output filename template or --auto-number option is given')
    filesystem.add_option(
        '--restrict-filenames',
        action='store_true', dest='restrictfilenames', default=False,
        help='Restrict filenames to only ASCII characters, and avoid "&" and spaces in filenames')
    filesystem.add_option(
        '-t', '--title',
        action='store_true', dest='usetitle', default=False,
        help='[deprecated] use title in file name (default)')
    filesystem.add_option(
        '-l', '--literal', default=False,
        action='store_true', dest='usetitle',
        help='[deprecated] alias of --title')
    filesystem.add_option(
        '-w', '--no-overwrites',
        action='store_true', dest='nooverwrites', default=False,
        help='do not overwrite files')
    filesystem.add_option(
        '-c', '--continue',
        action='store_true', dest='continue_dl', default=True,
        help='force resume of partially downloaded files. By default, youtube-dl will resume downloads if possible.')
    filesystem.add_option(
        '--no-continue',
        action='store_false', dest='continue_dl',
        help='do not resume partially downloaded files (restart from beginning)')
    filesystem.add_option(
        '--no-part',
        action='store_true', dest='nopart', default=False,
        help='do not use .part files - write directly into output file')
    filesystem.add_option(
        '--no-mtime',
        action='store_false', dest='updatetime', default=True,
        help='do not use the Last-modified header to set the file modification time')
    filesystem.add_option(
        '--write-description',
        action='store_true', dest='writedescription', default=False,
        help='write video description to a .description file')
    filesystem.add_option(
        '--write-info-json',
        action='store_true', dest='writeinfojson', default=False,
        help='write video metadata to a .info.json file')
    filesystem.add_option(
        '--write-annotations',
        action='store_true', dest='writeannotations', default=False,
        help='write video annotations to a .annotation file')
    filesystem.add_option(
        '--write-thumbnail',
        action='store_true', dest='writethumbnail', default=False,
        help='write thumbnail image to disk')
    filesystem.add_option(
        '--load-info',
        dest='load_info_filename', metavar='FILE',
        help='json file containing the video information (created with the "--write-json" option)')
    filesystem.add_option(
        '--cookies',
        dest='cookiefile', metavar='FILE',
        help='file to read cookies from and dump cookie jar in')
    filesystem.add_option(
        '--cache-dir', dest='cachedir', default=None, metavar='DIR',
        help='Location in the filesystem where youtube-dl can store some downloaded information permanently. By default $XDG_CACHE_HOME/youtube-dl or ~/.cache/youtube-dl . At the moment, only YouTube player files (for videos with obfuscated signatures) are cached, but that may change.')
    filesystem.add_option(
        '--no-cache-dir', action='store_const', const=False, dest='cachedir',
        help='Disable filesystem caching')
    filesystem.add_option(
        '--rm-cache-dir',
        action='store_true', dest='rm_cachedir',
        help='Delete all filesystem cache files')

<<<<<<< HEAD

    postproc.add_option('-x', '--extract-audio', action='store_true', dest='extractaudio', default=False,
            help='convert video files to audio-only files (requires ffmpeg or avconv and ffprobe or avprobe)')
    postproc.add_option('--audio-format', metavar='FORMAT', dest='audioformat', default='best',
            help='"best", "aac", "vorbis", "mp3", "m4a", "opus", or "wav"; best by default')
    postproc.add_option('--audio-quality', metavar='QUALITY', dest='audioquality', default='5',
            help='ffmpeg/avconv audio quality specification, insert a value between 0 (better) and 9 (worse) for VBR or a specific bitrate like 128K (default 5)')
    postproc.add_option('--recode-video', metavar='FORMAT', dest='recodevideo', default=None,
            help='Encode the video to another format if necessary (currently supported: mp4|flv|ogg|webm|mkv)')
    postproc.add_option('--join-parts', action='store_true', dest='joinparts', default=False,
            help='Join the video parts if the video is splitted in different parts.')
    postproc.add_option('-k', '--keep-video', action='store_true', dest='keepvideo', default=False,
            help='keeps the video file on disk after the post-processing; the video is erased by default')
    postproc.add_option('--no-post-overwrites', action='store_true', dest='nopostoverwrites', default=False,
            help='do not overwrite post-processed files; the post-processed files are overwritten by default')
    postproc.add_option('--embed-subs', action='store_true', dest='embedsubtitles', default=False,
            help='embed subtitles in the video (only for mp4 videos)')
    postproc.add_option('--embed-thumbnail', action='store_true', dest='embedthumbnail', default=False,
            help='embed thumbnail in the audio as cover art')
    postproc.add_option('--add-metadata', action='store_true', dest='addmetadata', default=False,
            help='write metadata to the video file')
    postproc.add_option('--xattrs', action='store_true', dest='xattrs', default=False,
            help='write metadata to the video file\'s xattrs (using dublin core and xdg standards)')
    postproc.add_option('--prefer-avconv', action='store_false', dest='prefer_ffmpeg',
=======
    postproc = optparse.OptionGroup(parser, 'Post-processing Options')
    postproc.add_option(
        '-x', '--extract-audio',
        action='store_true', dest='extractaudio', default=False,
        help='convert video files to audio-only files (requires ffmpeg or avconv and ffprobe or avprobe)')
    postproc.add_option(
        '--audio-format', metavar='FORMAT', dest='audioformat', default='best',
        help='"best", "aac", "vorbis", "mp3", "m4a", "opus", or "wav"; "%default" by default')
    postproc.add_option(
        '--audio-quality', metavar='QUALITY',
        dest='audioquality', default='5',
        help='ffmpeg/avconv audio quality specification, insert a value between 0 (better) and 9 (worse) for VBR or a specific bitrate like 128K (default %default)')
    postproc.add_option(
        '--recode-video',
        metavar='FORMAT', dest='recodevideo', default=None,
        help='Encode the video to another format if necessary (currently supported: mp4|flv|ogg|webm|mkv)')
    postproc.add_option(
        '-k', '--keep-video',
        action='store_true', dest='keepvideo', default=False,
        help='keeps the video file on disk after the post-processing; the video is erased by default')
    postproc.add_option(
        '--no-post-overwrites',
        action='store_true', dest='nopostoverwrites', default=False,
        help='do not overwrite post-processed files; the post-processed files are overwritten by default')
    postproc.add_option(
        '--embed-subs',
        action='store_true', dest='embedsubtitles', default=False,
        help='embed subtitles in the video (only for mp4 videos)')
    postproc.add_option(
        '--embed-thumbnail',
        action='store_true', dest='embedthumbnail', default=False,
        help='embed thumbnail in the audio as cover art')
    postproc.add_option(
        '--add-metadata',
        action='store_true', dest='addmetadata', default=False,
        help='write metadata to the video file')
    postproc.add_option(
        '--xattrs',
        action='store_true', dest='xattrs', default=False,
        help='write metadata to the video file\'s xattrs (using dublin core and xdg standards)')
    postproc.add_option(
        '--prefer-avconv',
        action='store_false', dest='prefer_ffmpeg',
>>>>>>> 42939b61
        help='Prefer avconv over ffmpeg for running the postprocessors (default)')
    postproc.add_option(
        '--prefer-ffmpeg',
        action='store_true', dest='prefer_ffmpeg',
        help='Prefer ffmpeg over avconv for running the postprocessors')
    postproc.add_option(
        '--exec',
        metavar='CMD', dest='exec_cmd',
        help='Execute a command on the file after downloading, similar to find\'s -exec syntax. Example: --exec \'adb push {} /sdcard/Music/ && rm {}\'')

    parser.add_option_group(general)
    parser.add_option_group(selection)
    parser.add_option_group(downloader)
    parser.add_option_group(filesystem)
    parser.add_option_group(verbosity)
    parser.add_option_group(workarounds)
    parser.add_option_group(video_format)
    parser.add_option_group(subtitles)
    parser.add_option_group(authentication)
    parser.add_option_group(postproc)

    if overrideArguments is not None:
        opts, args = parser.parse_args(overrideArguments)
        if opts.verbose:
            write_string('[debug] Override config: ' + repr(overrideArguments) + '\n')
    else:
        commandLineConf = sys.argv[1:]
        if '--ignore-config' in commandLineConf:
            systemConf = []
            userConf = []
        else:
            systemConf = _readOptions('/etc/youtube-dl.conf')
            if '--ignore-config' in systemConf:
                userConf = []
            else:
                userConf = _readUserConf()
        argv = systemConf + userConf + commandLineConf

        opts, args = parser.parse_args(argv)
        if opts.verbose:
            write_string('[debug] System config: ' + repr(_hide_login_info(systemConf)) + '\n')
            write_string('[debug] User config: ' + repr(_hide_login_info(userConf)) + '\n')
            write_string('[debug] Command-line args: ' + repr(_hide_login_info(commandLineConf)) + '\n')

    return parser, opts, args<|MERGE_RESOLUTION|>--- conflicted
+++ resolved
@@ -571,32 +571,6 @@
         action='store_true', dest='rm_cachedir',
         help='Delete all filesystem cache files')
 
-<<<<<<< HEAD
-
-    postproc.add_option('-x', '--extract-audio', action='store_true', dest='extractaudio', default=False,
-            help='convert video files to audio-only files (requires ffmpeg or avconv and ffprobe or avprobe)')
-    postproc.add_option('--audio-format', metavar='FORMAT', dest='audioformat', default='best',
-            help='"best", "aac", "vorbis", "mp3", "m4a", "opus", or "wav"; best by default')
-    postproc.add_option('--audio-quality', metavar='QUALITY', dest='audioquality', default='5',
-            help='ffmpeg/avconv audio quality specification, insert a value between 0 (better) and 9 (worse) for VBR or a specific bitrate like 128K (default 5)')
-    postproc.add_option('--recode-video', metavar='FORMAT', dest='recodevideo', default=None,
-            help='Encode the video to another format if necessary (currently supported: mp4|flv|ogg|webm|mkv)')
-    postproc.add_option('--join-parts', action='store_true', dest='joinparts', default=False,
-            help='Join the video parts if the video is splitted in different parts.')
-    postproc.add_option('-k', '--keep-video', action='store_true', dest='keepvideo', default=False,
-            help='keeps the video file on disk after the post-processing; the video is erased by default')
-    postproc.add_option('--no-post-overwrites', action='store_true', dest='nopostoverwrites', default=False,
-            help='do not overwrite post-processed files; the post-processed files are overwritten by default')
-    postproc.add_option('--embed-subs', action='store_true', dest='embedsubtitles', default=False,
-            help='embed subtitles in the video (only for mp4 videos)')
-    postproc.add_option('--embed-thumbnail', action='store_true', dest='embedthumbnail', default=False,
-            help='embed thumbnail in the audio as cover art')
-    postproc.add_option('--add-metadata', action='store_true', dest='addmetadata', default=False,
-            help='write metadata to the video file')
-    postproc.add_option('--xattrs', action='store_true', dest='xattrs', default=False,
-            help='write metadata to the video file\'s xattrs (using dublin core and xdg standards)')
-    postproc.add_option('--prefer-avconv', action='store_false', dest='prefer_ffmpeg',
-=======
     postproc = optparse.OptionGroup(parser, 'Post-processing Options')
     postproc.add_option(
         '-x', '--extract-audio',
@@ -614,6 +588,10 @@
         metavar='FORMAT', dest='recodevideo', default=None,
         help='Encode the video to another format if necessary (currently supported: mp4|flv|ogg|webm|mkv)')
     postproc.add_option(
+        '--join-parts',
+        action='store_true', dest='joinparts', default=False,
+        help='Join the video parts if the video is splitted in different parts.')
+    postproc.add_option(
         '-k', '--keep-video',
         action='store_true', dest='keepvideo', default=False,
         help='keeps the video file on disk after the post-processing; the video is erased by default')
@@ -640,7 +618,6 @@
     postproc.add_option(
         '--prefer-avconv',
         action='store_false', dest='prefer_ffmpeg',
->>>>>>> 42939b61
         help='Prefer avconv over ffmpeg for running the postprocessors (default)')
     postproc.add_option(
         '--prefer-ffmpeg',
