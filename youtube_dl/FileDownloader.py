#!/usr/bin/env python
# -*- coding: utf-8 -*-

from __future__ import absolute_import

import math
import io
import os
import re
import shutil
import socket
import subprocess
import sys
import time
import traceback

if os.name == 'nt':
    import ctypes

from .utils import *
from .InfoExtractors import get_info_extractor


class FileDownloader(object):
    """File Downloader class.

    File downloader objects are the ones responsible of downloading the
    actual video file and writing it to disk if the user has requested
    it, among some other tasks. In most cases there should be one per
    program. As, given a video URL, the downloader doesn't know how to
    extract all the needed information, task that InfoExtractors do, it
    has to pass the URL to one of them.

    For this, file downloader objects have a method that allows
    InfoExtractors to be registered in a given order. When it is passed
    a URL, the file downloader handles it to the first InfoExtractor it
    finds that reports being able to handle it. The InfoExtractor extracts
    all the information about the video or videos the URL refers to, and
    asks the FileDownloader to process the video information, possibly
    downloading the video.

    File downloaders accept a lot of parameters. In order not to saturate
    the object constructor with arguments, it receives a dictionary of
    options instead. These options are available through the params
    attribute for the InfoExtractors to use. The FileDownloader also
    registers itself as the downloader in charge for the InfoExtractors
    that are added to it, so this is a "mutual registration".

    Available options:

    username:          Username for authentication purposes.
    password:          Password for authentication purposes.
    usenetrc:          Use netrc for authentication instead.
    quiet:             Do not print messages to stdout.
    forceurl:          Force printing final URL.
    forcetitle:        Force printing title.
    forceid:           Force printing ID.
    forcethumbnail:    Force printing thumbnail URL.
    forcedescription:  Force printing description.
    forcefilename:     Force printing final filename.
    simulate:          Do not download the video files.
    format:            Video format code.
    format_limit:      Highest quality format to try.
    outtmpl:           Template for output names.
    restrictfilenames: Do not allow "&" and spaces in file names
    ignoreerrors:      Do not stop on download errors.
    ratelimit:         Download speed limit, in bytes/sec.
    nooverwrites:      Prevent overwriting files.
    retries:           Number of times to retry for HTTP error 5xx
    buffersize:        Size of download buffer in bytes.
    noresizebuffer:    Do not automatically resize the download buffer.
    continuedl:        Try to continue downloads if possible.
    noprogress:        Do not print the progress bar.
    playliststart:     Playlist item to start at.
    playlistend:       Playlist item to end at.
    matchtitle:        Download only matching titles.
    rejecttitle:       Reject downloads for matching titles.
    logtostderr:       Log messages to stderr instead of stdout.
    consoletitle:      Display progress in console window's titlebar.
    nopart:            Do not use temporary .part files.
    updatetime:        Use the Last-modified header to set output file timestamps.
    writedescription:  Write the video description to a .description file
    writeinfojson:     Write the video description to a .info.json file
    writethumbnail:    Write the thumbnail image to a file
    writesubtitles:    Write the video subtitles to a file
    allsubtitles:      Downloads all the subtitles of the video
    listsubtitles:     Lists all available subtitles for the video
    subtitlesformat:   Subtitle format [sbv/srt] (default=srt)
    subtitleslang:     Language of the subtitles to download
    test:              Download only first bytes to test the downloader.
    keepvideo:         Keep the video file after post-processing
    min_filesize:      Skip files smaller than this size
    max_filesize:      Skip files larger than this size
    daterange:         A DateRange object, download only if the upload_date is in the range.
    skip_download:     Skip the actual download of the video file
    """

    params = None
    _ies = []
    _pps = []
    _download_retcode = None
    _num_downloads = None
    _screen_file = None

    def __init__(self, params):
        """Create a FileDownloader object with the given options."""
        self._ies = []
        self._pps = []
        self._progress_hooks = []
        self._download_retcode = 0
        self._num_downloads = 0
        self._screen_file = [sys.stdout, sys.stderr][params.get('logtostderr', False)]
        self.params = params

        if '%(stitle)s' in self.params['outtmpl']:
            self.report_warning(u'%(stitle)s is deprecated. Use the %(title)s and the --restrict-filenames flag(which also secures %(uploader)s et al) instead.')

    @staticmethod
    def format_bytes(bytes):
        if bytes is None:
            return 'N/A'
        if type(bytes) is str:
            bytes = float(bytes)
        if bytes == 0.0:
            exponent = 0
        else:
            exponent = int(math.log(bytes, 1024.0))
        suffix = ['B','KiB','MiB','GiB','TiB','PiB','EiB','ZiB','YiB'][exponent]
        converted = float(bytes) / float(1024 ** exponent)
        return '%.2f%s' % (converted, suffix)

    @staticmethod
    def calc_percent(byte_counter, data_len):
        if data_len is None:
            return '---.-%'
        return '%6s' % ('%3.1f%%' % (float(byte_counter) / float(data_len) * 100.0))

    @staticmethod
    def calc_eta(start, now, total, current):
        if total is None:
            return '--:--'
        dif = now - start
        if current == 0 or dif < 0.001: # One millisecond
            return '--:--'
        rate = float(current) / dif
        eta = int((float(total) - float(current)) / rate)
        (eta_mins, eta_secs) = divmod(eta, 60)
        if eta_mins > 99:
            return '--:--'
        return '%02d:%02d' % (eta_mins, eta_secs)

    @staticmethod
    def calc_speed(start, now, bytes):
        dif = now - start
        if bytes == 0 or dif < 0.001: # One millisecond
            return '%10s' % '---b/s'
        return '%10s' % ('%s/s' % FileDownloader.format_bytes(float(bytes) / dif))

    @staticmethod
    def best_block_size(elapsed_time, bytes):
        new_min = max(bytes / 2.0, 1.0)
        new_max = min(max(bytes * 2.0, 1.0), 4194304) # Do not surpass 4 MB
        if elapsed_time < 0.001:
            return int(new_max)
        rate = bytes / elapsed_time
        if rate > new_max:
            return int(new_max)
        if rate < new_min:
            return int(new_min)
        return int(rate)

    @staticmethod
    def parse_bytes(bytestr):
        """Parse a string indicating a byte quantity into an integer."""
        matchobj = re.match(r'(?i)^(\d+(?:\.\d+)?)([kMGTPEZY]?)$', bytestr)
        if matchobj is None:
            return None
        number = float(matchobj.group(1))
        multiplier = 1024.0 ** 'bkmgtpezy'.index(matchobj.group(2).lower())
        return int(round(number * multiplier))

    def add_info_extractor(self, ie):
        """Add an InfoExtractor object to the end of the list."""
        self._ies.append(ie)
        ie.set_downloader(self)

    def add_post_processor(self, pp):
        """Add a PostProcessor object to the end of the chain."""
        self._pps.append(pp)
        pp.set_downloader(self)

    def to_screen(self, message, skip_eol=False):
        """Print message to stdout if not in quiet mode."""
        assert type(message) == type(u'')
        if not self.params.get('quiet', False):
            terminator = [u'\n', u''][skip_eol]
            output = message + terminator
            if 'b' in getattr(self._screen_file, 'mode', '') or sys.version_info[0] < 3: # Python 2 lies about the mode of sys.stdout/sys.stderr
                output = output.encode(preferredencoding(), 'ignore')
            self._screen_file.write(output)
            self._screen_file.flush()

    def to_stderr(self, message):
        """Print message to stderr."""
        assert type(message) == type(u'')
        output = message + u'\n'
        if 'b' in getattr(self._screen_file, 'mode', '') or sys.version_info[0] < 3: # Python 2 lies about the mode of sys.stdout/sys.stderr
            output = output.encode(preferredencoding())
        sys.stderr.write(output)

    def to_cons_title(self, message):
        """Set console/terminal window title to message."""
        if not self.params.get('consoletitle', False):
            return
        if os.name == 'nt' and ctypes.windll.kernel32.GetConsoleWindow():
            # c_wchar_p() might not be necessary if `message` is
            # already of type unicode()
            ctypes.windll.kernel32.SetConsoleTitleW(ctypes.c_wchar_p(message))
        elif 'TERM' in os.environ:
            self.to_screen('\033]0;%s\007' % message, skip_eol=True)

    def fixed_template(self):
        """Checks if the output template is fixed."""
        return (re.search(u'(?u)%\\(.+?\\)s', self.params['outtmpl']) is None)

    def trouble(self, message=None, tb=None):
        """Determine action to take when a download problem appears.

        Depending on if the downloader has been configured to ignore
        download errors or not, this method may throw an exception or
        not when errors are found, after printing the message.

        tb, if given, is additional traceback information.
        """
        if message is not None:
            self.to_stderr(message)
        if self.params.get('verbose'):
            if tb is None:
                if sys.exc_info()[0]:  # if .trouble has been called from an except block
                    tb = u''
                    if hasattr(sys.exc_info()[1], 'exc_info') and sys.exc_info()[1].exc_info[0]:
                        tb += u''.join(traceback.format_exception(*sys.exc_info()[1].exc_info))
                    tb += compat_str(traceback.format_exc())
                else:
                    tb_data = traceback.format_list(traceback.extract_stack())
                    tb = u''.join(tb_data)
            self.to_stderr(tb)
        if not self.params.get('ignoreerrors', False):
            if sys.exc_info()[0] and hasattr(sys.exc_info()[1], 'exc_info') and sys.exc_info()[1].exc_info[0]:
                exc_info = sys.exc_info()[1].exc_info
            else:
                exc_info = sys.exc_info()
            raise DownloadError(message, exc_info)
        self._download_retcode = 1

    def report_warning(self, message):
        '''
        Print the message to stderr, it will be prefixed with 'WARNING:'
        If stderr is a tty file the 'WARNING:' will be colored
        '''
        if sys.stderr.isatty() and os.name != 'nt':
            _msg_header=u'\033[0;33mWARNING:\033[0m'
        else:
            _msg_header=u'WARNING:'
        warning_message=u'%s %s' % (_msg_header,message)
        self.to_stderr(warning_message)

    def report_error(self, message, tb=None):
        '''
        Do the same as trouble, but prefixes the message with 'ERROR:', colored
        in red if stderr is a tty file.
        '''
        if sys.stderr.isatty() and os.name != 'nt':
            _msg_header = u'\033[0;31mERROR:\033[0m'
        else:
            _msg_header = u'ERROR:'
        error_message = u'%s %s' % (_msg_header, message)
        self.trouble(error_message, tb)

    def slow_down(self, start_time, byte_counter):
        """Sleep if the download speed is over the rate limit."""
        rate_limit = self.params.get('ratelimit', None)
        if rate_limit is None or byte_counter == 0:
            return
        now = time.time()
        elapsed = now - start_time
        if elapsed <= 0.0:
            return
        speed = float(byte_counter) / elapsed
        if speed > rate_limit:
            time.sleep((byte_counter - rate_limit * (now - start_time)) / rate_limit)

    def temp_name(self, filename):
        """Returns a temporary filename for the given filename."""
        if self.params.get('nopart', False) or filename == u'-' or \
                (os.path.exists(encodeFilename(filename)) and not os.path.isfile(encodeFilename(filename))):
            return filename
        return filename + u'.part'

    def undo_temp_name(self, filename):
        if filename.endswith(u'.part'):
            return filename[:-len(u'.part')]
        return filename

    def try_rename(self, old_filename, new_filename):
        try:
            if old_filename == new_filename:
                return
            os.rename(encodeFilename(old_filename), encodeFilename(new_filename))
        except (IOError, OSError) as err:
            self.report_error(u'unable to rename file')

    def try_utime(self, filename, last_modified_hdr):
        """Try to set the last-modified time of the given file."""
        if last_modified_hdr is None:
            return
        if not os.path.isfile(encodeFilename(filename)):
            return
        timestr = last_modified_hdr
        if timestr is None:
            return
        filetime = timeconvert(timestr)
        if filetime is None:
            return filetime
        try:
            os.utime(filename, (time.time(), filetime))
        except:
            pass
        return filetime

    def report_writedescription(self, descfn):
        """ Report that the description file is being written """
        self.to_screen(u'[info] Writing video description to: ' + descfn)

    def report_writesubtitles(self, sub_filename):
        """ Report that the subtitles file is being written """
        self.to_screen(u'[info] Writing video subtitles to: ' + sub_filename)

    def report_writeinfojson(self, infofn):
        """ Report that the metadata file has been written """
        self.to_screen(u'[info] Video description metadata as JSON to: ' + infofn)

    def report_destination(self, filename):
        """Report destination filename."""
        self.to_screen(u'[download] Destination: ' + filename)

    def report_progress(self, percent_str, data_len_str, speed_str, eta_str):
        """Report download progress."""
        if self.params.get('noprogress', False):
            return
        clear_line = (u'\x1b[K' if sys.stderr.isatty() and os.name != 'nt' else u'')
        if self.params.get('progress_with_newline', False):
            self.to_screen(u'[download] %s of %s at %s ETA %s' %
                (percent_str, data_len_str, speed_str, eta_str))
        else:
            self.to_screen(u'\r%s[download] %s of %s at %s ETA %s' %
                (clear_line, percent_str, data_len_str, speed_str, eta_str), skip_eol=True)
        self.to_cons_title(u'youtube-dl - %s of %s at %s ETA %s' %
                (percent_str.strip(), data_len_str.strip(), speed_str.strip(), eta_str.strip()))

    def report_resuming_byte(self, resume_len):
        """Report attempt to resume at given byte."""
        self.to_screen(u'[download] Resuming download at byte %s' % resume_len)

    def report_retry(self, count, retries):
        """Report retry in case of HTTP error 5xx"""
        self.to_screen(u'[download] Got server HTTP error. Retrying (attempt %d of %d)...' % (count, retries))

    def report_file_already_downloaded(self, file_name):
        """Report file has already been fully downloaded."""
        try:
            self.to_screen(u'[download] %s has already been downloaded' % file_name)
        except (UnicodeEncodeError) as err:
            self.to_screen(u'[download] The file has already been downloaded')

    def report_unable_to_resume(self):
        """Report it was impossible to resume download."""
        self.to_screen(u'[download] Unable to resume')

    def report_finish(self):
        """Report download finished."""
        if self.params.get('noprogress', False):
            self.to_screen(u'[download] Download completed')
        else:
            self.to_screen(u'')

    def increment_downloads(self):
        """Increment the ordinal that assigns a number to each file."""
        self._num_downloads += 1

    def prepare_filename(self, info_dict):
        """Generate the output filename."""
        try:
            template_dict = dict(info_dict)

            template_dict['epoch'] = int(time.time())
            autonumber_size = self.params.get('autonumber_size')
            if autonumber_size is None:
                autonumber_size = 5
            autonumber_templ = u'%0' + str(autonumber_size) + u'd'
            template_dict['autonumber'] = autonumber_templ % self._num_downloads
            if template_dict['playlist_index'] is not None:
                template_dict['playlist_index'] = u'%05d' % template_dict['playlist_index']

            sanitize = lambda k,v: sanitize_filename(
                u'NA' if v is None else compat_str(v),
                restricted=self.params.get('restrictfilenames'),
                is_id=(k==u'id'))
            template_dict = dict((k, sanitize(k, v)) for k,v in template_dict.items())

            filename = self.params['outtmpl'] % template_dict
            return filename
        except KeyError as err:
            self.report_error(u'Erroneous output template')
            return None
        except ValueError as err:
            self.report_error(u'Insufficient system charset ' + repr(preferredencoding()))
            return None

    def _match_entry(self, info_dict):
        """ Returns None iff the file should be downloaded """

        title = info_dict['title']
        matchtitle = self.params.get('matchtitle', False)
        if matchtitle:
            if not re.search(matchtitle, title, re.IGNORECASE):
                return u'[download] "' + title + '" title did not match pattern "' + matchtitle + '"'
        rejecttitle = self.params.get('rejecttitle', False)
        if rejecttitle:
            if re.search(rejecttitle, title, re.IGNORECASE):
                return u'"' + title + '" title matched reject pattern "' + rejecttitle + '"'
        date = info_dict.get('upload_date', None)
        if date is not None:
            dateRange = self.params.get('daterange', DateRange())
            if date not in dateRange:
                return u'[download] %s upload date is not in range %s' % (date_from_str(date).isoformat(), dateRange)
        return None
        
    def extract_info(self, url, download=True, ie_key=None, extra_info={}):
        '''
        Returns a list with a dictionary for each video we find.
        If 'download', also downloads the videos.
        extra_info is a dict containing the extra values to add to each result
         '''
        
        if ie_key:
            ie = get_info_extractor(ie_key)()
            ie.set_downloader(self)
            ies = [ie]
        else:
            ies = self._ies

        for ie in ies:
            if not ie.suitable(url):
                continue

            if not ie.working():
                self.report_warning(u'The program functionality for this site has been marked as broken, '
                                    u'and will probably not work.')

            try:
                ie_result = ie.extract(url)
                if ie_result is None: # Finished already (backwards compatibility; listformats and friends should be moved here)
                    break
                if isinstance(ie_result, list):
                    # Backwards compatibility: old IE result format
                    for result in ie_result:
                        result.update(extra_info)
                    ie_result = {
                        '_type': 'compat_list',
                        'entries': ie_result,
                    }
                else:
                    ie_result.update(extra_info)
                if 'extractor' not in ie_result:
                    ie_result['extractor'] = ie.IE_NAME
                return self.process_ie_result(ie_result, download=download)
            except ExtractorError as de: # An error we somewhat expected
                self.report_error(compat_str(de), de.format_traceback())
                break
            except Exception as e:
                if self.params.get('ignoreerrors', False):
                    self.report_error(compat_str(e), tb=compat_str(traceback.format_exc()))
                    break
                else:
                    raise
        else:
            self.report_error(u'no suitable InfoExtractor: %s' % url)
        
    def process_ie_result(self, ie_result, download=True, extra_info={}):
        """
        Take the result of the ie(may be modified) and resolve all unresolved
        references (URLs, playlist items).

        It will also download the videos if 'download'.
        Returns the resolved ie_result.
        """

        result_type = ie_result.get('_type', 'video') # If not given we suppose it's a video, support the default old system
        if result_type == 'video':
            if 'playlist' not in ie_result:
                # It isn't part of a playlist
                ie_result['playlist'] = None
                ie_result['playlist_index'] = None
            if download:
                self.process_info(ie_result)
            return ie_result
        elif result_type == 'url':
            # We have to add extra_info to the results because it may be
            # contained in a playlist
            return self.extract_info(ie_result['url'],
                                     download,
                                     ie_key=ie_result.get('ie_key'),
                                     extra_info=extra_info)
        elif result_type == 'playlist':
            # We process each entry in the playlist
            playlist = ie_result.get('title', None) or ie_result.get('id', None)
            self.to_screen(u'[download] Downloading playlist: %s'  % playlist)

            playlist_results = []

            n_all_entries = len(ie_result['entries'])
            playliststart = self.params.get('playliststart', 1) - 1
            playlistend = self.params.get('playlistend', -1)

            if playlistend == -1:
                entries = ie_result['entries'][playliststart:]
            else:
                entries = ie_result['entries'][playliststart:playlistend]

            n_entries = len(entries)

            self.to_screen(u"[%s] playlist '%s': Collected %d video ids (downloading %d of them)" %
                (ie_result['extractor'], playlist, n_all_entries, n_entries))

            for i,entry in enumerate(entries,1):
                self.to_screen(u'[download] Downloading video #%s of %s' %(i, n_entries))
                extra = {
                         'playlist': playlist, 
                         'playlist_index': i + playliststart,
                         }
                if not 'extractor' in entry:
                    # We set the extractor, if it's an url it will be set then to
                    # the new extractor, but if it's already a video we must make
                    # sure it's present: see issue #877
                    entry['extractor'] = ie_result['extractor']
                entry_result = self.process_ie_result(entry,
                                                      download=download,
                                                      extra_info=extra)
                playlist_results.append(entry_result)
            ie_result['entries'] = playlist_results
            return ie_result
        elif result_type == 'compat_list':
            def _fixup(r):
                r.setdefault('extractor', ie_result['extractor'])
                return r
            ie_result['entries'] = [
                self.process_ie_result(_fixup(r), download=download)
                for r in ie_result['entries']
            ]
            return ie_result
        else:
            raise Exception('Invalid result type: %s' % result_type)

    def process_info(self, info_dict):
        """Process a single resolved IE result."""

        assert info_dict.get('_type', 'video') == 'video'
        #We increment the download the download count here to match the previous behaviour.
        self.increment_downloads()

        info_dict['fulltitle'] = info_dict['title']
        if len(info_dict['title']) > 200:
            info_dict['title'] = info_dict['title'][:197] + u'...'

        # Keep for backwards compatibility
        info_dict['stitle'] = info_dict['title']

        if not 'format' in info_dict:
            info_dict['format'] = info_dict['ext']

        reason = self._match_entry(info_dict)
        if reason is not None:
            self.to_screen(u'[download] ' + reason)
            return

        max_downloads = self.params.get('max_downloads')
        if max_downloads is not None:
            if self._num_downloads > int(max_downloads):
                raise MaxDownloadsReached()

        filename = self.prepare_filename(info_dict)

        # Forced printings
        if self.params.get('forcetitle', False):
            compat_print(info_dict['title'])
        if self.params.get('forceid', False):
            compat_print(info_dict['id'])
        if self.params.get('forceurl', False):
            compat_print(info_dict['url'])
        if self.params.get('forcethumbnail', False) and 'thumbnail' in info_dict:
            compat_print(info_dict['thumbnail'])
        if self.params.get('forcedescription', False) and 'description' in info_dict:
            compat_print(info_dict['description'])
        if self.params.get('forcefilename', False) and filename is not None:
            compat_print(filename)
        if self.params.get('forceformat', False):
            compat_print(info_dict['format'])

        # Do nothing else if in simulate mode
        if self.params.get('simulate', False):
            return

        if filename is None:
            return

        try:
            dn = os.path.dirname(encodeFilename(filename))
            if dn != '' and not os.path.exists(dn):
                os.makedirs(dn)
        except (OSError, IOError) as err:
            self.report_error(u'unable to create directory ' + compat_str(err))
            return

        if self.params.get('writedescription', False):
            try:
                descfn = filename + u'.description'
                self.report_writedescription(descfn)
                with io.open(encodeFilename(descfn), 'w', encoding='utf-8') as descfile:
                    descfile.write(info_dict['description'])
            except (OSError, IOError):
                self.report_error(u'Cannot write description file ' + descfn)
                return

        if self.params.get('writesubtitles', False) and 'subtitles' in info_dict and info_dict['subtitles']:
            # subtitles download errors are already managed as troubles in relevant IE
            # that way it will silently go on when used with unsupporting IE
            subtitle = info_dict['subtitles'][0]
            (sub_error, sub_lang, sub) = subtitle
            sub_format = self.params.get('subtitlesformat')
            if sub_error:
                self.report_warning("Some error while getting the subtitles")
            else:
                try:
                    sub_filename = filename.rsplit('.', 1)[0] + u'.' + sub_lang + u'.' + sub_format
                    self.report_writesubtitles(sub_filename)
                    with io.open(encodeFilename(sub_filename), 'w', encoding='utf-8') as subfile:
                        subfile.write(sub)
                except (OSError, IOError):
                    self.report_error(u'Cannot write subtitles file ' + descfn)
                    return

        if self.params.get('allsubtitles', False) and 'subtitles' in info_dict and info_dict['subtitles']:
            subtitles = info_dict['subtitles']
            sub_format = self.params.get('subtitlesformat')
            for subtitle in subtitles:
                (sub_error, sub_lang, sub) = subtitle
                if sub_error:
                    self.report_warning("Some error while getting the subtitles")
                else:
                    try:
                        sub_filename = filename.rsplit('.', 1)[0] + u'.' + sub_lang + u'.' + sub_format
                        self.report_writesubtitles(sub_filename)
                        with io.open(encodeFilename(sub_filename), 'w', encoding='utf-8') as subfile:
                                subfile.write(sub)
                    except (OSError, IOError):
                        self.report_error(u'Cannot write subtitles file ' + descfn)
                        return

        if self.params.get('writeinfojson', False):
            infofn = filename + u'.info.json'
            self.report_writeinfojson(infofn)
            try:
                json_info_dict = dict((k, v) for k,v in info_dict.items() if not k in ['urlhandle'])
                write_json_file(json_info_dict, encodeFilename(infofn))
            except (OSError, IOError):
                self.report_error(u'Cannot write metadata to JSON file ' + infofn)
                return

        if self.params.get('writethumbnail', False):
            if 'thumbnail' in info_dict:
                thumb_format = info_dict['thumbnail'].rpartition(u'/')[2].rpartition(u'.')[2]
                if not thumb_format:
                    thumb_format = 'jpg'
                thumb_filename = filename.rpartition('.')[0] + u'.' + thumb_format
                self.to_screen(u'[%s] %s: Downloading thumbnail ...' %
                               (info_dict['extractor'], info_dict['id']))
                uf = compat_urllib_request.urlopen(info_dict['thumbnail'])
                with open(thumb_filename, 'wb') as thumbf:
                    shutil.copyfileobj(uf, thumbf)
                self.to_screen(u'[%s] %s: Writing thumbnail to: %s' %
                               (info_dict['extractor'], info_dict['id'], thumb_filename))

        if not self.params.get('skip_download', False):
            if self.params.get('nooverwrites', False) and os.path.exists(encodeFilename(filename)):
                success = True
            else:
                try:
                    success = self._do_download(filename, info_dict)
                except (OSError, IOError) as err:
                    raise UnavailableVideoError()
                except (compat_urllib_error.URLError, compat_http_client.HTTPException, socket.error) as err:
                    self.report_error(u'unable to download video data: %s' % str(err))
                    return
                except (ContentTooShortError, ) as err:
                    self.report_error(u'content too short (expected %s bytes and served %s)' % (err.expected, err.downloaded))
                    return

            if success:
                try:
                    self.post_process(filename, info_dict)
                except (PostProcessingError) as err:
                    self.report_error(u'postprocessing: %s' % str(err))
                    return

    def download(self, url_list):
        """Download a given list of URLs."""
        if len(url_list) > 1 and self.fixed_template():
            raise SameFileError(self.params['outtmpl'])

        for url in url_list:
            try:
                #It also downloads the videos
                videos = self.extract_info(url)
            except UnavailableVideoError:
                self.report_error(u'unable to download video')
            except MaxDownloadsReached:
                self.to_screen(u'[info] Maximum number of downloaded files reached.')
                raise

        return self._download_retcode

    def post_process(self, filename, ie_info):
        """Run all the postprocessors on the given file."""
        info = dict(ie_info)
        info['filepath'] = filename
        keep_video = None
        for pp in self._pps:
            try:
                keep_video_wish,new_info = pp.run(info)
                if keep_video_wish is not None:
                    if keep_video_wish:
                        keep_video = keep_video_wish
                    elif keep_video is None:
                        # No clear decision yet, let IE decide
                        keep_video = keep_video_wish
            except PostProcessingError as e:
                self.to_stderr(u'ERROR: ' + e.msg)
        if keep_video is False and not self.params.get('keepvideo', False):
            try:
                self.to_screen(u'Deleting original file %s (pass -k to keep)' % filename)
                os.remove(encodeFilename(filename))
            except (IOError, OSError):
                self.report_warning(u'Unable to remove downloaded video file')

    def _download_with_rtmpdump(self, filename, url, player_url, page_url, play_path, tc_url):
        self.report_destination(filename)
        tmpfilename = self.temp_name(filename)

        # Check for rtmpdump first
        try:
            subprocess.call(['rtmpdump', '-h'], stdout=(open(os.path.devnull, 'w')), stderr=subprocess.STDOUT)
        except (OSError, IOError):
            self.report_error(u'RTMP download detected but "rtmpdump" could not be run')
            return False
        verbosity_option = '--verbose' if self.params.get('verbose', False) else '--quiet'

        # Download using rtmpdump. rtmpdump returns exit code 2 when
        # the connection was interrumpted and resuming appears to be
        # possible. This is part of rtmpdump's normal usage, AFAIK.
        basic_args = ['rtmpdump', verbosity_option, '-r', url, '-o', tmpfilename]
        if player_url is not None:
            basic_args += ['--swfVfy', player_url]
        if page_url is not None:
            basic_args += ['--pageUrl', page_url]
        if play_path is not None:
            basic_args += ['--playpath', play_path]
        if tc_url is not None:
            basic_args += ['--tcUrl', url]
        args = basic_args + [[], ['--resume', '--skip', '1']][self.params.get('continuedl', False)]
        if self.params.get('verbose', False):
            try:
                import pipes
                shell_quote = lambda args: ' '.join(map(pipes.quote, args))
            except ImportError:
                shell_quote = repr
            self.to_screen(u'[debug] rtmpdump command line: ' + shell_quote(args))
        retval = subprocess.call(args)
        while retval == 2 or retval == 1:
            prevsize = os.path.getsize(encodeFilename(tmpfilename))
            self.to_screen(u'\r[rtmpdump] %s bytes' % prevsize, skip_eol=True)
            time.sleep(5.0) # This seems to be needed
            retval = subprocess.call(basic_args + ['-e'] + [[], ['-k', '1']][retval == 1])
            cursize = os.path.getsize(encodeFilename(tmpfilename))
            if prevsize == cursize and retval == 1:
                break
             # Some rtmp streams seem abort after ~ 99.8%. Don't complain for those
            if prevsize == cursize and retval == 2 and cursize > 1024:
                self.to_screen(u'\r[rtmpdump] Could not download the whole video. This can happen for some advertisements.')
                retval = 0
                break
        if retval == 0:
            fsize = os.path.getsize(encodeFilename(tmpfilename))
            self.to_screen(u'\r[rtmpdump] %s bytes' % fsize)
            self.try_rename(tmpfilename, filename)
            self._hook_progress({
                'downloaded_bytes': fsize,
                'total_bytes': fsize,
                'filename': filename,
                'status': 'finished',
            })
            return True
        else:
            self.to_stderr(u"\n")
            self.report_error(u'rtmpdump exited with code %d' % retval)
            return False

<<<<<<< HEAD
    # Keep a copy of the main cookiejar to pass to external downloaders
    #
    # This seems like a stupid way of copying a cookie, but if Alex
    # Martelli says so...
    # http://stackoverflow.com/a/1023235/962311
    def _keep_cookie_jar(self):
        from youtube_dl import jar
        import tempfile

        new_filedesc, new_filename = tempfile.mkstemp()
        new_jar = compat_cookiejar.MozillaCookieJar(new_filename)

        for c in jar:
            new_jar.set_cookie(c)

            new_jar.save(new_filename)

            return new_filename

    def _download_with_aria2c(self, filename, url):
        self.report_destination(filename)

        # Check for aria2c first
        try:
            subprocess.call(['aria2c', '-h'],
                            stdout=(file(os.path.devnull, 'w')),
                            stderr=subprocess.STDOUT)
        except (OSError, IOError):
            self.trouble(u'ERROR: external program requested, but "aria2c" could not be run')
            return False

        tmp_jar_name = self._keep_cookie_jar()

        basic_args = ['aria2c', '-c']
        basic_args += ['--min-split-size', '1M']
        basic_args += ['--max-connection-per-server', '4']
        basic_args += ['--user-agent', std_headers['User-Agent']]

        if tmp_jar_name:
            basic_args += ['--load-cookies=' + tmp_jar_name ]

        basic_args += ['-o', filename, url]

        retval = subprocess.call(basic_args)

        # The cookie jar is not necessary anymore
        if tmp_jar_name:
            os.unlink(tmp_jar_name)


        if retval == 0:
            self.to_screen(u'\r[aria2c] %s bytes' % os.path.getsize(filename))
            return True
        else:
            self.trouble(u'\nERROR: aria2c exited with code %d' % retval)
            return False

=======
    def _download_with_mplayer(self, filename, url):
        self.report_destination(filename)
        tmpfilename = self.temp_name(filename)

        args = ['mplayer', '-really-quiet', '-vo', 'null', '-vc', 'dummy', '-dumpstream', '-dumpfile', tmpfilename, url]
        # Check for mplayer first
        try:
            subprocess.call(['mplayer', '-h'], stdout=(open(os.path.devnull, 'w')), stderr=subprocess.STDOUT)
        except (OSError, IOError):
            self.report_error(u'MMS or RTSP download detected but "%s" could not be run' % args[0] )
            return False

        # Download using mplayer. 
        retval = subprocess.call(args)
        if retval == 0:
            fsize = os.path.getsize(encodeFilename(tmpfilename))
            self.to_screen(u'\r[%s] %s bytes' % (args[0], fsize))
            self.try_rename(tmpfilename, filename)
            self._hook_progress({
                'downloaded_bytes': fsize,
                'total_bytes': fsize,
                'filename': filename,
                'status': 'finished',
            })
            return True
        else:
            self.to_stderr(u"\n")
            self.report_error(u'mplayer exited with code %d' % retval)
            return False


>>>>>>> 31513ea6
    def _do_download(self, filename, info_dict):
        url = info_dict['url']

        # Check file already present
        if self.params.get('continuedl', False) and os.path.isfile(encodeFilename(filename)) and not self.params.get('nopart', False):
            self.report_file_already_downloaded(filename)
            self._hook_progress({
                'filename': filename,
                'status': 'finished',
            })
            return True

        # Attempt to download using rtmpdump
        if url.startswith('rtmp'):
            return self._download_with_rtmpdump(filename, url,
                                                info_dict.get('player_url', None),
                                                info_dict.get('page_url', None),
                                                info_dict.get('play_path', None),
                                                info_dict.get('tc_url', None))

        # Attempt to download using mplayer
        if url.startswith('mms') or url.startswith('rtsp'):
            return self._download_with_mplayer(filename, url)

        tmpfilename = self.temp_name(filename)
        stream = None

        return self._download_with_aria2c(filename, url)

        # Do not include the Accept-Encoding header
        headers = {'Youtubedl-no-compression': 'True'}
        if 'user_agent' in info_dict:
            headers['Youtubedl-user-agent'] = info_dict['user_agent']
        basic_request = compat_urllib_request.Request(url, None, headers)
        request = compat_urllib_request.Request(url, None, headers)

        if self.params.get('test', False):
            request.add_header('Range','bytes=0-10240')

        # Establish possible resume length
        if os.path.isfile(encodeFilename(tmpfilename)):
            resume_len = os.path.getsize(encodeFilename(tmpfilename))
        else:
            resume_len = 0

        open_mode = 'wb'
        if resume_len != 0:
            if self.params.get('continuedl', False):
                self.report_resuming_byte(resume_len)
                request.add_header('Range','bytes=%d-' % resume_len)
                open_mode = 'ab'
            else:
                resume_len = 0

        count = 0
        retries = self.params.get('retries', 0)
        while count <= retries:
            # Establish connection
            try:
                if count == 0 and 'urlhandle' in info_dict:
                    data = info_dict['urlhandle']
                data = compat_urllib_request.urlopen(request)
                break
            except (compat_urllib_error.HTTPError, ) as err:
                if (err.code < 500 or err.code >= 600) and err.code != 416:
                    # Unexpected HTTP error
                    raise
                elif err.code == 416:
                    # Unable to resume (requested range not satisfiable)
                    try:
                        # Open the connection again without the range header
                        data = compat_urllib_request.urlopen(basic_request)
                        content_length = data.info()['Content-Length']
                    except (compat_urllib_error.HTTPError, ) as err:
                        if err.code < 500 or err.code >= 600:
                            raise
                    else:
                        # Examine the reported length
                        if (content_length is not None and
                                (resume_len - 100 < int(content_length) < resume_len + 100)):
                            # The file had already been fully downloaded.
                            # Explanation to the above condition: in issue #175 it was revealed that
                            # YouTube sometimes adds or removes a few bytes from the end of the file,
                            # changing the file size slightly and causing problems for some users. So
                            # I decided to implement a suggested change and consider the file
                            # completely downloaded if the file size differs less than 100 bytes from
                            # the one in the hard drive.
                            self.report_file_already_downloaded(filename)
                            self.try_rename(tmpfilename, filename)
                            self._hook_progress({
                                'filename': filename,
                                'status': 'finished',
                            })
                            return True
                        else:
                            # The length does not match, we start the download over
                            self.report_unable_to_resume()
                            open_mode = 'wb'
                            break
            # Retry
            count += 1
            if count <= retries:
                self.report_retry(count, retries)

        if count > retries:
            self.report_error(u'giving up after %s retries' % retries)
            return False

        data_len = data.info().get('Content-length', None)
        if data_len is not None:
            data_len = int(data_len) + resume_len
            min_data_len = self.params.get("min_filesize", None)
            max_data_len =  self.params.get("max_filesize", None)
            if min_data_len is not None and data_len < min_data_len:
                self.to_screen(u'\r[download] File is smaller than min-filesize (%s bytes < %s bytes). Aborting.' % (data_len, min_data_len))
                return False
            if max_data_len is not None and data_len > max_data_len:
                self.to_screen(u'\r[download] File is larger than max-filesize (%s bytes > %s bytes). Aborting.' % (data_len, max_data_len))
                return False

        data_len_str = self.format_bytes(data_len)
        byte_counter = 0 + resume_len
        block_size = self.params.get('buffersize', 1024)
        start = time.time()
        while True:
            # Download and write
            before = time.time()
            data_block = data.read(block_size)
            after = time.time()
            if len(data_block) == 0:
                break
            byte_counter += len(data_block)

            # Open file just in time
            if stream is None:
                try:
                    (stream, tmpfilename) = sanitize_open(tmpfilename, open_mode)
                    assert stream is not None
                    filename = self.undo_temp_name(tmpfilename)
                    self.report_destination(filename)
                except (OSError, IOError) as err:
                    self.report_error(u'unable to open for writing: %s' % str(err))
                    return False
            try:
                stream.write(data_block)
            except (IOError, OSError) as err:
                self.to_stderr(u"\n")
                self.report_error(u'unable to write data: %s' % str(err))
                return False
            if not self.params.get('noresizebuffer', False):
                block_size = self.best_block_size(after - before, len(data_block))

            # Progress message
            speed_str = self.calc_speed(start, time.time(), byte_counter - resume_len)
            if data_len is None:
                self.report_progress('Unknown %', data_len_str, speed_str, 'Unknown ETA')
            else:
                percent_str = self.calc_percent(byte_counter, data_len)
                eta_str = self.calc_eta(start, time.time(), data_len - resume_len, byte_counter - resume_len)
                self.report_progress(percent_str, data_len_str, speed_str, eta_str)

            self._hook_progress({
                'downloaded_bytes': byte_counter,
                'total_bytes': data_len,
                'tmpfilename': tmpfilename,
                'filename': filename,
                'status': 'downloading',
            })

            # Apply rate limit
            self.slow_down(start, byte_counter - resume_len)

        if stream is None:
            self.to_stderr(u"\n")
            self.report_error(u'Did not get any data blocks')
            return False
        stream.close()
        self.report_finish()
        if data_len is not None and byte_counter != data_len:
            raise ContentTooShortError(byte_counter, int(data_len))
        self.try_rename(tmpfilename, filename)

        # Update file modification time
        if self.params.get('updatetime', True):
            info_dict['filetime'] = self.try_utime(filename, data.info().get('last-modified', None))

        self._hook_progress({
            'downloaded_bytes': byte_counter,
            'total_bytes': byte_counter,
            'filename': filename,
            'status': 'finished',
        })

        return True

    def _hook_progress(self, status):
        for ph in self._progress_hooks:
            ph(status)

    def add_progress_hook(self, ph):
        """ ph gets called on download progress, with a dictionary with the entries
        * filename: The final filename
        * status: One of "downloading" and "finished"

        It can also have some of the following entries:

        * downloaded_bytes: Bytes on disks
        * total_bytes: Total bytes, None if unknown
        * tmpfilename: The filename we're currently writing to

        Hooks are guaranteed to be called at least once (with status "finished")
        if the download is successful.
        """
        self._progress_hooks.append(ph)<|MERGE_RESOLUTION|>--- conflicted
+++ resolved
@@ -815,7 +815,6 @@
             self.report_error(u'rtmpdump exited with code %d' % retval)
             return False
 
-<<<<<<< HEAD
     # Keep a copy of the main cookiejar to pass to external downloaders
     #
     # This seems like a stupid way of copying a cookie, but if Alex
@@ -873,7 +872,6 @@
             self.trouble(u'\nERROR: aria2c exited with code %d' % retval)
             return False
 
-=======
     def _download_with_mplayer(self, filename, url):
         self.report_destination(filename)
         tmpfilename = self.temp_name(filename)
@@ -905,7 +903,6 @@
             return False
 
 
->>>>>>> 31513ea6
     def _do_download(self, filename, info_dict):
         url = info_dict['url']
 
