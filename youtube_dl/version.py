--- conflicted
+++ resolved
@@ -1,7 +1,3 @@
 from __future__ import unicode_literals
 
-<<<<<<< HEAD
-__version__ = 'vc.2019.05.16'
-=======
-__version__ = '2019.06.08'
->>>>>>> 35c2dd48
+__version__ = 'vc.2019.06.08'