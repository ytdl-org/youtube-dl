from __future__ import unicode_literals

<<<<<<< HEAD
__version__ = 'vc.2019.03.04'
=======
__version__ = '2019.03.09'
>>>>>>> d819cc0b
<|MERGE_RESOLUTION|>--- conflicted
+++ resolved
@@ -1,7 +1,3 @@
 from __future__ import unicode_literals
 
-<<<<<<< HEAD
-__version__ = 'vc.2019.03.04'
-=======
-__version__ = '2019.03.09'
->>>>>>> d819cc0b
+__version__ = 'vc.2019.03.17'