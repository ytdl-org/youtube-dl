--- conflicted
+++ resolved
@@ -1,7 +1,3 @@
 from __future__ import unicode_literals
 
-<<<<<<< HEAD
-__version__ = 'vc.2019.02.14'
-=======
-__version__ = '2019.03.01'
->>>>>>> e7e62441
+__version__ = 'vc.2019.03.04'