--- conflicted
+++ resolved
@@ -1,7 +1,3 @@
 from __future__ import unicode_literals
 
-<<<<<<< HEAD
-__version__ = 'vc.2019.01.16'
-=======
-__version__ = '2019.01.16'
->>>>>>> 341cc712
+__version__ = 'vc.2019.01.16.1'
