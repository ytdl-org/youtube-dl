from __future__ import unicode_literals

<<<<<<< HEAD
__version__ = 'vc.2019.05.05'
=======
__version__ = '2019.05.11'
>>>>>>> 82e91d20
<|MERGE_RESOLUTION|>--- conflicted
+++ resolved
@@ -1,7 +1,3 @@
 from __future__ import unicode_literals
 
-<<<<<<< HEAD
-__version__ = 'vc.2019.05.05'
-=======
-__version__ = '2019.05.11'
->>>>>>> 82e91d20
+__version__ = 'vc.2019.05.16'