--- conflicted
+++ resolved
@@ -1,7 +1,3 @@
 from __future__ import unicode_literals
 
-<<<<<<< HEAD
-__version__ = 'vc.2019.06.232'
-=======
-__version__ = '2019.06.27'
->>>>>>> c5606802
+__version__ = 'vc.2019.06.30'