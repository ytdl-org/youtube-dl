from __future__ import unicode_literals

<<<<<<< HEAD
__version__ = 'vc.2019.01.28'
=======
__version__ = '2019.01.30.1'
>>>>>>> eecf788b
<|MERGE_RESOLUTION|>--- conflicted
+++ resolved
@@ -1,7 +1,3 @@
 from __future__ import unicode_literals
 
-<<<<<<< HEAD
-__version__ = 'vc.2019.01.28'
-=======
-__version__ = '2019.01.30.1'
->>>>>>> eecf788b
+__version__ = 'vc.2019.02.03'