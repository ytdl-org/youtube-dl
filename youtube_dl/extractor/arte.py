--- conflicted
+++ resolved
@@ -8,18 +8,11 @@
     ExtractorError,
     GeoRestrictedError,
     int_or_none,
-<<<<<<< HEAD
     merge_dicts,
     parse_iso8601,
     parse_qs,
     strip_or_none,
     traverse_obj,
-=======
-    qualities,
-    strip_or_none,
-    try_get,
-    unified_strdate,
->>>>>>> dd9aa74b
     url_or_none,
     urljoin,
 )
@@ -340,7 +333,6 @@
             video = urljoin(url, video.group('url'))
             if video == url:
                 continue
-<<<<<<< HEAD
             if any(ie.suitable(video) for ie in (ArteTVIE, ArteTVPlaylistIE, )):
                 items.append(video)
 
@@ -350,67 +342,4 @@
 
         return merge_dicts(
             self.playlist_from_matches(items, playlist_id=playlist_id, playlist_title=title),
-            {'description': self._og_search_description(webpage, default=None)})
-=======
-            video_id = video.get('programId')
-            entries.append({
-                '_type': 'url_transparent',
-                'url': video_url,
-                'id': video_id,
-                'title': video.get('title'),
-                'alt_title': video.get('subtitle'),
-                'thumbnail': url_or_none(try_get(video, lambda x: x['mainImage']['url'], compat_str)),
-                'duration': int_or_none(video.get('durationSeconds')),
-                'view_count': int_or_none(video.get('views')),
-                'ie_key': ArteTVIE.ie_key(),
-            })
-        title = collection.get('title')
-        description = collection.get('shortDescription') or collection.get('teaserText')
-        return self.playlist_result(entries, playlist_id, title, description)
-
-
-class ArteTVCategoryIE(ArteTVBaseIE):
-    _VALID_URL = r'https?://(?:www\.)?arte\.tv/(?P<lang>%s)/videos/(?P<id>[\w-]+(?:/[\w-]+)*)/?\s*$' % ArteTVBaseIE._ARTE_LANGUAGES
-    _TESTS = [{
-        'url': 'https://www.arte.tv/en/videos/politics-and-society/',
-        'info_dict': {
-            'id': 'politics-and-society',
-            'title': 'Politics and society',
-            'description': 'Investigative documentary series, geopolitical analysis, and international commentary',
-        },
-        'playlist_mincount': 13,
-    },
-    ]
-
-    @classmethod
-    def suitable(cls, url):
-        return (
-            not any(ie.suitable(url) for ie in (ArteTVIE, ArteTVPlaylistIE, ))
-            and super(ArteTVCategoryIE, cls).suitable(url))
-
-    def _real_extract(self, url):
-        lang, playlist_id = re.match(self._VALID_URL, url).groups()
-        webpage = self._download_webpage(url, playlist_id)
-
-        items = []
-        for video in re.finditer(
-                r'<a\b[^>]*?href\s*=\s*(?P<q>"|\'|\b)(?P<url>https?://www\.arte\.tv/%s/videos/[\w/-]+)(?P=q)' % lang,
-                webpage):
-            video = video.group('url')
-            if video == url:
-                continue
-            if any(ie.suitable(video) for ie in (ArteTVIE, ArteTVPlaylistIE, )):
-                items.append(video)
-
-        if items:
-            title = (self._og_search_title(webpage, default=None)
-                     or self._html_search_regex(r'<title\b[^>]*>([^<]+)</title>', default=None))
-            title = strip_or_none(title.rsplit('|', 1)[0]) or self._generic_title(url)
-
-            result = self.playlist_from_matches(items, playlist_id=playlist_id, playlist_title=title)
-            if result:
-                description = self._og_search_description(webpage, default=None)
-                if description:
-                    result['description'] = description
-                return result
->>>>>>> dd9aa74b
+            {'description': self._og_search_description(webpage, default=None)})