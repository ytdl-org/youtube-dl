# coding: utf-8
from __future__ import unicode_literals

import json
import os
import re
import subprocess
import tempfile

from .common import InfoExtractor
from ..compat import (
    compat_urlparse,
    compat_kwargs,
)
from ..utils import (
    check_executable,
    determine_ext,
    encodeArgument,
    ExtractorError,
    get_element_by_id,
    get_exe_version,
    is_outdated_version,
    std_headers,
)


def cookie_to_dict(cookie):
    cookie_dict = {
        'name': cookie.name,
        'value': cookie.value,
    }
    if cookie.port_specified:
        cookie_dict['port'] = cookie.port
    if cookie.domain_specified:
        cookie_dict['domain'] = cookie.domain
    if cookie.path_specified:
        cookie_dict['path'] = cookie.path
    if cookie.expires is not None:
        cookie_dict['expires'] = cookie.expires
    if cookie.secure is not None:
        cookie_dict['secure'] = cookie.secure
    if cookie.discard is not None:
        cookie_dict['discard'] = cookie.discard
    try:
        if (cookie.has_nonstandard_attr('httpOnly') or
                cookie.has_nonstandard_attr('httponly') or
                cookie.has_nonstandard_attr('HttpOnly')):
            cookie_dict['httponly'] = True
    except TypeError:
        pass
    return cookie_dict


def cookie_jar_to_list(cookie_jar):
    return [cookie_to_dict(cookie) for cookie in cookie_jar]


class PhantomJSwrapper(object):
    """PhantomJS wrapper class

    This class is experimental.
    """

    _TEMPLATE = r'''
        phantom.onError = function(msg, trace) {{
          var msgStack = ['PHANTOM ERROR: ' + msg];
          if(trace && trace.length) {{
            msgStack.push('TRACE:');
            trace.forEach(function(t) {{
              msgStack.push(' -> ' + (t.file || t.sourceURL) + ': ' + t.line
                + (t.function ? ' (in function ' + t.function +')' : ''));
            }});
          }}
          console.error(msgStack.join('\n'));
          phantom.exit(1);
        }};
        var page = require('webpage').create();
        var fs = require('fs');
        var read = {{ mode: 'r', charset: 'utf-8' }};
        var write = {{ mode: 'w', charset: 'utf-8' }};
        JSON.parse(fs.read("{cookies}", read)).forEach(function(x) {{
          phantom.addCookie(x);
        }});
        page.settings.resourceTimeout = {timeout};
        page.settings.userAgent = "{ua}";
        page.onLoadStarted = function() {{
          page.evaluate(function() {{
            delete window._phantom;
            delete window.callPhantom;
          }});
        }};
        var saveAndExit = function() {{
          fs.write("{html}", page.content, write);
          fs.write("{cookies}", JSON.stringify(phantom.cookies), write);
          phantom.exit();
        }};
        page.onLoadFinished = function(status) {{
          if(page.url === "") {{
            page.setContent(fs.read("{html}", read), "{url}");
          }}
          else {{
            {jscode}
          }}
        }};
        page.open("");
    '''

    _TMP_FILE_NAMES = ['script', 'html', 'cookies']

    @staticmethod
    def _version():
        return get_exe_version('phantomjs', version_re=r'([0-9.]+)')

    def __init__(self, extractor, required_version=None, timeout=10000):
        self._TMP_FILES = {}

        self.exe = check_executable('phantomjs', ['-v'])
        if not self.exe:
            raise ExtractorError('PhantomJS executable not found in PATH, '
                                 'download it from http://phantomjs.org',
                                 expected=True)

        self.extractor = extractor

        if required_version:
            version = self._version()
            if is_outdated_version(version, required_version):
                self.extractor._downloader.report_warning(
                    'Your copy of PhantomJS is outdated, update it to version '
                    '%s or newer if you encounter any errors.' % required_version)

        self.options = {
            'timeout': timeout,
        }
        for name in self._TMP_FILE_NAMES:
            tmp = tempfile.NamedTemporaryFile(delete=False)
            tmp.close()
            self._TMP_FILES[name] = tmp

    def __del__(self):
        for name in self._TMP_FILE_NAMES:
            try:
                os.remove(self._TMP_FILES[name].name)
            except (IOError, OSError, KeyError):
                pass

    def _save_cookies(self, url):
        cookies = cookie_jar_to_list(self.extractor._downloader.cookiejar)
        for cookie in cookies:
            if 'path' not in cookie:
                cookie['path'] = '/'
            if 'domain' not in cookie:
                cookie['domain'] = compat_urlparse.urlparse(url).netloc
        with open(self._TMP_FILES['cookies'].name, 'wb') as f:
            f.write(json.dumps(cookies).encode('utf-8'))

    def _load_cookies(self):
        with open(self._TMP_FILES['cookies'].name, 'rb') as f:
            cookies = json.loads(f.read().decode('utf-8'))
        for cookie in cookies:
            if cookie['httponly'] is True:
                cookie['rest'] = {'httpOnly': None}
            if 'expiry' in cookie:
                cookie['expire_time'] = cookie['expiry']
            self.extractor._set_cookie(**compat_kwargs(cookie))

    def get(self, url, html=None, video_id=None, note=None, note2='Executing JS on webpage', headers={}, jscode='saveAndExit();'):
        """
        Downloads webpage (if needed) and executes JS

        Params:
            url: website url
            html: optional, html code of website
            video_id: video id
            note: optional, displayed when downloading webpage
            note2: optional, displayed when executing JS
            headers: custom http headers
            jscode: code to be executed when page is loaded

        Returns tuple with:
            * downloaded website (after JS execution)
            * anything you print with `console.log` (but not inside `page.execute`!)

        In most cases you don't need to add any `jscode`.
        It is executed in `page.onLoadFinished`.
        `saveAndExit();` is mandatory, use it instead of `phantom.exit()`
        It is possible to wait for some element on the webpage, for example:
            var check = function() {
              var elementFound = page.evaluate(function() {
                return document.querySelector('#b.done') !== null;
              });
              if(elementFound)
                saveAndExit();
              else
                window.setTimeout(check, 500);
            }

            page.evaluate(function(){
              document.querySelector('#a').click();
            });
            check();
        """
        if 'saveAndExit();' not in jscode:
            raise ExtractorError('`saveAndExit();` not found in `jscode`')
        if not html:
            html = self.extractor._download_webpage(url, video_id, note=note, headers=headers)
        with open(self._TMP_FILES['html'].name, 'wb') as f:
            f.write(html.encode('utf-8'))

        self._save_cookies(url)

        replaces = self.options
        replaces['url'] = url
        user_agent = headers.get('User-Agent') or std_headers['User-Agent']
        replaces['ua'] = user_agent.replace('"', '\\"')
        replaces['jscode'] = jscode

        for x in self._TMP_FILE_NAMES:
            replaces[x] = self._TMP_FILES[x].name.replace('\\', '\\\\').replace('"', '\\"')

        with open(self._TMP_FILES['script'].name, 'wb') as f:
            f.write(self._TEMPLATE.format(**replaces).encode('utf-8'))

        if video_id is None:
            self.extractor.to_screen('%s' % (note2,))
        else:
            self.extractor.to_screen('%s: %s' % (video_id, note2))

        p = subprocess.Popen([
            self.exe, '--ssl-protocol=any',
            self._TMP_FILES['script'].name
        ], stdout=subprocess.PIPE, stderr=subprocess.PIPE)
        out, err = p.communicate()
        if p.returncode != 0:
            raise ExtractorError(
                'Executing JS failed\n:' + encodeArgument(err))
        with open(self._TMP_FILES['html'].name, 'rb') as f:
            html = f.read().decode('utf-8')

        self._load_cookies()

        return (html, encodeArgument(out))


class OpenloadIE(InfoExtractor):
    _VALID_URL = r'https?://(?:www\.)?(?:openload\.(?:co|io|link)|oload\.(?:tv|stream|site|xyz|win|download))/(?:f|embed)/(?P<id>[a-zA-Z0-9-_]+)'

    _TESTS = [{
        'url': 'https://openload.co/f/kUEfGclsU9o',
        'md5': 'bf1c059b004ebc7a256f89408e65c36e',
        'info_dict': {
            'id': 'kUEfGclsU9o',
            'ext': 'mp4',
            'title': 'skyrim_no-audio_1080.mp4',
            'thumbnail': r're:^https?://.*\.jpg$',
        },
    }, {
        'url': 'https://openload.co/embed/rjC09fkPLYs',
        'info_dict': {
            'id': 'rjC09fkPLYs',
            'ext': 'mp4',
            'title': 'movie.mp4',
            'thumbnail': r're:^https?://.*\.jpg$',
            'subtitles': {
                'en': [{
                    'ext': 'vtt',
                }],
            },
        },
        'params': {
            'skip_download': True,  # test subtitles only
        },
    }, {
        'url': 'https://openload.co/embed/kUEfGclsU9o/skyrim_no-audio_1080.mp4',
        'only_matching': True,
    }, {
        'url': 'https://openload.io/f/ZAn6oz-VZGE/',
        'only_matching': True,
    }, {
        'url': 'https://openload.co/f/_-ztPaZtMhM/',
        'only_matching': True,
    }, {
        # unavailable via https://openload.co/f/Sxz5sADo82g/, different layout
        # for title and ext
        'url': 'https://openload.co/embed/Sxz5sADo82g/',
        'only_matching': True,
    }, {
        # unavailable via https://openload.co/embed/e-Ixz9ZR5L0/ but available
        # via https://openload.co/f/e-Ixz9ZR5L0/
        'url': 'https://openload.co/f/e-Ixz9ZR5L0/',
        'only_matching': True,
    }, {
        'url': 'https://oload.tv/embed/KnG-kKZdcfY/',
        'only_matching': True,
    }, {
        'url': 'http://www.openload.link/f/KnG-kKZdcfY',
        'only_matching': True,
    }, {
        'url': 'https://oload.stream/f/KnG-kKZdcfY',
        'only_matching': True,
    }, {
        'url': 'https://oload.xyz/f/WwRBpzW8Wtk',
        'only_matching': True,
    }, {
<<<<<<< HEAD
        # Its title has not got its extension but url has it
        'url': 'https://oload.download/f/N4Otkw39VCw/Tomb.Raider.2018.HDRip.XviD.AC3-EVO.avi.mp4',
=======
        'url': 'https://oload.win/f/kUEfGclsU9o',
        'only_matching': True,
    }, {
        'url': 'https://oload.download/f/kUEfGclsU9o',
>>>>>>> 926d97fc
        'only_matching': True,
    }]

    _USER_AGENT = 'Mozilla/5.0 (Windows NT 10.0; Win64; x64) AppleWebKit/537.36 (KHTML, like Gecko) Chrome/56.0.2924.87 Safari/537.36'

    @staticmethod
    def _extract_urls(webpage):
        return re.findall(
            r'<iframe[^>]+src=["\']((?:https?://)?(?:openload\.(?:co|io)|oload\.tv)/embed/[a-zA-Z0-9-_]+)',
            webpage)

    def _real_extract(self, url):
        video_id = self._match_id(url)
        url_pattern = 'https://openload.co/%%s/%s/' % video_id
        headers = {
            'User-Agent': self._USER_AGENT,
        }

        for path in ('embed', 'f'):
            page_url = url_pattern % path
            last = path == 'f'
            webpage = self._download_webpage(
                page_url, video_id, 'Downloading %s webpage' % path,
                headers=headers, fatal=last)
            if not webpage:
                continue
            if 'File not found' in webpage or 'deleted by the owner' in webpage:
                if not last:
                    continue
                raise ExtractorError('File not found', expected=True, video_id=video_id)
            break

        phantom = PhantomJSwrapper(self, required_version='2.0')
        webpage, _ = phantom.get(page_url, html=webpage, video_id=video_id, headers=headers)

        decoded_id = (get_element_by_id('streamurl', webpage) or
                      get_element_by_id('streamuri', webpage) or
                      get_element_by_id('streamurj', webpage) or
                      self._search_regex(
                          (r'>\s*([\w-]+~\d{10,}~\d+\.\d+\.0\.0~[\w-]+)\s*<',
                           r'>\s*([\w~-]+~\d+\.\d+\.\d+\.\d+~[\w~-]+)',
                           r'>\s*([\w-]+~\d{10,}~(?:[a-f\d]+:){2}:~[\w-]+)\s*<',
                           r'>\s*([\w~-]+~[a-f0-9:]+~[\w~-]+)\s*<',
                           r'>\s*([\w~-]+~[a-f0-9:]+~[\w~-]+)'), webpage,
                          'stream URL'))

        video_url = 'https://openload.co/stream/%s?mime=true' % decoded_id

        title = self._og_search_title(webpage, default=None) or self._search_regex(
            r'<span[^>]+class=["\']title["\'][^>]*>([^<]+)', webpage,
            'title', default=None) or self._html_search_meta(
            'description', webpage, 'title', fatal=True)

        entries = self._parse_html5_media_entries(page_url, webpage, video_id)
        entry = entries[0] if entries else {}
        subtitles = entry.get('subtitles')

        # Some videos have special name and some of these
        # have not got their extension on their title
        # If url has their file name, it has always its extension
        video_ext = determine_ext(title, None) or determine_ext(url, 'mp4')

        info_dict = {
            'id': video_id,
            'title': title,
            'thumbnail': entry.get('thumbnail') or self._og_search_thumbnail(webpage, default=None),
            'url': video_url,
            'ext': video_ext,
            'subtitles': subtitles,
            'http_headers': headers,
        }
        return info_dict<|MERGE_RESOLUTION|>--- conflicted
+++ resolved
@@ -302,15 +302,14 @@
         'url': 'https://oload.xyz/f/WwRBpzW8Wtk',
         'only_matching': True,
     }, {
-<<<<<<< HEAD
+        'url': 'https://oload.win/f/kUEfGclsU9o',
+        'only_matching': True,
+    }, {
+        'url': 'https://oload.download/f/kUEfGclsU9o',
+        'only_matching': True,
+    }, {
         # Its title has not got its extension but url has it
         'url': 'https://oload.download/f/N4Otkw39VCw/Tomb.Raider.2018.HDRip.XviD.AC3-EVO.avi.mp4',
-=======
-        'url': 'https://oload.win/f/kUEfGclsU9o',
-        'only_matching': True,
-    }, {
-        'url': 'https://oload.download/f/kUEfGclsU9o',
->>>>>>> 926d97fc
         'only_matching': True,
     }]
 
