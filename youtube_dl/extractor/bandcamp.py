import json
import re

from .common import InfoExtractor
from ..utils import (
    compat_str,
    compat_urlparse,
    ExtractorError,
)


class BandcampIE(InfoExtractor):
    IE_NAME = u'Bandcamp'
    _VALID_URL = r'http://.*?\.bandcamp\.com/track/(?P<title>.*)'
    _TESTS = [{
        u'url': u'http://youtube-dl.bandcamp.com/track/youtube-dl-test-song',
        u'file': u'1812978515.mp3',
        u'md5': u'cdeb30cdae1921719a3cbcab696ef53c',
        u'info_dict': {
            u"title": u"youtube-dl test song \"'/\\\u00e4\u21ad"
        },
        u'skip': u'There is a limit of 200 free downloads / month for the test song'
    }]

    def _real_extract(self, url):
        mobj = re.match(self._VALID_URL, url)
        title = mobj.group('title')
        webpage = self._download_webpage(url, title)
        # We get the link to the free download page
        m_download = re.search(r'freeDownloadPage: "(.*?)"', webpage)
        if m_download is None:
            m_trackinfo = re.search(r'trackinfo: (.+),\s*?\n', webpage)
        if m_trackinfo:
            json_code = m_trackinfo.group(1)
            data = json.loads(json_code)

<<<<<<< HEAD
            entries = []
=======
>>>>>>> 608d11f5
            for d in data:
                formats = [{
                    'format_id': 'format_id',
                    'url': format_url,
                    'ext': format_id.partition('-')[0]
                } for format_id, format_url in sorted(d['file'].items())]
                return {
                    'id': compat_str(d['id']),
                    'title': d['title'],
                    'formats': formats,
                }
        else:
            raise ExtractorError(u'No free songs found')

        download_link = m_download.group(1)
        id = re.search(r'var TralbumData = {(.*?)id: (?P<id>\d*?)$', 
                       webpage, re.MULTILINE|re.DOTALL).group('id')

        download_webpage = self._download_webpage(download_link, id,
                                                  'Downloading free downloads page')
        # We get the dictionary of the track from some javascrip code
        info = re.search(r'items: (.*?),$',
                         download_webpage, re.MULTILINE).group(1)
        info = json.loads(info)[0]
        # We pick mp3-320 for now, until format selection can be easily implemented.
        mp3_info = info[u'downloads'][u'mp3-320']
        # If we try to use this url it says the link has expired
        initial_url = mp3_info[u'url']
        re_url = r'(?P<server>http://(.*?)\.bandcamp\.com)/download/track\?enc=mp3-320&fsig=(?P<fsig>.*?)&id=(?P<id>.*?)&ts=(?P<ts>.*)$'
        m_url = re.match(re_url, initial_url)
        #We build the url we will use to get the final track url
        # This url is build in Bandcamp in the script download_bunde_*.js
        request_url = '%s/statdownload/track?enc=mp3-320&fsig=%s&id=%s&ts=%s&.rand=665028774616&.vrs=1' % (m_url.group('server'), m_url.group('fsig'), id, m_url.group('ts'))
        final_url_webpage = self._download_webpage(request_url, id, 'Requesting download url')
        # If we could correctly generate the .rand field the url would be
        #in the "download_url" key
        final_url = re.search(r'"retry_url":"(.*?)"', final_url_webpage).group(1)

        track_info = {'id':id,
                      'title' : info[u'title'],
                      'ext' :   'mp3',
                      'url' :   final_url,
                      'thumbnail' : info[u'thumb_url'],
                      'uploader' :  info[u'artist']
                      }

        return [track_info]


class BandcampAlbumIE(InfoExtractor):
    IE_NAME = u'Bandcamp:album'
    _VALID_URL = r'http://.*?\.bandcamp\.com/album/(?P<title>.*)'

    _TEST = {
        u'url': u'http://blazo.bandcamp.com/album/jazz-format-mixtape-vol-1',
        u'playlist': [
            {
                u'file': u'1353101989.mp3',
                u'md5': u'39bc1eded3476e927c724321ddf116cf',
                u'info_dict': {
                    u'title': u'Intro',
                }
            },
            {
                u'file': u'38097443.mp3',
                u'md5': u'1a2c32e2691474643e912cc6cd4bffaa',
                u'info_dict': {
                    u'title': u'Kero One - Keep It Alive (Blazo remix)',
                }
            },
        ],
        u'params': {
            u'playlistend': 2
        },
        u'skip': u'Bancamp imposes download limits. See test_playlists:test_bandcamp_album for the playlist test'
    }

    def _real_extract(self, url):
        mobj = re.match(self._VALID_URL, url)
        title = mobj.group('title')
        webpage = self._download_webpage(url, title)
        tracks_paths = re.findall(r'<a href="(.*?)" itemprop="url">', webpage)
        if not tracks_paths:
            raise ExtractorError(u'The page doesn\'t contain any track')
        entries = [
            self.url_result(compat_urlparse.urljoin(url, t_path), ie=BandcampIE.ie_key())
            for t_path in tracks_paths]
        title = self._search_regex(r'album_title : "(.*?)"', webpage, u'title')
        return {
            '_type': 'playlist',
            'title': title,
            'entries': entries,
        }<|MERGE_RESOLUTION|>--- conflicted
+++ resolved
@@ -34,10 +34,6 @@
             json_code = m_trackinfo.group(1)
             data = json.loads(json_code)
 
-<<<<<<< HEAD
-            entries = []
-=======
->>>>>>> 608d11f5
             for d in data:
                 formats = [{
                     'format_id': 'format_id',
