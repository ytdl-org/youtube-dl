from __future__ import unicode_literals

import re

from .common import InfoExtractor
from ..utils import (
    int_or_none,
    str_to_int,
    unified_strdate,
)
from .keezmovies import KeezMoviesIE


class MofosexIE(KeezMoviesIE):
    _VALID_URL = r'https?://(?:www\.)?mofosex\.com/videos/(?P<id>\d+)/(?P<display_id>[^/?#&.]+)\.html'
    _TESTS = [{
        'url': 'http://www.mofosex.com/videos/318131/amateur-teen-playing-and-masturbating-318131.html',
        'md5': '558fcdafbb63a87c019218d6e49daf8a',
        'info_dict': {
            'id': '318131',
            'display_id': 'amateur-teen-playing-and-masturbating-318131',
            'ext': 'mp4',
            'title': 'amateur teen playing and masturbating',
            'thumbnail': r're:^https?://.*\.jpg$',
            'upload_date': '20121114',
            'view_count': int,
            'like_count': int,
            'dislike_count': int,
            'age_limit': 18,
        }
    }, {
        # This video is no longer available
        'url': 'http://www.mofosex.com/videos/5018/japanese-teen-music-video.html',
        'only_matching': True,
    }]

    def _real_extract(self, url):
        webpage, info = self._extract_info(url)

        view_count = str_to_int(self._search_regex(
            r'VIEWS:</span>\s*([\d,.]+)', webpage, 'view count', fatal=False))
        like_count = int_or_none(self._search_regex(
            r'id=["\']amountLikes["\'][^>]*>(\d+)', webpage,
            'like count', fatal=False))
        dislike_count = int_or_none(self._search_regex(
            r'id=["\']amountDislikes["\'][^>]*>(\d+)', webpage,
            'like count', fatal=False))
        upload_date = unified_strdate(self._html_search_regex(
            r'Added:</span>([^<]+)', webpage, 'upload date', fatal=False))

        info.update({
            'view_count': view_count,
            'like_count': like_count,
            'dislike_count': dislike_count,
            'upload_date': upload_date,
            'thumbnail': self._og_search_thumbnail(webpage),
        })

        return info


class MofosexEmbedIE(InfoExtractor):
    _VALID_URL = r'https?://(?:www\.)?mofosex\.com/embed/?\?.*?\bvideoid=(?P<id>\d+)'
    _TESTS = [{
        'url': 'https://www.mofosex.com/embed/?videoid=318131&referrer=KM',
        'only_matching': True,
    }]

    @staticmethod
    def _extract_urls(webpage):
        return re.findall(
            r'<iframe[^>]+\bsrc=["\']((?:https?:)?//(?:www\.)?mofosex\.com/embed/?\?.*?\bvideoid=\d+)',
            webpage)

    def _real_extract(self, url):
        video_id = self._match_id(url)
        return self.url_result(
            'http://www.mofosex.com/videos/{0}/{0}.html'.format(video_id),
<<<<<<< HEAD
            ie=MofosexIE.ie_key(), video_id=video_id)
=======
            ie=MofosexIE.ie_key(), video_id=video_id)
>>>>>>> 00eb865b
<|MERGE_RESOLUTION|>--- conflicted
+++ resolved
@@ -76,8 +76,4 @@
         video_id = self._match_id(url)
         return self.url_result(
             'http://www.mofosex.com/videos/{0}/{0}.html'.format(video_id),
-<<<<<<< HEAD
-            ie=MofosexIE.ie_key(), video_id=video_id)
-=======
-            ie=MofosexIE.ie_key(), video_id=video_id)
->>>>>>> 00eb865b
+            ie=MofosexIE.ie_key(), video_id=video_id)