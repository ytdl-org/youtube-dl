# coding: utf-8
from __future__ import unicode_literals

import base64
import re
import struct

from .common import InfoExtractor
from .adobepass import AdobePassIE
from ..compat import (
    compat_etree_fromstring,
    compat_parse_qs,
<<<<<<< HEAD
    compat_str,
    compat_urllib_parse_urlencode,
=======
>>>>>>> 22974a37
    compat_urllib_parse_urlparse,
    compat_urlparse,
    compat_xml_parse_error,
    compat_HTTPError,
)
from ..utils import (
    ExtractorError,
    extract_attributes,
    find_xpath_attr,
    fix_xml_ampersands,
    float_or_none,
    js_to_json,
    int_or_none,
    parse_iso8601,
    smuggle_url,
    unescapeHTML,
    unsmuggle_url,
    update_url_query,
    clean_html,
    mimetype2ext,
    UnsupportedError,
)


class BrightcoveLegacyIE(InfoExtractor):
    IE_NAME = 'brightcove:legacy'
    _VALID_URL = r'(?:https?://.*brightcove\.com/(services|viewer).*?\?|brightcove:)(?P<query>.*)'

    _TESTS = [
        {
            # From http://www.8tv.cat/8aldia/videos/xavier-sala-i-martin-aquesta-tarda-a-8-al-dia/
            'url': 'http://c.brightcove.com/services/viewer/htmlFederated?playerID=1654948606001&flashID=myExperience&%40videoPlayer=2371591881001',
            'md5': '5423e113865d26e40624dce2e4b45d95',
            'note': 'Test Brightcove downloads and detection in GenericIE',
            'info_dict': {
                'id': '2371591881001',
                'ext': 'mp4',
                'title': 'Xavier Sala i Martín: “Un banc que no presta és un banc zombi que no serveix per a res”',
                'uploader': '8TV',
                'description': 'md5:a950cc4285c43e44d763d036710cd9cd',
                'timestamp': 1368213670,
                'upload_date': '20130510',
                'uploader_id': '1589608506001',
            },
            'skip': 'The player has been deactivated by the content owner',
        },
        {
            # From http://medianetwork.oracle.com/video/player/1785452137001
            'url': 'http://c.brightcove.com/services/viewer/htmlFederated?playerID=1217746023001&flashID=myPlayer&%40videoPlayer=1785452137001',
            'info_dict': {
                'id': '1785452137001',
                'ext': 'flv',
                'title': 'JVMLS 2012: Arrays 2.0 - Opportunities and Challenges',
                'description': 'John Rose speaks at the JVM Language Summit, August 1, 2012.',
                'uploader': 'Oracle',
                'timestamp': 1344975024,
                'upload_date': '20120814',
                'uploader_id': '1460825906',
            },
            'skip': 'video not playable',
        },
        {
            # From http://mashable.com/2013/10/26/thermoelectric-bracelet-lets-you-control-your-body-temperature/
            'url': 'http://c.brightcove.com/services/viewer/federated_f9?&playerID=1265504713001&publisherID=AQ%7E%7E%2CAAABBzUwv1E%7E%2CxP-xFHVUstiMFlNYfvF4G9yFnNaqCw_9&videoID=2750934548001',
            'info_dict': {
                'id': '2750934548001',
                'ext': 'mp4',
                'title': 'This Bracelet Acts as a Personal Thermostat',
                'description': 'md5:547b78c64f4112766ccf4e151c20b6a0',
                # 'uploader': 'Mashable',
                'timestamp': 1382041798,
                'upload_date': '20131017',
                'uploader_id': '1130468786001',
            },
        },
        {
            # test that the default referer works
            # from http://national.ballet.ca/interact/video/Lost_in_Motion_II/
            'url': 'http://link.brightcove.com/services/player/bcpid756015033001?bckey=AQ~~,AAAApYJi_Ck~,GxhXCegT1Dp39ilhXuxMJxasUhVNZiil&bctid=2878862109001',
            'info_dict': {
                'id': '2878862109001',
                'ext': 'mp4',
                'title': 'Lost in Motion II',
                'description': 'md5:363109c02998fee92ec02211bd8000df',
                'uploader': 'National Ballet of Canada',
            },
            'skip': 'Video gone',
        },
        {
            # test flv videos served by akamaihd.net
            # From http://www.redbull.com/en/bike/stories/1331655643987/replay-uci-dh-world-cup-2014-from-fort-william
            'url': 'http://c.brightcove.com/services/viewer/htmlFederated?%40videoPlayer=ref%3Aevent-stream-356&linkBaseURL=http%3A%2F%2Fwww.redbull.com%2Fen%2Fbike%2Fvideos%2F1331655630249%2Freplay-uci-fort-william-2014-dh&playerKey=AQ%7E%7E%2CAAAApYJ7UqE%7E%2Cxqr_zXk0I-zzNndy8NlHogrCb5QdyZRf&playerID=1398061561001#__youtubedl_smuggle=%7B%22Referer%22%3A+%22http%3A%2F%2Fwww.redbull.com%2Fen%2Fbike%2Fstories%2F1331655643987%2Freplay-uci-dh-world-cup-2014-from-fort-william%22%7D',
            # The md5 checksum changes on each download
            'info_dict': {
                'id': '3750436379001',
                'ext': 'flv',
                'title': 'UCI MTB World Cup 2014: Fort William, UK - Downhill Finals',
                'uploader': 'RBTV Old (do not use)',
                'description': 'UCI MTB World Cup 2014: Fort William, UK - Downhill Finals',
                'timestamp': 1409122195,
                'upload_date': '20140827',
                'uploader_id': '710858724001',
            },
            'skip': 'Video gone',
        },
        {
            # playlist with 'videoList'
            # from http://support.brightcove.com/en/video-cloud/docs/playlist-support-single-video-players
            'url': 'http://c.brightcove.com/services/viewer/htmlFederated?playerID=3550052898001&playerKey=AQ%7E%7E%2CAAABmA9XpXk%7E%2C-Kp7jNgisre1fG5OdqpAFUTcs0lP_ZoL',
            'info_dict': {
                'title': 'Sealife',
                'id': '3550319591001',
            },
            'playlist_mincount': 7,
            'skip': 'Unsupported URL',
        },
        {
            # playlist with 'playlistTab' (https://github.com/ytdl-org/youtube-dl/issues/9965)
            'url': 'http://c.brightcove.com/services/json/experience/runtime/?command=get_programming_for_experience&playerKey=AQ%7E%7E,AAABXlLMdok%7E,NJ4EoMlZ4rZdx9eU1rkMVd8EaYPBBUlg',
            'info_dict': {
                'id': '1522758701001',
                'title': 'Lesson 08',
            },
            'playlist_mincount': 10,
            'skip': 'Unsupported URL',
        },
        {
            # playerID inferred from bcpid
            # from http://www.un.org/chinese/News/story.asp?NewsID=27724
            'url': 'https://link.brightcove.com/services/player/bcpid1722935254001/?bctid=5360463607001&autoStart=false&secureConnections=true&width=650&height=350',
            'only_matching': True,  # Tested in GenericIE
        }
    ]

    @classmethod
    def _build_brighcove_url(cls, object_str):
        """
        Build a Brightcove url from a xml string containing
        <object class="BrightcoveExperience">{params}</object>
        """

        # Fix up some stupid HTML, see https://github.com/ytdl-org/youtube-dl/issues/1553
        object_str = re.sub(r'(<param(?:\s+[a-zA-Z0-9_]+="[^"]*")*)>',
                            lambda m: m.group(1) + '/>', object_str)
        # Fix up some stupid XML, see https://github.com/ytdl-org/youtube-dl/issues/1608
        object_str = object_str.replace('<--', '<!--')
        # remove namespace to simplify extraction
        object_str = re.sub(r'(<object[^>]*)(xmlns=".*?")', r'\1', object_str)
        object_str = fix_xml_ampersands(object_str)

        try:
            object_doc = compat_etree_fromstring(object_str.encode('utf-8'))
        except compat_xml_parse_error:
            return

        fv_el = find_xpath_attr(object_doc, './param', 'name', 'flashVars')
        if fv_el is not None:
            flashvars = dict(
                (k, v[0])
                for k, v in compat_parse_qs(fv_el.attrib['value']).items())
        else:
            flashvars = {}

        data_url = object_doc.attrib.get('data', '')
        data_url_params = compat_parse_qs(compat_urllib_parse_urlparse(data_url).query)

        def find_param(name):
            if name in flashvars:
                return flashvars[name]
            node = find_xpath_attr(object_doc, './param', 'name', name)
            if node is not None:
                return node.attrib['value']
            return data_url_params.get(name)

        params = {}

        playerID = find_param('playerID') or find_param('playerId')
        if playerID is None:
            raise ExtractorError('Cannot find player ID')
        params['playerID'] = playerID

        playerKey = find_param('playerKey')
        # Not all pages define this value
        if playerKey is not None:
            params['playerKey'] = playerKey
        # These fields hold the id of the video
        videoPlayer = find_param('@videoPlayer') or find_param('videoId') or find_param('videoID') or find_param('@videoList')
        if videoPlayer is not None:
            if isinstance(videoPlayer, list):
                videoPlayer = videoPlayer[0]
            videoPlayer = videoPlayer.strip()
            # UUID is also possible for videoPlayer (e.g.
            # http://www.popcornflix.com/hoodies-vs-hooligans/7f2d2b87-bbf2-4623-acfb-ea942b4f01dd
            # or http://www8.hp.com/cn/zh/home.html)
            if not (re.match(
                    r'^(?:\d+|[\da-fA-F]{8}-?[\da-fA-F]{4}-?[\da-fA-F]{4}-?[\da-fA-F]{4}-?[\da-fA-F]{12})$',
                    videoPlayer) or videoPlayer.startswith('ref:')):
                return None
            params['@videoPlayer'] = videoPlayer
        linkBase = find_param('linkBaseURL')
        if linkBase is not None:
            params['linkBaseURL'] = linkBase
        return cls._make_brightcove_url(params)

    @classmethod
    def _build_brighcove_url_from_js(cls, object_js):
        # The layout of JS is as follows:
        # customBC.createVideo = function (width, height, playerID, playerKey, videoPlayer, VideoRandomID) {
        #   // build Brightcove <object /> XML
        # }
        m = re.search(
            r'''(?x)customBC\.createVideo\(
                .*?                                                  # skipping width and height
                ["\'](?P<playerID>\d+)["\']\s*,\s*                   # playerID
                ["\'](?P<playerKey>AQ[^"\']{48})[^"\']*["\']\s*,\s*  # playerKey begins with AQ and is 50 characters
                                                                     # in length, however it's appended to itself
                                                                     # in places, so truncate
                ["\'](?P<videoID>\d+)["\']                           # @videoPlayer
            ''', object_js)
        if m:
            return cls._make_brightcove_url(m.groupdict())

    @classmethod
    def _make_brightcove_url(cls, params):
        return update_url_query(
            'http://c.brightcove.com/services/viewer/htmlFederated', params)

    @classmethod
    def _extract_brightcove_url(cls, webpage):
        """Try to extract the brightcove url from the webpage, returns None
        if it can't be found
        """
        urls = cls._extract_brightcove_urls(webpage)
        return urls[0] if urls else None

    @classmethod
    def _extract_brightcove_urls(cls, webpage):
        """Return a list of all Brightcove URLs from the webpage """

        url_m = re.search(
            r'''(?x)
                <meta\s+
                    (?:property|itemprop)=([\'"])(?:og:video|embedURL)\1[^>]+
                    content=([\'"])(?P<url>https?://(?:secure|c)\.brightcove.com/(?:(?!\2).)+)\2
            ''', webpage)
        if url_m:
            url = unescapeHTML(url_m.group('url'))
            # Some sites don't add it, we can't download with this url, for example:
            # http://www.ktvu.com/videos/news/raw-video-caltrain-releases-video-of-man-almost/vCTZdY/
            if 'playerKey' in url or 'videoId' in url or 'idVideo' in url:
                return [url]

        matches = re.findall(
            r'''(?sx)<object
            (?:
                [^>]+?class=[\'"][^>]*?BrightcoveExperience.*?[\'"] |
                [^>]*?>\s*<param\s+name="movie"\s+value="https?://[^/]*brightcove\.com/
            ).+?>\s*</object>''',
            webpage)
        if matches:
            return list(filter(None, [cls._build_brighcove_url(m) for m in matches]))

        matches = re.findall(r'(customBC\.createVideo\(.+?\);)', webpage)
        if matches:
            return list(filter(None, [
                cls._build_brighcove_url_from_js(custom_bc)
                for custom_bc in matches]))
        return [src for _, src in re.findall(
            r'<iframe[^>]+src=([\'"])((?:https?:)?//link\.brightcove\.com/services/player/(?!\1).+)\1', webpage)]

    def _real_extract(self, url):
        url, smuggled_data = unsmuggle_url(url, {})

        # Change the 'videoId' and others field to '@videoPlayer'
        url = re.sub(r'(?<=[?&])(videoI(d|D)|idVideo|bctid)', '%40videoPlayer', url)
        # Change bckey (used by bcove.me urls) to playerKey
        url = re.sub(r'(?<=[?&])bckey', 'playerKey', url)
        mobj = re.match(self._VALID_URL, url)
        query_str = mobj.group('query')
        query = compat_urlparse.parse_qs(query_str)

        videoPlayer = query.get('@videoPlayer')
        if videoPlayer:
            # We set the original url as the default 'Referer' header
            referer = query.get('linkBaseURL', [None])[0] or smuggled_data.get('Referer', url)
            video_id = videoPlayer[0]
            if 'playerID' not in query:
                mobj = re.search(r'/bcpid(\d+)', url)
                if mobj is not None:
                    query['playerID'] = [mobj.group(1)]
            publisher_id = query.get('publisherId')
            if publisher_id and publisher_id[0].isdigit():
                publisher_id = publisher_id[0]
            if not publisher_id:
                player_key = query.get('playerKey')
                if player_key and ',' in player_key[0]:
                    player_key = player_key[0]
                else:
                    player_id = query.get('playerID')
                    if player_id and player_id[0].isdigit():
                        headers = {}
                        if referer:
                            headers['Referer'] = referer
                        player_page = self._download_webpage(
                            'http://link.brightcove.com/services/player/bcpid' + player_id[0],
                            video_id, headers=headers, fatal=False)
                        if player_page:
                            player_key = self._search_regex(
                                r'<param\s+name="playerKey"\s+value="([\w~,-]+)"',
                                player_page, 'player key', fatal=False)
                if player_key:
                    enc_pub_id = player_key.split(',')[1].replace('~', '=')
                    publisher_id = struct.unpack('>Q', base64.urlsafe_b64decode(enc_pub_id))[0]
            if publisher_id:
                brightcove_new_url = 'http://players.brightcove.net/%s/default_default/index.html?videoId=%s' % (publisher_id, video_id)
                if referer:
                    brightcove_new_url = smuggle_url(brightcove_new_url, {'referrer': referer})
                return self.url_result(brightcove_new_url, BrightcoveNewIE.ie_key(), video_id)
        # TODO: figure out if it's possible to extract playlistId from playerKey
        # elif 'playerKey' in query:
        #     player_key = query['playerKey']
        #     return self._get_playlist_info(player_key[0])
        raise UnsupportedError(url)


class BrightcoveNewIE(AdobePassIE):
    IE_NAME = 'brightcove:new'
    _VALID_URL = r'https?://players\.brightcove\.net/(?P<account_id>\d+)/(?P<player_id>[^/]+)_(?P<embed>[^/]+)/index\.html\?.*(?P<content_type>video|playlist)Id=(?P<video_id>\d+|ref:[^&]+)'
    _TESTS = [{
        'url': 'http://players.brightcove.net/929656772001/e41d32dc-ec74-459e-a845-6c69f7b724ea_default/index.html?videoId=4463358922001',
        'md5': 'c8100925723840d4b0d243f7025703be',
        'info_dict': {
            'id': '4463358922001',
            'ext': 'mp4',
            'title': 'Meet the man behind Popcorn Time',
            'description': 'md5:eac376a4fe366edc70279bfb681aea16',
            'duration': 165.768,
            'timestamp': 1441391203,
            'upload_date': '20150904',
            'uploader_id': '929656772001',
            'formats': 'mincount:20',
        },
    }, {
        # with rtmp streams
        'url': 'http://players.brightcove.net/4036320279001/5d112ed9-283f-485f-a7f9-33f42e8bc042_default/index.html?videoId=4279049078001',
        'info_dict': {
            'id': '4279049078001',
            'ext': 'mp4',
            'title': 'Titansgrave: Chapter 0',
            'description': 'Titansgrave: Chapter 0',
            'duration': 1242.058,
            'timestamp': 1433556729,
            'upload_date': '20150606',
            'uploader_id': '4036320279001',
            'formats': 'mincount:39',
        },
        'params': {
            # m3u8 download
            'skip_download': True,
        }
    }, {
        # playlist stream
        'url': 'https://players.brightcove.net/1752604059001/S13cJdUBz_default/index.html?playlistId=5718313430001',
        'info_dict': {
            'id': '5718313430001',
            'title': 'No Audio Playlist',
        },
        'playlist_count': 7,
        'params': {
            # m3u8 download
            'skip_download': True,
        }
    }, {
        'url': 'http://players.brightcove.net/5690807595001/HyZNerRl7_default/index.html?playlistId=5743160747001',
        'only_matching': True,
    }, {
        # ref: prefixed video id
        'url': 'http://players.brightcove.net/3910869709001/21519b5c-4b3b-4363-accb-bdc8f358f823_default/index.html?videoId=ref:7069442',
        'only_matching': True,
    }, {
        # non numeric ref: prefixed video id
        'url': 'http://players.brightcove.net/710858724001/default_default/index.html?videoId=ref:event-stream-356',
        'only_matching': True,
    }, {
        # unavailable video without message but with error_code
        'url': 'http://players.brightcove.net/1305187701/c832abfb-641b-44eb-9da0-2fe76786505f_default/index.html?videoId=4377407326001',
        'only_matching': True,
    }]

    @staticmethod
    def _extract_url(ie, webpage):
        urls = BrightcoveNewIE._extract_urls(ie, webpage)
        return urls[0] if urls else None

    @staticmethod
    def _extract_urls(ie, webpage):
        # Reference:
        # 1. http://docs.brightcove.com/en/video-cloud/brightcove-player/guides/publish-video.html#setvideoiniframe
        # 2. http://docs.brightcove.com/en/video-cloud/brightcove-player/guides/publish-video.html#tag
        # 3. http://docs.brightcove.com/en/video-cloud/brightcove-player/guides/publish-video.html#setvideousingjavascript
        # 4. http://docs.brightcove.com/en/video-cloud/brightcove-player/guides/in-page-embed-player-implementation.html
        # 5. https://support.brightcove.com/en/video-cloud/docs/dynamically-assigning-videos-player

        entries = []

        # Look for iframe embeds [1]
        for _, url in re.findall(
                r'<iframe[^>]+src=(["\'])((?:https?:)?//players\.brightcove\.net/\d+/[^/]+/index\.html.+?)\1', webpage):
            entries.append(url if url.startswith('http') else 'http:' + url)

        # Look for <video> tags [2] and embed_in_page embeds [3]
        # [2] looks like:
        for video, script_tag, account_id, player_id, embed in re.findall(
                r'''(?isx)
                    (<video\s+[^>]*\bdata-video-id\s*=\s*['"]?[^>]+>)
                    (?:.*?
                        (<script[^>]+
                            src=["\'](?:https?:)?//players\.brightcove\.net/
                            (\d+)/([^/]+)_([^/]+)/index(?:\.min)?\.js
                        )
                    )?
                ''', webpage):
            attrs = extract_attributes(video)

            # According to examples from [4] it's unclear whether video id
            # may be optional and what to do when it is
            video_id = attrs.get('data-video-id')
            if not video_id:
                continue

            account_id = account_id or attrs.get('data-account')
            if not account_id:
                continue

            player_id = player_id or attrs.get('data-player') or 'default'
            embed = embed or attrs.get('data-embed') or 'default'

            bc_url = 'http://players.brightcove.net/%s/%s_%s/index.html?videoId=%s' % (
                account_id, player_id, embed, video_id)

            # Some brightcove videos may be embedded with video tag only and
            # without script tag or any mentioning of brightcove at all. Such
            # embeds are considered ambiguous since they are matched based only
            # on data-video-id and data-account attributes and in the wild may
            # not be brightcove embeds at all. Let's check reconstructed
            # brightcove URLs in case of such embeds and only process valid
            # ones. By this we ensure there is indeed a brightcove embed.
            if not script_tag and not ie._is_valid_url(
                    bc_url, video_id, 'possible brightcove video'):
                continue

            entries.append(bc_url)

        return entries

    def _parse_brightcove_metadata(self, json_data, video_id, headers={}, options={}):
        title = json_data['name'].strip()

        formats = []
        for source in json_data.get('sources', []):
            container = source.get('container')
            ext = mimetype2ext(source.get('type'))
            src = self._preprocess_metadata_url(source.get('src'), options)
            # https://support.brightcove.com/playback-api-video-fields-reference#key_systems_object
            if ext == 'ism' or container == 'WVM' or source.get('key_systems'):
                continue
            elif ext == 'm3u8' or container == 'M2TS':
                if not src:
                    continue
                formats.extend(self._extract_m3u8_formats(
                    src, video_id, 'mp4', 'm3u8_native', m3u8_id='hls', fatal=False))
            elif ext == 'mpd':
                if not src:
                    continue
                formats.extend(self._extract_mpd_formats(src, video_id, 'dash', fatal=False))
            else:
                streaming_src = source.get('streaming_src')
                stream_name, app_name = source.get('stream_name'), source.get('app_name')
                if not src and not streaming_src and (not stream_name or not app_name):
                    continue
                tbr = float_or_none(source.get('avg_bitrate'), 1000)
                height = int_or_none(source.get('height'))
                width = int_or_none(source.get('width'))
                f = {
                    'tbr': tbr,
                    'filesize': int_or_none(source.get('size')),
                    'container': container,
                    'ext': ext or container.lower(),
                }
                if width == 0 and height == 0:
                    f.update({
                        'vcodec': 'none',
                    })
                else:
                    f.update({
                        'width': width,
                        'height': height,
                        'vcodec': source.get('codec'),
                    })

                def build_format_id(kind):
                    format_id = kind
                    if tbr:
                        format_id += '-%dk' % int(tbr)
                    if height:
                        format_id += '-%dp' % height
                    return format_id

                if src or streaming_src:
                    f.update({
                        'url': src or streaming_src,
                        'format_id': build_format_id('http' if src else 'http-streaming'),
                        'source_preference': 0 if src else -1,
                    })
                else:
                    f.update({
                        'url': app_name,
                        'play_path': stream_name,
                        'format_id': build_format_id('rtmp'),
                    })
                formats.append(f)
        if not formats:
            # for sonyliv.com DRM protected videos
            s3_source_url = json_data.get('custom_fields', {}).get('s3sourceurl')
            if s3_source_url:
                formats.append({
                    'url': s3_source_url,
                    'format_id': 'source',
                })

        errors = json_data.get('errors')
        if not formats and errors:
            error = errors[0]
            raise ExtractorError(
                error.get('message') or error.get('error_subcode') or error['error_code'], expected=True)

        self._sort_formats(formats)

        for f in formats:
            f.setdefault('http_headers', {}).update(headers)

        subtitles = {}
        for text_track in json_data.get('text_tracks', []):
            if text_track.get('src'):
                subtitles.setdefault(text_track.get('srclang'), []).append({
                    'url': text_track['src'],
                })

        is_live = False
        duration = float_or_none(json_data.get('duration'), 1000)
        if duration is not None and duration <= 0:
            is_live = True

        return {
            'id': video_id,
            'title': self._live_title(title) if is_live else title,
            'description': clean_html(json_data.get('description')),
            'thumbnail': json_data.get('thumbnail') or json_data.get('poster'),
            'duration': duration,
            'timestamp': parse_iso8601(json_data.get('published_at')),
            'uploader_id': json_data.get('account_id'),
            'formats': formats,
            'subtitles': subtitles,
            'tags': json_data.get('tags', []),
            'is_live': is_live,
        }

    def _preprocess_metadata_url(self, url, options={}):
        url = compat_urllib_parse_urlparse(url)._asdict()
        query = dict(compat_parse_qs(url['query']))

        if options.get('akamai_token') is not None:
            query['hdnts'] = options.get('akamai_token')

        url['query'] = compat_urllib_parse_urlencode(query)

        return compat_urlparse.urlunparse(tuple(url.values()))

    def _real_extract(self, url):
        url, smuggled_data = unsmuggle_url(url, {})
        self._initialize_geo_bypass({
            'countries': smuggled_data.get('geo_countries'),
            'ip_blocks': smuggled_data.get('geo_ip_blocks'),
        })

        account_id, player_id, embed, content_type, video_id = re.match(self._VALID_URL, url).groups()

        webpage = self._download_webpage(
            'http://players.brightcove.net/%s/%s_%s/index.min.js'
            % (account_id, player_id, embed), video_id)

        policy_key = None

        catalog = self._search_regex(
            r'catalog\(({.+?})\);', webpage, 'catalog', default=None)
        if catalog:
            catalog = self._parse_json(
                js_to_json(catalog), video_id, fatal=False)
            if catalog:
                policy_key = catalog.get('policyKey')

        if not policy_key:
            policy_key = self._search_regex(
                r'policyKey\s*:\s*(["\'])(?P<pk>.+?)\1',
                webpage, 'policy key', group='pk')

        api_url = 'https://edge.api.brightcove.com/playback/v1/accounts/%s/%ss/%s' % (account_id, content_type, video_id)
        headers = {
            'Accept': 'application/json;pk=%s' % policy_key,
        }
        referrer = smuggled_data.get('referrer')
        if referrer:
            headers.update({
                'Referer': referrer,
                'Origin': re.search(r'https?://[^/]+', referrer).group(0),
            })
        try:
            json_data = self._download_json(api_url, video_id, headers=headers)
        except ExtractorError as e:
            if isinstance(e.cause, compat_HTTPError) and e.cause.code == 403:
                json_data = self._parse_json(e.cause.read().decode(), video_id)[0]
                message = json_data.get('message') or json_data['error_code']
                if json_data.get('error_subcode') == 'CLIENT_GEO':
                    self.raise_geo_restricted(msg=message)
                raise ExtractorError(message, expected=True)
            raise

        errors = json_data.get('errors')
        if errors and errors[0].get('error_subcode') == 'TVE_AUTH':
            custom_fields = json_data['custom_fields']
            tve_token = self._extract_mvpd_auth(
                smuggled_data['source_url'], video_id,
                custom_fields['bcadobepassrequestorid'],
                custom_fields['bcadobepassresourceid'])
            json_data = self._download_json(
                api_url, video_id, headers={
                    'Accept': 'application/json;pk=%s' % policy_key
                }, query={
                    'tveToken': tve_token,
                })

        options = {
            'akamai_token': smuggled_data.get('akamai_token')
        }

        if content_type == 'playlist':
            return self.playlist_result(
                [self._parse_brightcove_metadata(vid, vid.get('id'), headers=headers, options=options)
                 for vid in json_data.get('videos', []) if vid.get('id')],
                json_data.get('id'), json_data.get('name'),
                json_data.get('description'))

        return self._parse_brightcove_metadata(
            json_data, video_id, headers=headers, options=options)<|MERGE_RESOLUTION|>--- conflicted
+++ resolved
@@ -10,11 +10,8 @@
 from ..compat import (
     compat_etree_fromstring,
     compat_parse_qs,
-<<<<<<< HEAD
     compat_str,
     compat_urllib_parse_urlencode,
-=======
->>>>>>> 22974a37
     compat_urllib_parse_urlparse,
     compat_urlparse,
     compat_xml_parse_error,
