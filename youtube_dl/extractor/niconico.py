--- conflicted
+++ resolved
@@ -453,11 +453,8 @@
             'id': '64988008',
             'title': 'Private_Mylist_Test',
         },
-        'playlist_mincount': 2,
-<<<<<<< HEAD
-        'skip': 'Requires an account',
-=======
->>>>>>> bd6aba10
+        'playlist_count': 2,
+        'skip': 'Requires an account',
     }]
 
     #  Add support for private mylist access by owner via log-in
