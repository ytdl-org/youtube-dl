# coding: utf-8
from __future__ import unicode_literals

import re

from .common import InfoExtractor
from ..compat import (
    compat_urlparse,
    compat_str,
)
from ..utils import (
    ExtractorError,
    determine_ext,
    find_xpath_attr,
    fix_xml_ampersands,
    GeoRestrictedError,
    int_or_none,
    parse_duration,
    remove_start,
    strip_or_none,
    try_get,
    unified_strdate,
    unified_timestamp,
    update_url_query,
    urljoin,
    xpath_text,
)


class RaiBaseIE(InfoExtractor):
    _UUID_RE = r'[\da-f]{8}-[\da-f]{4}-[\da-f]{4}-[\da-f]{4}-[\da-f]{12}'
    _GEO_COUNTRIES = ['IT']
    _GEO_BYPASS = False

    def _extract_relinker_info(self, relinker_url, video_id):
        if not re.match(r'https?://', relinker_url):
            return {'formats': [{'url': relinker_url}]}

        formats = []
        geoprotection = None
        is_live = None
        duration = None

        for platform in ('mon', 'flash', 'native'):
            relinker = self._download_xml(
                relinker_url, video_id,
                note='Downloading XML metadata for platform %s' % platform,
                transform_source=fix_xml_ampersands,
                query={'output': 45, 'pl': platform},
                headers=self.geo_verification_headers())

            if not geoprotection:
                geoprotection = xpath_text(
                    relinker, './geoprotection', default=None) == 'Y'

            if not is_live:
                is_live = xpath_text(
                    relinker, './is_live', default=None) == 'Y'
            if not duration:
                duration = parse_duration(xpath_text(
                    relinker, './duration', default=None))

            url_elem = find_xpath_attr(relinker, './url', 'type', 'content')
            if url_elem is None:
                continue

            media_url = url_elem.text

            # This does not imply geo restriction (e.g.
            # http://www.raisport.rai.it/dl/raiSport/media/rassegna-stampa-04a9f4bd-b563-40cf-82a6-aad3529cb4a9.html)
            if '/video_no_available.mp4' in media_url:
                continue

            ext = determine_ext(media_url)
            if (ext == 'm3u8' and platform != 'mon') or (ext == 'f4m' and platform != 'flash'):
                continue

            if ext == 'm3u8' or 'format=m3u8' in media_url or platform == 'mon':
                formats.extend(self._extract_m3u8_formats(
                    media_url, video_id, 'mp4', 'm3u8_native',
                    m3u8_id='hls', fatal=False))
            elif ext == 'f4m' or platform == 'flash':
                manifest_url = update_url_query(
                    media_url.replace('manifest#live_hds.f4m', 'manifest.f4m'),
                    {'hdcore': '3.7.0', 'plugin': 'aasp-3.7.0.39.44'})
                formats.extend(self._extract_f4m_formats(
                    manifest_url, video_id, f4m_id='hds', fatal=False))
            else:
                bitrate = int_or_none(xpath_text(relinker, 'bitrate'))
                formats.append({
                    'url': media_url,
                    'tbr': bitrate if bitrate > 0 else None,
                    'format_id': 'http-%d' % bitrate if bitrate > 0 else 'http',
                })

        if not formats and geoprotection is True:
            self.raise_geo_restricted(countries=self._GEO_COUNTRIES)

        return dict((k, v) for k, v in {
            'is_live': is_live,
            'duration': duration,
            'formats': formats,
        }.items() if v is not None)

    @staticmethod
    def _extract_subtitles(url, video_data):
        STL_EXT = 'stl'
        SRT_EXT = 'srt'
        subtitles = {}
        subtitles_array = video_data.get('subtitlesArray') or []
        for k in ('subtitles', 'subtitlesUrl'):
            subtitles_array.append({'url': video_data.get(k)})
        for subtitle in subtitles_array:
            sub_url = subtitle.get('url')
            if sub_url and isinstance(sub_url, compat_str):
                sub_lang = subtitle.get('language') or 'it'
                sub_url = urljoin(url, sub_url)
                sub_ext = determine_ext(sub_url, SRT_EXT)
                subtitles.setdefault(sub_lang, []).append({
                    'ext': sub_ext,
                    'url': sub_url,
                })
                if STL_EXT == sub_ext:
                    subtitles[sub_lang].append({
                        'ext': SRT_EXT,
                        'url': sub_url[:-len(STL_EXT)] + SRT_EXT,
                    })
        return subtitles


class RaiPlayIE(RaiBaseIE):
    _VALID_URL = r'(?P<base>https?://(?:www\.)?raiplay\.it/.+?-(?P<id>%s))\.(?:html|json)' % RaiBaseIE._UUID_RE
    _TESTS = [{
        'url': 'http://www.raiplay.it/video/2014/04/Report-del-07042014-cb27157f-9dd0-4aee-b788-b1f67643a391.html',
        'md5': '8970abf8caf8aef4696e7b1f2adfc696',
        'info_dict': {
            'id': 'cb27157f-9dd0-4aee-b788-b1f67643a391',
            'ext': 'mp4',
            'title': 'Report del 07/04/2014',
            'alt_title': 'St 2013/14 - Espresso nel caffè - 07/04/2014',
            'description': 'md5:d730c168a58f4bb35600fc2f881ec04e',
            'thumbnail': r're:^https?://.*\.jpg$',
            'uploader': 'Rai Gulp',
            'duration': 6160,
            'series': 'Report',
            'season': '2013/14',
            'subtitles': {
                'it': 'count:2',
            },
        },
        'params': {
            'skip_download': True,
        },
    }, {
        'url': 'http://www.raiplay.it/video/2016/11/gazebotraindesi-efebe701-969c-4593-92f3-285f0d1ce750.html?',
        'only_matching': True,
    }, {
<<<<<<< HEAD
        # DRM protected
        'url': 'https://www.raiplay.it/video/2020/09/Lo-straordinario-mondo-di-Zoey-S1E1-Lo-straordinario-potere-di-Zoey-ed493918-1d32-44b7-8454-862e473d00ff.html',
=======
        # subtitles at 'subtitlesArray' key (see #27698)
        'url': 'https://www.raiplay.it/video/2020/12/Report---04-01-2021-2e90f1de-8eee-4de4-ac0e-78d21db5b600.html',
>>>>>>> ef28e332
        'only_matching': True,
    }]

    def _real_extract(self, url):
        base, video_id = re.match(self._VALID_URL, url).groups()

        media = self._download_json(
            base + '.json', video_id, 'Downloading video JSON')

        if try_get(media, lambda x: x['rights_management']['rights']['drm'], dict) or try_get(media, lambda x: x['program_info']['rights_management']['rights']['drm'], dict):
            raise ExtractorError('This video is DRM protected.', expected=True)

        title = media['name']

        video = media['video']

        relinker_info = self._extract_relinker_info(video['content_url'], video_id)
        self._sort_formats(relinker_info['formats'])

        thumbnails = []
        for _, value in media.get('images', {}).items():
            if value:
                thumbnails.append({
                    'url': urljoin(url, value),
                })

        date_published = media.get('date_published')
        time_published = media.get('time_published')
        if date_published and time_published:
            date_published += ' ' + time_published

        subtitles = self._extract_subtitles(url, video)

        program_info = media.get('program_info') or {}
        season = media.get('season')

        info = {
            'id': remove_start(media.get('id'), 'ContentItem-') or video_id,
            'display_id': video_id,
            'title': self._live_title(title) if relinker_info.get(
                'is_live') else title,
            'alt_title': strip_or_none(media.get('subtitle')),
            'description': media.get('description'),
            'uploader': strip_or_none(media.get('channel')),
            'creator': strip_or_none(media.get('editor') or None),
            'duration': parse_duration(video.get('duration')),
            'timestamp': unified_timestamp(date_published),
            'thumbnails': thumbnails,
            'series': program_info.get('name'),
            'season_number': int_or_none(season),
            'season': season if (season and not season.isdigit()) else None,
            'episode': media.get('episode_title'),
            'episode_number': int_or_none(media.get('episode')),
            'subtitles': subtitles,
        }

        info.update(relinker_info)
        return info


class RaiPlayLiveIE(RaiPlayIE):
    _VALID_URL = r'(?P<base>https?://(?:www\.)?raiplay\.it/dirette/(?P<id>[^/?#&]+))'
    _TESTS = [{
        'url': 'http://www.raiplay.it/dirette/rainews24',
        'info_dict': {
            'id': 'd784ad40-e0ae-4a69-aa76-37519d238a9c',
            'display_id': 'rainews24',
            'ext': 'mp4',
            'title': 're:^Diretta di Rai News 24 [0-9]{4}-[0-9]{2}-[0-9]{2} [0-9]{2}:[0-9]{2}$',
            'description': 'md5:4d00bcf6dc98b27c6ec480de329d1497',
            'uploader': 'Rai News 24',
            'creator': 'Rai News 24',
            'is_live': True,
        },
        'params': {
            'skip_download': True,
        },
    }]


class RaiPlayPlaylistIE(InfoExtractor):
    _VALID_URL = r'(?P<base>https?://(?:www\.)?raiplay\.it/programmi/(?P<id>[^/?#&]+))'
    _TESTS = [{
        'url': 'http://www.raiplay.it/programmi/nondirloalmiocapo/',
        'info_dict': {
            'id': 'nondirloalmiocapo',
            'title': 'Non dirlo al mio capo',
            'description': 'md5:98ab6b98f7f44c2843fd7d6f045f153b',
        },
        'playlist_mincount': 12,
    }]

    def _real_extract(self, url):
        base, playlist_id = re.match(self._VALID_URL, url).groups()

        program = self._download_json(
            base + '.json', playlist_id, 'Downloading program JSON')

        entries = []
        for b in (program.get('blocks') or []):
            for s in (b.get('sets') or []):
                s_id = s.get('id')
                if not s_id:
                    continue
                medias = self._download_json(
                    '%s/%s.json' % (base, s_id), s_id,
                    'Downloading content set JSON', fatal=False)
                if not medias:
                    continue
                for m in (medias.get('items') or []):
                    path_id = m.get('path_id')
                    if not path_id:
                        continue
                    video_url = urljoin(url, path_id)
                    entries.append(self.url_result(
                        video_url, ie=RaiPlayIE.ie_key(),
                        video_id=RaiPlayIE._match_id(video_url)))

        return self.playlist_result(
            entries, playlist_id, program.get('name'),
            try_get(program, lambda x: x['program_info']['description']))


class RaiIE(RaiBaseIE):
    _VALID_URL = r'https?://[^/]+\.(?:rai\.(?:it|tv)|rainews\.it)/.+?-(?P<id>%s)(?:-.+?)?\.html' % RaiBaseIE._UUID_RE
    _TESTS = [{
        # var uniquename = "ContentItem-..."
        # data-id="ContentItem-..."
        'url': 'http://www.raisport.rai.it/dl/raiSport/media/rassegna-stampa-04a9f4bd-b563-40cf-82a6-aad3529cb4a9.html',
        'info_dict': {
            'id': '04a9f4bd-b563-40cf-82a6-aad3529cb4a9',
            'ext': 'mp4',
            'title': 'TG PRIMO TEMPO',
            'thumbnail': r're:^https?://.*\.jpg$',
            'duration': 1758,
            'upload_date': '20140612',
        },
        'skip': 'This content is available only in Italy',
    }, {
        # with ContentItem in many metas
        'url': 'http://www.rainews.it/dl/rainews/media/Weekend-al-cinema-da-Hollywood-arriva-il-thriller-di-Tate-Taylor-La-ragazza-del-treno-1632c009-c843-4836-bb65-80c33084a64b.html',
        'info_dict': {
            'id': '1632c009-c843-4836-bb65-80c33084a64b',
            'ext': 'mp4',
            'title': 'Weekend al cinema, da Hollywood arriva il thriller di Tate Taylor "La ragazza del treno"',
            'description': 'I film in uscita questa settimana.',
            'thumbnail': r're:^https?://.*\.png$',
            'duration': 833,
            'upload_date': '20161103',
        }
    }, {
        # with ContentItem in og:url
        'url': 'http://www.rai.it/dl/RaiTV/programmi/media/ContentItem-efb17665-691c-45d5-a60c-5301333cbb0c.html',
        'md5': '6865dd00cf0bbf5772fdd89d59bd768a',
        'info_dict': {
            'id': 'efb17665-691c-45d5-a60c-5301333cbb0c',
            'ext': 'mp4',
            'title': 'TG1 ore 20:00 del 03/11/2016',
            'description': 'TG1 edizione integrale ore 20:00 del giorno 03/11/2016',
            'thumbnail': r're:^https?://.*\.jpg$',
            'duration': 2214,
            'upload_date': '20161103',
        }
    }, {
        # initEdizione('ContentItem-...'
        'url': 'http://www.tg1.rai.it/dl/tg1/2010/edizioni/ContentSet-9b6e0cba-4bef-4aef-8cf0-9f7f665b7dfb-tg1.html?item=undefined',
        'info_dict': {
            'id': 'c2187016-8484-4e3a-8ac8-35e475b07303',
            'ext': 'mp4',
            'title': r're:TG1 ore \d{2}:\d{2} del \d{2}/\d{2}/\d{4}',
            'duration': 2274,
            'upload_date': '20170401',
        },
        'skip': 'Changes daily',
    }, {
        # HLS live stream with ContentItem in og:url
        'url': 'http://www.rainews.it/dl/rainews/live/ContentItem-3156f2f2-dc70-4953-8e2f-70d7489d4ce9.html',
        'info_dict': {
            'id': '3156f2f2-dc70-4953-8e2f-70d7489d4ce9',
            'ext': 'mp4',
            'title': 'La diretta di Rainews24',
        },
        'params': {
            'skip_download': True,
        },
    }, {
        # ContentItem in iframe (see #12652) and subtitle at 'subtitlesUrl' key
        'url': 'http://www.presadiretta.rai.it/dl/portali/site/puntata/ContentItem-3ed19d13-26c2-46ff-a551-b10828262f1b.html',
        'info_dict': {
            'id': '1ad6dc64-444a-42a4-9bea-e5419ad2f5fd',
            'ext': 'mp4',
            'title': 'Partiti acchiappavoti - Presa diretta del 13/09/2015',
            'description': 'md5:d291b03407ec505f95f27970c0b025f4',
            'upload_date': '20150913',
            'subtitles': {
                'it': 'count:2',
            },
        },
        'params': {
            'skip_download': True,
        },
    }, {
        # Direct MMS URL
        'url': 'http://www.rai.it/dl/RaiTV/programmi/media/ContentItem-b63a4089-ac28-48cf-bca5-9f5b5bc46df5.html',
        'only_matching': True,
    }, {
        'url': 'https://www.rainews.it/tgr/marche/notiziari/video/2019/02/ContentItem-6ba945a2-889c-4a80-bdeb-8489c70a8db9.html',
        'only_matching': True,
    }]

    def _extract_from_content_id(self, content_id, url):
        media = self._download_json(
            'http://www.rai.tv/dl/RaiTV/programmi/media/ContentItem-%s.html?json' % content_id,
            content_id, 'Downloading video JSON')

        title = media['name'].strip()

        media_type = media['type']
        if 'Audio' in media_type:
            relinker_info = {
                'formats': [{
                    'format_id': media.get('formatoAudio'),
                    'url': media['audioUrl'],
                    'ext': media.get('formatoAudio'),
                }]
            }
        elif 'Video' in media_type:
            relinker_info = self._extract_relinker_info(media['mediaUri'], content_id)
        else:
            raise ExtractorError('not a media file')

        self._sort_formats(relinker_info['formats'])

        thumbnails = []
        for image_type in ('image', 'image_medium', 'image_300'):
            thumbnail_url = media.get(image_type)
            if thumbnail_url:
                thumbnails.append({
                    'url': compat_urlparse.urljoin(url, thumbnail_url),
                })

        subtitles = self._extract_subtitles(url, media)

        info = {
            'id': content_id,
            'title': title,
            'description': strip_or_none(media.get('desc')),
            'thumbnails': thumbnails,
            'uploader': media.get('author'),
            'upload_date': unified_strdate(media.get('date')),
            'duration': parse_duration(media.get('length')),
            'subtitles': subtitles,
        }

        info.update(relinker_info)

        return info

    def _real_extract(self, url):
        video_id = self._match_id(url)

        webpage = self._download_webpage(url, video_id)

        content_item_id = None

        content_item_url = self._html_search_meta(
            ('og:url', 'og:video', 'og:video:secure_url', 'twitter:url',
             'twitter:player', 'jsonlink'), webpage, default=None)
        if content_item_url:
            content_item_id = self._search_regex(
                r'ContentItem-(%s)' % self._UUID_RE, content_item_url,
                'content item id', default=None)

        if not content_item_id:
            content_item_id = self._search_regex(
                r'''(?x)
                    (?:
                        (?:initEdizione|drawMediaRaiTV)\(|
                        <(?:[^>]+\bdata-id|var\s+uniquename)=|
                        <iframe[^>]+\bsrc=
                    )
                    (["\'])
                    (?:(?!\1).)*\bContentItem-(?P<id>%s)
                ''' % self._UUID_RE,
                webpage, 'content item id', default=None, group='id')

        content_item_ids = set()
        if content_item_id:
            content_item_ids.add(content_item_id)
        if video_id not in content_item_ids:
            content_item_ids.add(video_id)

        for content_item_id in content_item_ids:
            try:
                return self._extract_from_content_id(content_item_id, url)
            except GeoRestrictedError:
                raise
            except ExtractorError:
                pass

        relinker_url = self._proto_relative_url(self._search_regex(
            r'''(?x)
                (?:
                    var\s+videoURL|
                    mediaInfo\.mediaUri
                )\s*=\s*
                ([\'"])
                (?P<url>
                    (?:https?:)?
                    //mediapolis(?:vod)?\.rai\.it/relinker/relinkerServlet\.htm\?
                    (?:(?!\1).)*\bcont=(?:(?!\1).)+)\1
            ''',
            webpage, 'relinker URL', group='url'))

        relinker_info = self._extract_relinker_info(
            urljoin(url, relinker_url), video_id)
        self._sort_formats(relinker_info['formats'])

        title = self._search_regex(
            r'var\s+videoTitolo\s*=\s*([\'"])(?P<title>[^\'"]+)\1',
            webpage, 'title', group='title',
            default=None) or self._og_search_title(webpage)

        info = {
            'id': video_id,
            'title': title,
        }

        info.update(relinker_info)

        return info<|MERGE_RESOLUTION|>--- conflicted
+++ resolved
@@ -155,13 +155,12 @@
         'url': 'http://www.raiplay.it/video/2016/11/gazebotraindesi-efebe701-969c-4593-92f3-285f0d1ce750.html?',
         'only_matching': True,
     }, {
-<<<<<<< HEAD
         # DRM protected
         'url': 'https://www.raiplay.it/video/2020/09/Lo-straordinario-mondo-di-Zoey-S1E1-Lo-straordinario-potere-di-Zoey-ed493918-1d32-44b7-8454-862e473d00ff.html',
-=======
+        'only_matching': True,
+    }, {
         # subtitles at 'subtitlesArray' key (see #27698)
         'url': 'https://www.raiplay.it/video/2020/12/Report---04-01-2021-2e90f1de-8eee-4de4-ac0e-78d21db5b600.html',
->>>>>>> ef28e332
         'only_matching': True,
     }]
 
