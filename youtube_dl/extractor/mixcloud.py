--- conflicted
+++ resolved
@@ -77,10 +77,10 @@
         webpage = self._download_webpage(url, track_id)
 
         preview_url = self._search_regex(
-<<<<<<< HEAD
             r'\s(?:data-preview-url|m-preview)="([^"]+)"', webpage, 'preview url', default=None)
         if preview_url is not None:
-            song_url = preview_url.replace('/previews/', '/c/originals/')
+            song_url = re.sub(r'audiocdn(\d+)', r'stream\1', preview_url)
+            song_url = song_url.replace('/previews/', '/c/originals/')
             if not self._check_url(song_url, track_id, 'mp3'):
                 song_url = song_url.replace('.mp3', '.m4a').replace('originals/', 'm4a/64/')
                 if not self._check_url(song_url, track_id, 'm4a'):
@@ -92,15 +92,6 @@
             play_info_json = ''.join(chr(ord(a) ^ ord(b)) for a, b in itertools.izip(play_info_encoded, itertools.cycle(secret)))
             play_info = json.loads(play_info_json)
             song_url = play_info.get('stream_url')
-=======
-            r'\s(?:data-preview-url|m-preview)="([^"]+)"', webpage, 'preview url')
-        song_url = re.sub(r'audiocdn(\d+)', r'stream\1', preview_url)
-        song_url = song_url.replace('/previews/', '/c/originals/')
-        if not self._check_url(song_url, track_id, 'mp3'):
-            song_url = song_url.replace('.mp3', '.m4a').replace('originals/', 'm4a/64/')
-            if not self._check_url(song_url, track_id, 'm4a'):
-                raise ExtractorError('Unable to extract track url')
->>>>>>> bc92621a
 
         PREFIX = (
             r'm-play-on-spacebar[^>]+'
