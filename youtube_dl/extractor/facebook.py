--- conflicted
+++ resolved
@@ -218,6 +218,9 @@
             'ext': 'mp4',
             'title': '#ESLOne VoD - Birmingham Finals Day#1 Fnatic vs. @Evil Geniuses',
             'uploader': 'ESL One Dota 2',
+            'timestamp': 1527084179,
+            'upload_date': '20180523',
+            'uploader_id': '234218833769558',
             'is_live': False
         },
         'params': {
@@ -464,11 +467,8 @@
             'timestamp': timestamp,
             'thumbnail': thumbnail,
             'view_count': view_count,
-<<<<<<< HEAD
-            'uploader_id': uploader_id
-=======
+            'uploader_id': uploader_id,
             'is_live': is_live
->>>>>>> 343c86fa
         }
 
         return webpage, info_dict
