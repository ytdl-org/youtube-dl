# encoding: utf-8
import json
import re
import itertools

from .common import InfoExtractor
from ..utils import (
    compat_urllib_parse,
    compat_urllib_request,

    clean_html,
    get_element_by_attribute,
    ExtractorError,
    RegexNotFoundError,
    std_headers,
    unsmuggle_url,
)


class VimeoIE(InfoExtractor):
    """Information extractor for vimeo.com."""

    # _VALID_URL matches Vimeo URLs
    _VALID_URL = r'''(?x)
        (?P<proto>https?://)?
        (?:(?:www|(?P<player>player))\.)?
        vimeo(?P<pro>pro)?\.com/
        (?:.*?/)?
        (?:(?:play_redirect_hls|moogaloop\.swf)\?clip_id=)?
        (?:videos?/)?
        (?P<id>[0-9]+)
        /?(?:[?&].*)?(?:[#].*)?$'''
    _NETRC_MACHINE = 'vimeo'
    IE_NAME = u'vimeo'
    _TESTS = [
        {
            u'url': u'http://vimeo.com/56015672#at=0',
            u'file': u'56015672.mp4',
            u'md5': u'8879b6cc097e987f02484baf890129e5',
            u'info_dict': {
                u"upload_date": u"20121220", 
                u"description": u"This is a test case for youtube-dl.\nFor more information, see github.com/rg3/youtube-dl\nTest chars: \u2605 \" ' \u5e78 / \\ \u00e4 \u21ad \U0001d550", 
                u"uploader_id": u"user7108434", 
                u"uploader": u"Filippo Valsorda", 
                u"title": u"youtube-dl test video - \u2605 \" ' \u5e78 / \\ \u00e4 \u21ad \U0001d550",
            },
        },
        {
            u'url': u'http://vimeopro.com/openstreetmapus/state-of-the-map-us-2013/video/68093876',
            u'file': u'68093876.mp4',
            u'md5': u'3b5ca6aa22b60dfeeadf50b72e44ed82',
            u'note': u'Vimeo Pro video (#1197)',
            u'info_dict': {
                u'uploader_id': u'openstreetmapus', 
                u'uploader': u'OpenStreetMap US', 
                u'title': u'Andy Allan - Putting the Carto into OpenStreetMap Cartography',
            },
        },
        {
            u'url': u'http://player.vimeo.com/video/54469442',
            u'file': u'54469442.mp4',
            u'md5': u'619b811a4417aa4abe78dc653becf511',
            u'note': u'Videos that embed the url in the player page',
            u'info_dict': {
                u'title': u'Kathy Sierra: Building the minimum Badass User, Business of Software',
                u'uploader': u'The BLN & Business of Software',
            },
        },
        {
            u'url': u'http://vimeo.com/68375962',
            u'file': u'68375962.mp4',
            u'md5': u'aaf896bdb7ddd6476df50007a0ac0ae7',
            u'note': u'Video protected with password',
            u'info_dict': {
                u'title': u'youtube-dl password protected test video',
                u'upload_date': u'20130614',
                u'uploader_id': u'user18948128',
                u'uploader': u'Jaime Marquínez Ferrándiz',
            },
            u'params': {
                u'videopassword': u'youtube-dl',
            },
        },
    ]

    def _login(self):
        (username, password) = self._get_login_info()
        if username is None:
            return
        self.report_login()
        login_url = 'https://vimeo.com/log_in'
        webpage = self._download_webpage(login_url, None, False)
        token = re.search(r'xsrft: \'(.*?)\'', webpage).group(1)
        data = compat_urllib_parse.urlencode({'email': username,
                                              'password': password,
                                              'action': 'login',
                                              'service': 'vimeo',
                                              'token': token,
                                              })
        login_request = compat_urllib_request.Request(login_url, data)
        login_request.add_header('Content-Type', 'application/x-www-form-urlencoded')
        login_request.add_header('Cookie', 'xsrft=%s' % token)
        self._download_webpage(login_request, None, False, u'Wrong login info')

    def _verify_video_password(self, url, video_id, webpage):
        password = self._downloader.params.get('videopassword', None)
        if password is None:
            raise ExtractorError(u'This video is protected by a password, use the --video-password option')
        token = re.search(r'xsrft: \'(.*?)\'', webpage).group(1)
        data = compat_urllib_parse.urlencode({'password': password,
                                              'token': token})
        # I didn't manage to use the password with https
        if url.startswith('https'):
            pass_url = url.replace('https','http')
        else:
            pass_url = url
        password_request = compat_urllib_request.Request(pass_url+'/password', data)
        password_request.add_header('Content-Type', 'application/x-www-form-urlencoded')
        password_request.add_header('Cookie', 'xsrft=%s' % token)
        self._download_webpage(password_request, video_id,
                               u'Verifying the password',
                               u'Wrong password')

    def _real_initialize(self):
        self._login()

    def _real_extract(self, url):
        url, data = unsmuggle_url(url)
        headers = std_headers
        if data is not None:
            headers = headers.copy()
            headers.update(data)

        # Extract ID from URL
        mobj = re.match(self._VALID_URL, url)
        if mobj is None:
            raise ExtractorError(u'Invalid URL: %s' % url)

        video_id = mobj.group('id')
        if mobj.group('pro') or mobj.group('player'):
            url = 'http://player.vimeo.com/video/' + video_id
        else:
            url = 'https://vimeo.com/' + video_id

        # Retrieve video webpage to extract further information
        request = compat_urllib_request.Request(url, None, headers)
        webpage = self._download_webpage(request, video_id)

        # Now we begin extracting as much information as we can from what we
        # retrieved. First we extract the information common to all extractors,
        # and latter we extract those that are Vimeo specific.
        self.report_extraction(video_id)

        # Extract the config JSON
        try:
            try:
                config_url = self._html_search_regex(
                    r' data-config-url="(.+?)"', webpage, u'config URL')
                config_json = self._download_webpage(config_url, video_id)
                config = json.loads(config_json)
            except RegexNotFoundError:
                # For pro videos or player.vimeo.com urls
<<<<<<< HEAD
                config = self._search_regex([r' = {config:({.+?}),assets:', r'(?:c|b)=({.+?});'],
                    webpage, u'info section', flags=re.DOTALL)
=======
                # We try to find out to which variable is assigned the config dic
                m_variable_name = re.search('(\w)\.video\.id', webpage)
                if m_variable_name is not None:
                    config_re = r'%s=({.+?});' % re.escape(m_variable_name.group(1))
                else:
                    config_re = [r' = {config:({.+?}),assets:', r'(?:[abc])=({.+?});']
                config = self._search_regex(config_re, webpage, u'info section',
                    flags=re.DOTALL)
>>>>>>> 608d11f5
                config = json.loads(config)
        except Exception as e:
            if re.search('The creator of this video has not given you permission to embed it on this domain.', webpage):
                raise ExtractorError(u'The author has restricted the access to this video, try with the "--referer" option')

            if re.search('<form[^>]+?id="pw_form"', webpage) is not None:
                self._verify_video_password(url, video_id, webpage)
                return self._real_extract(url)
            else:
                raise ExtractorError(u'Unable to extract info section',
                                     cause=e)

        # Extract title
        video_title = config["video"]["title"]

        # Extract uploader and uploader_id
        video_uploader = config["video"]["owner"]["name"]
        video_uploader_id = config["video"]["owner"]["url"].split('/')[-1] if config["video"]["owner"]["url"] else None

        # Extract video thumbnail
        video_thumbnail = config["video"].get("thumbnail")
        if video_thumbnail is None:
            _, video_thumbnail = sorted((int(width), t_url) for (width, t_url) in config["video"]["thumbs"].items())[-1]

        # Extract video description
        video_description = None
        try:
            video_description = get_element_by_attribute("itemprop", "description", webpage)
            if video_description: video_description = clean_html(video_description)
        except AssertionError as err:
            # On some pages like (http://player.vimeo.com/video/54469442) the
            # html tags are not closed, python 2.6 cannot handle it
            if err.args[0] == 'we should not get here!':
                pass
            else:
                raise

        # Extract upload date
        video_upload_date = None
        mobj = re.search(r'<meta itemprop="dateCreated" content="(\d{4})-(\d{2})-(\d{2})T', webpage)
        if mobj is not None:
            video_upload_date = mobj.group(1) + mobj.group(2) + mobj.group(3)

        try:
            view_count = int(self._search_regex(r'UserPlays:(\d+)', webpage, u'view count'))
            like_count = int(self._search_regex(r'UserLikes:(\d+)', webpage, u'like count'))
            comment_count = int(self._search_regex(r'UserComments:(\d+)', webpage, u'comment count'))
        except RegexNotFoundError:
            # This info is only available in vimeo.com/{id} urls
            view_count = None
            like_count = None
            comment_count = None

        # Vimeo specific: extract request signature and timestamp
        sig = config['request']['signature']
        timestamp = config['request']['timestamp']

        # Vimeo specific: extract video codec and quality information
        # First consider quality, then codecs, then take everything
        codecs = [('vp6', 'flv'), ('vp8', 'flv'), ('h264', 'mp4')]
        files = {'hd': [], 'sd': [], 'other': []}
        config_files = config["video"].get("files") or config["request"].get("files")
        for codec_name, codec_extension in codecs:
            for quality in config_files.get(codec_name, []):
                format_id = '-'.join((codec_name, quality)).lower()
                key = quality if quality in files else 'other'
                video_url = None
                if isinstance(config_files[codec_name], dict):
                    file_info = config_files[codec_name][quality]
                    video_url = file_info.get('url')
                else:
                    file_info = {}
                if video_url is None:
                    video_url = "http://player.vimeo.com/play_redirect?clip_id=%s&sig=%s&time=%s&quality=%s&codecs=%s&type=moogaloop_local&embed_location=" \
                        %(video_id, sig, timestamp, quality, codec_name.upper())

                files[key].append({
                    'ext': codec_extension,
                    'url': video_url,
                    'format_id': format_id,
                    'width': file_info.get('width'),
                    'height': file_info.get('height'),
                })
        formats = []
        for key in ('other', 'sd', 'hd'):
            formats += files[key]
        if len(formats) == 0:
            raise ExtractorError(u'No known codec found')

        return {
            'id':       video_id,
            'uploader': video_uploader,
            'uploader_id': video_uploader_id,
            'upload_date':  video_upload_date,
            'title':    video_title,
            'thumbnail':    video_thumbnail,
            'description':  video_description,
            'formats': formats,
            'webpage_url': url,
            'view_count': view_count,
            'like_count': like_count,
            'comment_count': comment_count,
        }


class VimeoChannelIE(InfoExtractor):
    IE_NAME = u'vimeo:channel'
    _VALID_URL = r'(?:https?://)?vimeo.\com/channels/(?P<id>[^/]+)'
    _MORE_PAGES_INDICATOR = r'<a.+?rel="next"'
    _TITLE_RE = r'<link rel="alternate"[^>]+?title="(.*?)"'

    def _page_url(self, base_url, pagenum):
        return '%s/videos/page:%d/' % (base_url, pagenum)

    def _extract_list_title(self, webpage):
        return self._html_search_regex(self._TITLE_RE, webpage, u'list title')

    def _extract_videos(self, list_id, base_url):
        video_ids = []
        for pagenum in itertools.count(1):
            webpage = self._download_webpage(
                self._page_url(base_url, pagenum) ,list_id,
                u'Downloading page %s' % pagenum)
            video_ids.extend(re.findall(r'id="clip_(\d+?)"', webpage))
            if re.search(self._MORE_PAGES_INDICATOR, webpage, re.DOTALL) is None:
                break

        entries = [self.url_result('http://vimeo.com/%s' % video_id, 'Vimeo')
                   for video_id in video_ids]
        return {'_type': 'playlist',
                'id': list_id,
                'title': self._extract_list_title(webpage),
                'entries': entries,
                }

    def _real_extract(self, url):
        mobj = re.match(self._VALID_URL, url)
        channel_id =  mobj.group('id')
        return self._extract_videos(channel_id, 'http://vimeo.com/channels/%s' % channel_id)


class VimeoUserIE(VimeoChannelIE):
    IE_NAME = u'vimeo:user'
    _VALID_URL = r'(?:https?://)?vimeo.\com/(?P<name>[^/]+)'
    _TITLE_RE = r'<a[^>]+?class="user">([^<>]+?)</a>'

    @classmethod
    def suitable(cls, url):
        if VimeoChannelIE.suitable(url) or VimeoIE.suitable(url) or VimeoAlbumIE.suitable(url) or VimeoGroupsIE.suitable(url):
            return False
        return super(VimeoUserIE, cls).suitable(url)

    def _real_extract(self, url):
        mobj = re.match(self._VALID_URL, url)
        name = mobj.group('name')
        return self._extract_videos(name, 'http://vimeo.com/%s' % name)


class VimeoAlbumIE(VimeoChannelIE):
    IE_NAME = u'vimeo:album'
    _VALID_URL = r'(?:https?://)?vimeo.\com/album/(?P<id>\d+)'
    _TITLE_RE = r'<header id="page_header">\n\s*<h1>(.*?)</h1>'

    def _page_url(self, base_url, pagenum):
        return '%s/page:%d/' % (base_url, pagenum)

    def _real_extract(self, url):
        mobj = re.match(self._VALID_URL, url)
        album_id =  mobj.group('id')
        return self._extract_videos(album_id, 'http://vimeo.com/album/%s' % album_id)


class VimeoGroupsIE(VimeoAlbumIE):
    IE_NAME = u'vimeo:group'
    _VALID_URL = r'(?:https?://)?vimeo.\com/groups/(?P<name>[^/]+)'

    def _extract_list_title(self, webpage):
        return self._og_search_title(webpage)

    def _real_extract(self, url):
        mobj = re.match(self._VALID_URL, url)
        name = mobj.group('name')
        return self._extract_videos(name, 'http://vimeo.com/groups/%s' % name)<|MERGE_RESOLUTION|>--- conflicted
+++ resolved
@@ -160,10 +160,6 @@
                 config = json.loads(config_json)
             except RegexNotFoundError:
                 # For pro videos or player.vimeo.com urls
-<<<<<<< HEAD
-                config = self._search_regex([r' = {config:({.+?}),assets:', r'(?:c|b)=({.+?});'],
-                    webpage, u'info section', flags=re.DOTALL)
-=======
                 # We try to find out to which variable is assigned the config dic
                 m_variable_name = re.search('(\w)\.video\.id', webpage)
                 if m_variable_name is not None:
@@ -172,7 +168,6 @@
                     config_re = [r' = {config:({.+?}),assets:', r'(?:[abc])=({.+?});']
                 config = self._search_regex(config_re, webpage, u'info section',
                     flags=re.DOTALL)
->>>>>>> 608d11f5
                 config = json.loads(config)
         except Exception as e:
             if re.search('The creator of this video has not given you permission to embed it on this domain.', webpage):
