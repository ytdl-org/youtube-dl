from .academicearth import AcademicEarthCourseIE
from .addanime import AddAnimeIE
from .anitube import AnitubeIE
from .aparat import AparatIE
from .appletrailers import AppleTrailersIE
from .archiveorg import ArchiveOrgIE
from .ard import ARDIE
from .arte import (
    ArteTvIE,
    ArteTVPlus7IE,
    ArteTVCreativeIE,
    ArteTVFutureIE,
    ArteTVDDCIE,
)
from .auengine import AUEngineIE
from .bambuser import BambuserIE, BambuserChannelIE
from .bandcamp import BandcampIE, BandcampAlbumIE
from .bbccouk import BBCCoUkIE
from .blinkx import BlinkxIE
from .bliptv import BlipTVIE, BlipTVUserIE
from .bloomberg import BloombergIE
from .breakcom import BreakIE
from .brightcove import BrightcoveIE
from .c56 import C56IE
from .canalplus import CanalplusIE
from .canalc2 import Canalc2IE
from .cbs import CBSIE
from .channel9 import Channel9IE
from .chilloutzone import ChilloutzoneIE
from .cinemassacre import CinemassacreIE
from .clipfish import ClipfishIE
from .cliphunter import CliphunterIE
from .clipsyndicate import ClipsyndicateIE
from .cmt import CMTIE
from .cnn import (
    CNNIE,
    CNNBlogsIE,
)
from .collegehumor import CollegeHumorIE
from .comedycentral import ComedyCentralIE, ComedyCentralShowsIE
from .condenast import CondeNastIE
from .criterion import CriterionIE
from .crunchyroll import CrunchyrollIE
from .cspan import CSpanIE
from .d8 import D8IE
from .dailymotion import (
    DailymotionIE,
    DailymotionPlaylistIE,
    DailymotionUserIE,
)
from .daum import DaumIE
from .depositfiles import DepositFilesIE
from .dotsub import DotsubIE
from .dreisat import DreiSatIE
from .defense import DefenseGouvFrIE
from .discovery import DiscoveryIE
from .dropbox import DropboxIE
from .ebaumsworld import EbaumsWorldIE
from .ehow import EHowIE
from .eighttracks import EightTracksIE
from .eitb import EitbIE
from .elpais import ElPaisIE
from .escapist import EscapistIE
from .everyonesmixtape import EveryonesMixtapeIE
from .exfm import ExfmIE
from .extremetube import ExtremeTubeIE
from .facebook import FacebookIE
from .faz import FazIE
from .firstpost import FirstpostIE
from .firsttv import FirstTVIE
from .fktv import (
    FKTVIE,
    FKTVPosteckeIE,
)
from .flickr import FlickrIE
from .franceinter import FranceInterIE
from .francetv import (
    PluzzIE,
    FranceTvInfoIE,
    FranceTVIE,
    GenerationQuoiIE,
    CultureboxIE,
)
from .freesound import FreesoundIE
from .freespeech import FreespeechIE
from .funnyordie import FunnyOrDieIE
from .gamekings import GamekingsIE
from .gamespot import GameSpotIE
from .gametrailers import GametrailersIE
from .generic import GenericIE
from .googleplus import GooglePlusIE
from .googlesearch import GoogleSearchIE
from .hark import HarkIE
from .hotnewhiphop import HotNewHipHopIE
from .howcast import HowcastIE
from .huffpost import HuffPostIE
from .hypem import HypemIE
from .ign import IGNIE, OneUPIE
from .imdb import (
    ImdbIE,
    ImdbListIE
)
from .ina import InaIE
from .infoq import InfoQIE
from .instagram import InstagramIE
from .internetvideoarchive import InternetVideoArchiveIE
from .iprima import IPrimaIE
from .ivi import (
    IviIE,
    IviCompilationIE
)
from .jadorecettepub import JadoreCettePubIE
from .jeuxvideo import JeuxVideoIE
from .jukebox import JukeboxIE
from .justintv import JustinTVIE
from .jpopsukitv import JpopsukiIE
from .kankan import KankanIE
from .keezmovies import KeezMoviesIE
from .khanacademy import KhanAcademyIE
from .kickstarter import KickStarterIE
from .keek import KeekIE
from .kontrtube import KontrTubeIE
from .la7 import LA7IE
from .lifenews import LifeNewsIE
from .liveleak import LiveLeakIE
from .livestream import LivestreamIE, LivestreamOriginalIE
from .lynda import (
    LyndaIE,
    LyndaCourseIE
)
from .m6 import M6IE
from .macgamestore import MacGameStoreIE
from .malemotion import MalemotionIE
from .mdr import MDRIE
from .metacafe import MetacafeIE
from .metacritic import MetacriticIE
from .mit import TechTVMITIE, MITIE
from .mixcloud import MixcloudIE
from .mpora import MporaIE
from .mofosex import MofosexIE
from .mooshare import MooshareIE
from .mtv import (
    MTVIE,
    MTVIggyIE,
)
from .muzu import MuzuTVIE
from .myspace import MySpaceIE
from .myspass import MySpassIE
from .myvideo import MyVideoIE
from .naver import NaverIE
from .nba import NBAIE
from .nbc import NBCNewsIE
from .ndr import NDRIE
from .ndtv import NDTVIE
from .newgrounds import NewgroundsIE
from .nfb import NFBIE
from .nhl import NHLIE, NHLVideocenterIE
from .niconico import NiconicoIE
from .ninegag import NineGagIE
from .normalboots import NormalbootsIE
from .novamov import NovamovIE
from .nowness import NownessIE
from .nowvideo import NowVideoIE
from .ooyala import OoyalaIE
from .orf import ORFIE
from .pbs import PBSIE
from .photobucket import PhotobucketIE
from .podomatic import PodomaticIE
from .pornhd import PornHdIE
from .pornhub import PornHubIE
from .pornotube import PornotubeIE
from .pyvideo import PyvideoIE
from .radiofrance import RadioFranceIE
from .rbmaradio import RBMARadioIE
from .redtube import RedTubeIE
from .ringtv import RingTVIE
from .ro220 import Ro220IE
from .rottentomatoes import RottenTomatoesIE
from .roxwel import RoxwelIE
from .rtlnow import RTLnowIE
from .rutube import (
    RutubeIE,
    RutubeChannelIE,
    RutubeMovieIE,
    RutubePersonIE,
)
from .servingsys import ServingSysIE
from .sina import SinaIE
from .slashdot import SlashdotIE
from .slideshare import SlideshareIE
from .smotri import (
    SmotriIE,
    SmotriCommunityIE,
    SmotriUserIE,
    SmotriBroadcastIE,
)
from .sohu import SohuIE
from .soundcloud import SoundcloudIE, SoundcloudSetIE, SoundcloudUserIE
from .southparkstudios import (
    SouthParkStudiosIE,
    SouthparkDeIE,
)
from .space import SpaceIE
from .spankwire import SpankwireIE
from .spiegel import SpiegelIE
from .spike import SpikeIE
from .stanfordoc import StanfordOpenClassroomIE
from .statigram import StatigramIE
from .steam import SteamIE
from .streamcloud import StreamcloudIE
<<<<<<< HEAD
from .streamcz import StreamCZIE
=======
from .syfy import SyfyIE
>>>>>>> cf1eb451
from .sztvhu import SztvHuIE
from .teamcoco import TeamcocoIE
from .techtalks import TechTalksIE
from .ted import TEDIE
from .tf1 import TF1IE
from .theplatform import ThePlatformIE
from .thisav import ThisAVIE
from .tinypic import TinyPicIE
from .toutv import TouTvIE
from .traileraddict import TrailerAddictIE
from .trilulilu import TriluliluIE
from .tube8 import Tube8IE
from .tudou import TudouIE
from .tumblr import TumblrIE
from .tutv import TutvIE
from .tvp import TvpIE
from .unistra import UnistraIE
from .ustream import UstreamIE, UstreamChannelIE
from .vbox7 import Vbox7IE
from .veehd import VeeHDIE
from .veoh import VeohIE
from .vesti import VestiIE
from .vevo import VevoIE
from .vice import ViceIE
from .viddler import ViddlerIE
from .videodetective import VideoDetectiveIE
from .videofyme import VideofyMeIE
from .videopremium import VideoPremiumIE
from .vimeo import (
    VimeoIE,
    VimeoChannelIE,
    VimeoUserIE,
    VimeoAlbumIE,
    VimeoGroupsIE,
    VimeoReviewIE,
)
from .vine import VineIE
from .viki import VikiIE
from .vk import VKIE
from .vube import VubeIE
from .wat import WatIE
from .weibo import WeiboIE
from .wimp import WimpIE
from .wistia import WistiaIE
from .worldstarhiphop import WorldStarHipHopIE
from .xhamster import XHamsterIE
from .xnxx import XNXXIE
from .xvideos import XVideosIE
from .xtube import XTubeIE
from .yahoo import (
    YahooIE,
    YahooNewsIE,
    YahooSearchIE,
)
from .youjizz import YouJizzIE
from .youku import YoukuIE
from .youporn import YouPornIE
from .youtube import (
    YoutubeIE,
    YoutubePlaylistIE,
    YoutubeSearchIE,
    YoutubeSearchDateIE,
    YoutubeUserIE,
    YoutubeChannelIE,
    YoutubeShowIE,
    YoutubeSubscriptionsIE,
    YoutubeRecommendedIE,
    YoutubeTruncatedURLIE,
    YoutubeWatchLaterIE,
    YoutubeFavouritesIE,
    YoutubeHistoryIE,
    YoutubeTopListIE,
)
from .zdf import ZDFIE


_ALL_CLASSES = [
    klass
    for name, klass in globals().items()
    if name.endswith('IE') and name != 'GenericIE'
]
_ALL_CLASSES.append(GenericIE)


def gen_extractors():
    """ Return a list of an instance of every supported extractor.
    The order does matter; the first extractor matched is the one handling the URL.
    """
    return [klass() for klass in _ALL_CLASSES]


def get_info_extractor(ie_name):
    """Returns the info extractor class with the given ie_name"""
    return globals()[ie_name+'IE']<|MERGE_RESOLUTION|>--- conflicted
+++ resolved
@@ -208,11 +208,8 @@
 from .statigram import StatigramIE
 from .steam import SteamIE
 from .streamcloud import StreamcloudIE
-<<<<<<< HEAD
 from .streamcz import StreamCZIE
-=======
 from .syfy import SyfyIE
->>>>>>> cf1eb451
 from .sztvhu import SztvHuIE
 from .teamcoco import TeamcocoIE
 from .techtalks import TechTalksIE
