from __future__ import unicode_literals

<<<<<<< HEAD
from .abc import ABCIE
from .abc7news import Abc7NewsIE
from .academicearth import AcademicEarthCourseIE
from .acast import (
    ACastIE,
    ACastChannelIE,
)
from .addanime import AddAnimeIE
from .adobetv import (
    AdobeTVIE,
    AdobeTVShowIE,
    AdobeTVChannelIE,
    AdobeTVVideoIE,
)
from .adultswim import AdultSwimIE
from .aenetworks import AENetworksIE
from .aftonbladet import AftonbladetIE
from .airmozilla import AirMozillaIE
from .aljazeera import AlJazeeraIE
from .alphaporno import AlphaPornoIE
from .anitube import AnitubeIE
from .anysex import AnySexIE
from .aol import AolIE
from .allocine import AllocineIE
from .aparat import AparatIE
from .appleconnect import AppleConnectIE
from .appletrailers import (
    AppleTrailersIE,
    AppleTrailersSectionIE,
)
from .archiveorg import ArchiveOrgIE
from .ard import (
    ARDIE,
    ARDMediathekIE,
    SportschauIE,
)
from .arte import (
    ArteTvIE,
    ArteTVPlus7IE,
    ArteTVCreativeIE,
    ArteTVConcertIE,
    ArteTVFutureIE,
    ArteTVCinemaIE,
    ArteTVDDCIE,
    ArteTVEmbedIE,
)
from .atresplayer import AtresPlayerIE
from .atttechchannel import ATTTechChannelIE
from .audimedia import AudiMediaIE
from .audiomack import AudiomackIE, AudiomackAlbumIE
from .azubu import AzubuIE, AzubuLiveIE
from .baidu import BaiduVideoIE
from .bambuser import BambuserIE, BambuserChannelIE
from .bandcamp import BandcampIE, BandcampAlbumIE
from .bbc import (
    BBCCoUkIE,
    BBCCoUkArticleIE,
    BBCIE,
)
from .beeg import BeegIE
from .behindkink import BehindKinkIE
from .beatportpro import BeatportProIE
from .bet import BetIE
from .bigflix import BigflixIE
from .bild import BildIE
from .bilibili import BiliBiliIE
from .bleacherreport import (
    BleacherReportIE,
    BleacherReportCMSIE,
)
from .blinkx import BlinkxIE
from .bloomberg import BloombergIE
from .bpb import BpbIE
from .br import BRIE
from .breakcom import BreakIE
from .brightcove import (
    BrightcoveLegacyIE,
    BrightcoveNewIE,
)
from .buzzfeed import BuzzFeedIE
from .byutv import BYUtvIE
from .c56 import C56IE
from .camdemy import (
    CamdemyIE,
    CamdemyFolderIE
)
from .canalplus import CanalplusIE
from .canalc2 import Canalc2IE
from .canvas import CanvasIE
from .cbs import CBSIE
from .cbsnews import (
    CBSNewsIE,
    CBSNewsLiveVideoIE,
)
from .cbssports import CBSSportsIE
from .ccc import CCCIE
from .ceskatelevize import CeskaTelevizeIE
from .channel9 import Channel9IE
from .chaturbate import ChaturbateIE
from .chilloutzone import ChilloutzoneIE
from .chirbit import (
    ChirbitIE,
    ChirbitProfileIE,
)
from .cinchcast import CinchcastIE
from .cinemassacre import CinemassacreIE
from .clipfish import ClipfishIE
from .cliphunter import CliphunterIE
from .clipsyndicate import ClipsyndicateIE
from .cloudy import CloudyIE
from .clubic import ClubicIE
from .clyp import ClypIE
from .cmt import CMTIE
from .cnet import CNETIE
from .cnn import (
    CNNIE,
    CNNBlogsIE,
    CNNArticleIE,
)
from .collegehumor import CollegeHumorIE
from .collegerama import CollegeRamaIE
from .comedycentral import ComedyCentralIE, ComedyCentralShowsIE
from .comcarcoff import ComCarCoffIE
from .commonmistakes import CommonMistakesIE, UnicodeBOMIE
from .condenast import CondeNastIE
from .cracked import CrackedIE
from .criterion import CriterionIE
from .crooksandliars import CrooksAndLiarsIE
from .crunchyroll import (
    CrunchyrollIE,
    CrunchyrollShowPlaylistIE
)
from .cspan import CSpanIE
from .ctsnews import CtsNewsIE
from .cultureunplugged import CultureUnpluggedIE
from .cwtv import CWTVIE
from .dailymotion import (
    DailymotionIE,
    DailymotionPlaylistIE,
    DailymotionUserIE,
    DailymotionCloudIE,
)
from .daum import (
    DaumIE,
    DaumClipIE,
    DaumPlaylistIE,
    DaumUserIE,
)
from .dbtv import DBTVIE
from .dcn import (
    DCNIE,
    DCNVideoIE,
    DCNLiveIE,
    DCNSeasonIE,
)
from .dctp import DctpTvIE
from .deezer import DeezerPlaylistIE
from .democracynow import DemocracynowIE
from .dfb import DFBIE
from .dhm import DHMIE
from .dotsub import DotsubIE
from .douyutv import DouyuTVIE
from .dplay import DPlayIE
from .dramafever import (
    DramaFeverIE,
    DramaFeverSeriesIE,
)
from .dreisat import DreiSatIE
from .drbonanza import DRBonanzaIE
from .drtuber import DrTuberIE
from .drtv import DRTVIE
from .dvtv import DVTVIE
from .dump import DumpIE
from .dumpert import DumpertIE
from .defense import DefenseGouvFrIE
from .discovery import DiscoveryIE
from .dropbox import DropboxIE
from .eagleplatform import EaglePlatformIE
from .ebaumsworld import EbaumsWorldIE
from .echomsk import EchoMskIE
from .ehow import EHowIE
from .eighttracks import EightTracksIE
from .einthusan import EinthusanIE
from .eitb import EitbIE
from .ellentv import (
    EllenTVIE,
    EllenTVClipsIE,
)
from .elpais import ElPaisIE
from .embedly import EmbedlyIE
from .engadget import EngadgetIE
from .eporner import EpornerIE
from .eroprofile import EroProfileIE
from .escapist import EscapistIE
from .espn import ESPNIE
from .esri import EsriVideoIE
from .europa import EuropaIE
from .everyonesmixtape import EveryonesMixtapeIE
from .exfm import ExfmIE
from .expotv import ExpoTVIE
from .extremetube import ExtremeTubeIE
from .facebook import (
    FacebookIE,
    FacebookPostIE,
)
from .faz import FazIE
from .fc2 import FC2IE
from .fczenit import FczenitIE
from .firstpost import FirstpostIE
from .firsttv import FirstTVIE
from .fivemin import FiveMinIE
from .fivetv import FiveTVIE
from .fktv import FKTVIE
from .flickr import FlickrIE
from .folketinget import FolketingetIE
from .footyroom import FootyRoomIE
from .fourtube import FourTubeIE
from .fox import FOXIE
from .foxgay import FoxgayIE
from .foxnews import FoxNewsIE
from .foxsports import FoxSportsIE
from .franceculture import (
    FranceCultureIE,
    FranceCultureEmissionIE,
)
from .franceinter import FranceInterIE
from .francetv import (
    PluzzIE,
    FranceTvInfoIE,
    FranceTVIE,
    GenerationQuoiIE,
    CultureboxIE,
)
from .freesound import FreesoundIE
from .freespeech import FreespeechIE
from .freevideo import FreeVideoIE
from .funimation import FunimationIE
from .funnyordie import FunnyOrDieIE
from .gameinformer import GameInformerIE
from .gamekings import GamekingsIE
from .gameone import (
    GameOneIE,
    GameOnePlaylistIE,
)
from .gamersyde import GamersydeIE
from .gamespot import GameSpotIE
from .gamestar import GameStarIE
from .gametrailers import GametrailersIE
from .gazeta import GazetaIE
from .gdcvault import GDCVaultIE
from .generic import GenericIE
from .gfycat import GfycatIE
from .giantbomb import GiantBombIE
from .giga import GigaIE
from .glide import GlideIE
from .globo import (
    GloboIE,
    GloboArticleIE,
)
from .godtube import GodTubeIE
from .goldenmoustache import GoldenMoustacheIE
from .golem import GolemIE
from .googledrive import GoogleDriveIE
from .googleplus import GooglePlusIE
from .googlesearch import GoogleSearchIE
from .goshgay import GoshgayIE
from .gputechconf import GPUTechConfIE
from .groupon import GrouponIE
from .hark import HarkIE
from .hearthisat import HearThisAtIE
from .heise import HeiseIE
from .hellporno import HellPornoIE
from .helsinki import HelsinkiIE
from .hentaistigma import HentaiStigmaIE
from .historicfilms import HistoricFilmsIE
from .hitbox import HitboxIE, HitboxLiveIE
from .hornbunny import HornBunnyIE
from .hotnewhiphop import HotNewHipHopIE
from .hotstar import HotStarIE
from .howcast import HowcastIE
from .howstuffworks import HowStuffWorksIE
from .huffpost import HuffPostIE
from .hypem import HypemIE
from .iconosquare import IconosquareIE
from .ign import (
    IGNIE,
    OneUPIE,
    PCMagIE,
)
from .imdb import (
    ImdbIE,
    ImdbListIE
)
from .imgur import (
    ImgurIE,
    ImgurAlbumIE,
)
from .ina import InaIE
from .indavideo import (
    IndavideoIE,
    IndavideoEmbedIE,
)
from .infoq import InfoQIE
from .instagram import InstagramIE, InstagramUserIE
from .internetvideoarchive import InternetVideoArchiveIE
from .iprima import IPrimaIE
from .iqiyi import IqiyiIE
from .ir90tv import Ir90TvIE
from .ivi import (
    IviIE,
    IviCompilationIE
)
from .ivideon import IvideonIE
from .izlesene import IzleseneIE
from .jadorecettepub import JadoreCettePubIE
from .jeuxvideo import JeuxVideoIE
from .jove import JoveIE
from .jwplatform import JWPlatformIE
from .jpopsukitv import JpopsukiIE
from .kaltura import KalturaIE
from .kanalplay import KanalPlayIE
from .kankan import KankanIE
from .karaoketv import KaraoketvIE
from .karrierevideos import KarriereVideosIE
from .keezmovies import KeezMoviesIE
from .khanacademy import KhanAcademyIE
from .kickstarter import KickStarterIE
from .keek import KeekIE
from .konserthusetplay import KonserthusetPlayIE
from .kontrtube import KontrTubeIE
from .krasview import KrasViewIE
from .ku6 import Ku6IE
from .kuwo import (
    KuwoIE,
    KuwoAlbumIE,
    KuwoChartIE,
    KuwoSingerIE,
    KuwoCategoryIE,
    KuwoMvIE,
)
from .la7 import LA7IE
from .laola1tv import Laola1TvIE
from .lecture2go import Lecture2GoIE
from .lemonde import LemondeIE
from .letv import (
    LetvIE,
    LetvTvIE,
    LetvPlaylistIE,
    LetvCloudIE,
)
from .libsyn import LibsynIE
from .lifenews import (
    LifeNewsIE,
    LifeEmbedIE,
)
from .limelight import (
    LimelightMediaIE,
    LimelightChannelIE,
    LimelightChannelListIE,
)
from .liveleak import LiveLeakIE
from .livestream import (
    LivestreamIE,
    LivestreamOriginalIE,
    LivestreamShortenerIE,
)
from .lnkgo import LnkGoIE
from .lovehomeporn import LoveHomePornIE
from .lrt import LRTIE
from .lynda import (
    LyndaIE,
    LyndaCourseIE
)
from .m6 import M6IE
from .macgamestore import MacGameStoreIE
from .madmoizelle import MadmoizelleIE
from .mailru import MailRuIE
from .makertv import MakerTVIE
from .malemotion import MalemotionIE
from .matchtv import MatchTVIE
from .mdr import MDRIE
from .metacafe import MetacafeIE
from .metacritic import MetacriticIE
from .mgoon import MgoonIE
from .minhateca import MinhatecaIE
from .ministrygrid import MinistryGridIE
from .miomio import MioMioIE
from .mit import TechTVMITIE, MITIE, OCWMITIE
from .mitele import MiTeleIE
from .mixcloud import MixcloudIE
from .mlb import MLBIE
from .mpora import MporaIE
from .moevideo import MoeVideoIE
from .mofosex import MofosexIE
from .mojvideo import MojvideoIE
from .moniker import MonikerIE
from .mooshare import MooshareIE
from .morningstar import MorningstarIE
from .motherless import MotherlessIE
from .motorsport import MotorsportIE
from .movieclips import MovieClipsIE
from .moviezine import MoviezineIE
from .mtv import (
    MTVIE,
    MTVServicesEmbeddedIE,
    MTVIggyIE,
    MTVDEIE,
)
from .muenchentv import MuenchenTVIE
from .musicplayon import MusicPlayOnIE
from .muzu import MuzuTVIE
from .mwave import MwaveIE
from .myspace import MySpaceIE, MySpaceAlbumIE
from .myspass import MySpassIE
from .myvi import MyviIE
from .myvideo import MyVideoIE
from .myvidster import MyVidsterIE
from .nationalgeographic import NationalGeographicIE
from .naver import NaverIE
from .nba import NBAIE
from .nbc import (
    NBCIE,
    NBCNewsIE,
    NBCSportsIE,
    NBCSportsVPlayerIE,
    MSNBCIE,
)
from .ndr import (
    NDRIE,
    NJoyIE,
    NDREmbedBaseIE,
    NDREmbedIE,
    NJoyEmbedIE,
)
from .ndtv import NDTVIE
from .netzkino import NetzkinoIE
from .nerdcubed import NerdCubedFeedIE
from .nerdist import NerdistIE
from .neteasemusic import (
    NetEaseMusicIE,
    NetEaseMusicAlbumIE,
    NetEaseMusicSingerIE,
    NetEaseMusicListIE,
    NetEaseMusicMvIE,
    NetEaseMusicProgramIE,
    NetEaseMusicDjRadioIE,
)
from .newgrounds import NewgroundsIE
from .newstube import NewstubeIE
from .nextmedia import (
    NextMediaIE,
    NextMediaActionNewsIE,
    AppleDailyIE,
)
from .nextmovie import NextMovieIE
from .nfb import NFBIE
from .nfl import NFLIE
from .nhl import (
    NHLIE,
    NHLNewsIE,
    NHLVideocenterIE,
)
from .nick import NickIE
from .niconico import NiconicoIE, NiconicoPlaylistIE
from .ninegag import NineGagIE
from .noco import NocoIE
from .normalboots import NormalbootsIE
from .nosvideo import NosVideoIE
from .nova import NovaIE
from .novamov import (
    NovaMovIE,
    WholeCloudIE,
    NowVideoIE,
    VideoWeedIE,
    CloudTimeIE,
)
from .nowness import (
    NownessIE,
    NownessPlaylistIE,
    NownessSeriesIE,
)
from .nowtv import (
    NowTVIE,
    NowTVListIE,
)
from .npo import (
    NPOIE,
    NPOLiveIE,
    NPORadioIE,
    NPORadioFragmentIE,
    SchoolTVIE,
    VPROIE,
    WNLIE
)
from .npr import NprIE
from .nrk import (
    NRKIE,
    NRKPlaylistIE,
    NRKTVIE,
)
from .ntvde import NTVDeIE
from .ntvru import NTVRuIE
from .nytimes import (
    NYTimesIE,
    NYTimesArticleIE,
)
from .nuvid import NuvidIE
from .odnoklassniki import OdnoklassnikiIE
from .oktoberfesttv import OktoberfestTVIE
from .onionstudios import OnionStudiosIE
from .ooyala import (
    OoyalaIE,
    OoyalaExternalIE,
)
from .ora import OraTVIE
from .orf import (
    ORFTVthekIE,
    ORFOE1IE,
    ORFFM4IE,
    ORFIPTVIE,
)
from .pandoratv import PandoraTVIE
from .parliamentliveuk import ParliamentLiveUKIE
from .patreon import PatreonIE
from .pbs import PBSIE
from .periscope import PeriscopeIE
from .philharmoniedeparis import PhilharmonieDeParisIE
from .phoenix import PhoenixIE
from .photobucket import PhotobucketIE
from .pinkbike import PinkbikeIE
from .planetaplay import PlanetaPlayIE
from .pladform import PladformIE
from .played import PlayedIE
from .playfm import PlayFMIE
from .playtvak import PlaytvakIE
from .playvid import PlayvidIE
from .playwire import PlaywireIE
from .pluralsight import (
    PluralsightIE,
    PluralsightCourseIE,
)
from .podomatic import PodomaticIE
from .porn91 import Porn91IE
from .pornhd import PornHdIE
from .pornhub import (
    PornHubIE,
    PornHubPlaylistIE,
)
from .pornotube import PornotubeIE
from .pornovoisines import PornoVoisinesIE
from .pornoxo import PornoXOIE
from .primesharetv import PrimeShareTVIE
from .promptfile import PromptFileIE
from .prosiebensat1 import ProSiebenSat1IE
from .puls4 import Puls4IE
from .pyvideo import PyvideoIE
from .qqmusic import (
    QQMusicIE,
    QQMusicSingerIE,
    QQMusicAlbumIE,
    QQMusicToplistIE,
    QQMusicPlaylistIE,
)
from .quickvid import QuickVidIE
from .r7 import R7IE
from .radiode import RadioDeIE
from .radiojavan import RadioJavanIE
from .radiobremen import RadioBremenIE
from .radiofrance import RadioFranceIE
from .rai import (
    RaiTVIE,
    RaiIE,
)
from .rbmaradio import RBMARadioIE
from .rds import RDSIE
from .redtube import RedTubeIE
from .regiotv import RegioTVIE
from .restudy import RestudyIE
from .reverbnation import ReverbNationIE
from .revision3 import Revision3IE
from .ringtv import RingTVIE
from .ro220 import Ro220IE
from .rottentomatoes import RottenTomatoesIE
from .roxwel import RoxwelIE
from .rtbf import RTBFIE
from .rte import RteIE, RteRadioIE
from .rtlnl import RtlNlIE
from .rtl2 import RTL2IE
from .rtp import RTPIE
from .rts import RTSIE
from .rtve import RTVEALaCartaIE, RTVELiveIE, RTVEInfantilIE
from .rtvnh import RTVNHIE
from .ruhd import RUHDIE
from .ruleporn import RulePornIE
from .rutube import (
    RutubeIE,
    RutubeChannelIE,
    RutubeEmbedIE,
    RutubeMovieIE,
    RutubePersonIE,
)
from .rutv import RUTVIE
from .ruutu import RuutuIE
from .sandia import SandiaIE
from .safari import (
    SafariIE,
    SafariCourseIE,
)
from .sapo import SapoIE
from .savefrom import SaveFromIE
from .sbs import SBSIE
from .scivee import SciVeeIE
from .screencast import ScreencastIE
from .screencastomatic import ScreencastOMaticIE
from .screenwavemedia import ScreenwaveMediaIE, TeamFourIE
from .senateisvp import SenateISVPIE
from .servingsys import ServingSysIE
from .sexu import SexuIE
from .sexykarma import SexyKarmaIE
from .shahid import ShahidIE
from .shared import SharedIE
from .sharesix import ShareSixIE
from .sina import SinaIE
from .skynewsarabia import (
    SkyNewsArabiaIE,
    SkyNewsArabiaArticleIE,
)
from .slideshare import SlideshareIE
from .slutload import SlutloadIE
from .smotri import (
    SmotriIE,
    SmotriCommunityIE,
    SmotriUserIE,
    SmotriBroadcastIE,
)
from .snagfilms import (
    SnagFilmsIE,
    SnagFilmsEmbedIE,
)
from .snotr import SnotrIE
from .sohu import SohuIE
from .soundcloud import (
    SoundcloudIE,
    SoundcloudSetIE,
    SoundcloudUserIE,
    SoundcloudPlaylistIE,
    SoundcloudSearchIE
)
from .soundgasm import (
    SoundgasmIE,
    SoundgasmProfileIE
)
from .southpark import (
    SouthParkIE,
    SouthParkDeIE,
    SouthParkDkIE,
    SouthParkEsIE,
    SouthParkNlIE
)
from .space import SpaceIE
from .spankbang import SpankBangIE
from .spankwire import SpankwireIE
from .spiegel import SpiegelIE, SpiegelArticleIE
from .spiegeltv import SpiegeltvIE
from .spike import SpikeIE
from .stitcher import StitcherIE
from .sport5 import Sport5IE
from .sportbox import (
    SportBoxIE,
    SportBoxEmbedIE,
)
from .sportdeutschland import SportDeutschlandIE
from .srgssr import (
    SRGSSRIE,
    SRGSSRPlayIE,
)
from .srmediathek import SRMediathekIE
from .ssa import SSAIE
from .stanfordoc import StanfordOpenClassroomIE
from .steam import SteamIE
from .streamcloud import StreamcloudIE
from .streamcz import StreamCZIE
from .streetvoice import StreetVoiceIE
from .sunporno import SunPornoIE
from .svt import (
    SVTIE,
    SVTPlayIE,
)
from .swrmediathek import SWRMediathekIE
from .syfy import SyfyIE
from .sztvhu import SztvHuIE
from .tagesschau import TagesschauIE
from .tapely import TapelyIE
from .tass import TassIE
from .teachertube import (
    TeacherTubeIE,
    TeacherTubeUserIE,
)
from .teachingchannel import TeachingChannelIE
from .teamcoco import TeamcocoIE
from .techtalks import TechTalksIE
from .ted import TEDIE
from .tele13 import Tele13IE
from .telebruxelles import TeleBruxellesIE
from .telecinco import TelecincoIE
from .telegraaf import TelegraafIE
from .telemb import TeleMBIE
from .teletask import TeleTaskIE
from .tenplay import TenPlayIE
from .testurl import TestURLIE
from .tf1 import TF1IE
from .theintercept import TheInterceptIE
from .theonion import TheOnionIE
from .theplatform import (
    ThePlatformIE,
    ThePlatformFeedIE,
)
from .thesixtyone import TheSixtyOneIE
from .thisamericanlife import ThisAmericanLifeIE
from .thisav import ThisAVIE
from .tinypic import TinyPicIE
from .tlc import TlcDeIE
from .tmz import (
    TMZIE,
    TMZArticleIE,
)
from .tnaflix import (
    TNAFlixIE,
    EMPFlixIE,
    MovieFapIE,
)
from .toggle import ToggleIE
from .thvideo import (
    THVideoIE,
    THVideoPlaylistIE
)
from .toutv import TouTvIE
from .toypics import ToypicsUserIE, ToypicsIE
from .traileraddict import TrailerAddictIE
from .trilulilu import TriluliluIE
from .trollvids import TrollvidsIE
from .trutube import TruTubeIE
from .tube8 import Tube8IE
from .tubitv import TubiTvIE
from .tudou import (
    TudouIE,
    TudouPlaylistIE,
    TudouAlbumIE,
)
from .tumblr import TumblrIE
from .tunein import (
    TuneInClipIE,
    TuneInStationIE,
    TuneInProgramIE,
    TuneInTopicIE,
    TuneInShortenerIE,
)
from .turbo import TurboIE
from .tutv import TutvIE
from .tv2 import (
    TV2IE,
    TV2ArticleIE,
)
from .tv4 import TV4IE
from .tvc import (
    TVCIE,
    TVCArticleIE,
)
from .tvigle import TvigleIE
from .tvland import TVLandIE
from .tvp import TvpIE, TvpSeriesIE
from .tvplay import TVPlayIE
from .tweakers import TweakersIE
from .twentyfourvideo import TwentyFourVideoIE
from .twentymin import TwentyMinutenIE
from .twentytwotracks import (
    TwentyTwoTracksIE,
    TwentyTwoTracksGenreIE
)
from .twitch import (
    TwitchVideoIE,
    TwitchChapterIE,
    TwitchVodIE,
    TwitchProfileIE,
    TwitchPastBroadcastsIE,
    TwitchBookmarksIE,
    TwitchStreamIE,
)
from .twitter import TwitterCardIE, TwitterIE
from .ubu import UbuIE
from .udemy import (
    UdemyIE,
    UdemyCourseIE
)
from .udn import UDNEmbedIE
from .digiteka import DigitekaIE
from .unistra import UnistraIE
from .urort import UrortIE
from .ustream import UstreamIE, UstreamChannelIE
from .varzesh3 import Varzesh3IE
from .vbox7 import Vbox7IE
from .veehd import VeeHDIE
from .veoh import VeohIE
from .vessel import VesselIE
from .vesti import VestiIE
from .vevo import VevoIE
from .vgtv import (
    BTArticleIE,
    BTVestlendingenIE,
    VGTVIE,
)
from .vh1 import VH1IE
from .vice import ViceIE
from .viddler import ViddlerIE
from .videodetective import VideoDetectiveIE
from .videofyme import VideofyMeIE
from .videomega import VideoMegaIE
from .videomore import (
    VideomoreIE,
    VideomoreVideoIE,
    VideomoreSeasonIE,
)
from .videopremium import VideoPremiumIE
from .videott import VideoTtIE
from .vidme import (
    VidmeIE,
    VidmeUserIE,
    VidmeUserLikesIE,
)
from .vidzi import VidziIE
from .vier import VierIE, VierVideosIE
from .viewster import ViewsterIE
from .viidea import ViideaIE
from .vimeo import (
    VimeoIE,
    VimeoAlbumIE,
    VimeoChannelIE,
    VimeoGroupsIE,
    VimeoLikesIE,
    VimeoReviewIE,
    VimeoUserIE,
    VimeoWatchLaterIE,
)
from .vimple import VimpleIE
from .vine import (
    VineIE,
    VineUserIE,
)
from .viki import (
    VikiIE,
    VikiChannelIE,
)
from .vk import (
    VKIE,
    VKUserVideosIE,
)
from .vlive import VLiveIE
from .vodlocker import VodlockerIE
from .voicerepublic import VoiceRepublicIE
from .vporn import VpornIE
from .vrt import VRTIE
from .vube import VubeIE
from .vuclip import VuClipIE
from .vulture import VultureIE
from .walla import WallaIE
from .washingtonpost import WashingtonPostIE
from .wat import WatIE
from .wayofthemaster import WayOfTheMasterIE
from .wdr import (
    WDRIE,
    WDRMobileIE,
    WDRMausIE,
)
from .webofstories import (
    WebOfStoriesIE,
    WebOfStoriesPlaylistIE,
)
from .weibo import WeiboIE
from .weiqitv import WeiqiTVIE
from .wimp import WimpIE
from .wistia import WistiaIE
from .worldstarhiphop import WorldStarHipHopIE
from .wrzuta import WrzutaIE
from .wsj import WSJIE
from .xbef import XBefIE
from .xboxclips import XboxClipsIE
from .xfileshare import XFileShareIE
from .xhamster import (
    XHamsterIE,
    XHamsterEmbedIE,
)
from .xminus import XMinusIE
from .xnxx import XNXXIE
from .xstream import XstreamIE
from .xtube import XTubeUserIE, XTubeIE
from .xuite import XuiteIE
from .xvideos import XVideosIE
from .xxxymovies import XXXYMoviesIE
from .yahoo import (
    YahooIE,
    YahooSearchIE,
)
from .yam import YamIE
from .yandexmusic import (
    YandexMusicTrackIE,
    YandexMusicAlbumIE,
    YandexMusicPlaylistIE,
)
from .yesjapan import YesJapanIE
from .yinyuetai import YinYueTaiIE
from .ynet import YnetIE
from .youjizz import YouJizzIE
from .youku import YoukuIE
from .youporn import YouPornIE
from .yourupload import YourUploadIE
from .youtube import (
    YoutubeIE,
    YoutubeChannelIE,
    YoutubeFavouritesIE,
    YoutubeHistoryIE,
    YoutubePlaylistIE,
    YoutubeRecommendedIE,
    YoutubeSearchDateIE,
    YoutubeSearchIE,
    YoutubeSearchURLIE,
    YoutubeShowIE,
    YoutubeSubscriptionsIE,
    YoutubeTruncatedIDIE,
    YoutubeTruncatedURLIE,
    YoutubeUserIE,
    YoutubePlaylistsIE,
    YoutubeWatchLaterIE,
)
from .zapiks import ZapiksIE
from .zdf import ZDFIE, ZDFChannelIE
from .zingmp3 import (
    ZingMp3SongIE,
    ZingMp3AlbumIE,
)
from .zippcast import ZippCastIE

_ALL_CLASSES = [
    klass
    for name, klass in globals().items()
    if name.endswith('IE') and name != 'GenericIE'
]
_ALL_CLASSES.append(GenericIE)
=======
try:
    from .lazy_extractors import *
    from .lazy_extractors import _ALL_CLASSES
    _LAZY_LOADER = True
except ImportError:
    _LAZY_LOADER = False
    from .extractors import *

    _ALL_CLASSES = [
        klass
        for name, klass in globals().items()
        if name.endswith('IE') and name != 'GenericIE'
    ]
    _ALL_CLASSES.append(GenericIE)


def gen_extractor_classes():
    """ Return a list of supported extractors.
    The order does matter; the first extractor matched is the one handling the URL.
    """
    return _ALL_CLASSES
>>>>>>> 3014b0ae


def gen_extractors():
    """ Return a list of an instance of every supported extractor.
    The order does matter; the first extractor matched is the one handling the URL.
    """
    return [klass() for klass in gen_extractor_classes()]


def list_extractors(age_limit):
    """
    Return a list of extractors that are suitable for the given age,
    sorted by extractor ID.
    """

    return sorted(
        filter(lambda ie: ie.is_suitable(age_limit), gen_extractors()),
        key=lambda ie: ie.IE_NAME.lower())


def get_info_extractor(ie_name):
    """Returns the info extractor class with the given ie_name"""
    return globals()[ie_name + 'IE']<|MERGE_RESOLUTION|>--- conflicted
+++ resolved
@@ -1,954 +1,5 @@
 from __future__ import unicode_literals
 
-<<<<<<< HEAD
-from .abc import ABCIE
-from .abc7news import Abc7NewsIE
-from .academicearth import AcademicEarthCourseIE
-from .acast import (
-    ACastIE,
-    ACastChannelIE,
-)
-from .addanime import AddAnimeIE
-from .adobetv import (
-    AdobeTVIE,
-    AdobeTVShowIE,
-    AdobeTVChannelIE,
-    AdobeTVVideoIE,
-)
-from .adultswim import AdultSwimIE
-from .aenetworks import AENetworksIE
-from .aftonbladet import AftonbladetIE
-from .airmozilla import AirMozillaIE
-from .aljazeera import AlJazeeraIE
-from .alphaporno import AlphaPornoIE
-from .anitube import AnitubeIE
-from .anysex import AnySexIE
-from .aol import AolIE
-from .allocine import AllocineIE
-from .aparat import AparatIE
-from .appleconnect import AppleConnectIE
-from .appletrailers import (
-    AppleTrailersIE,
-    AppleTrailersSectionIE,
-)
-from .archiveorg import ArchiveOrgIE
-from .ard import (
-    ARDIE,
-    ARDMediathekIE,
-    SportschauIE,
-)
-from .arte import (
-    ArteTvIE,
-    ArteTVPlus7IE,
-    ArteTVCreativeIE,
-    ArteTVConcertIE,
-    ArteTVFutureIE,
-    ArteTVCinemaIE,
-    ArteTVDDCIE,
-    ArteTVEmbedIE,
-)
-from .atresplayer import AtresPlayerIE
-from .atttechchannel import ATTTechChannelIE
-from .audimedia import AudiMediaIE
-from .audiomack import AudiomackIE, AudiomackAlbumIE
-from .azubu import AzubuIE, AzubuLiveIE
-from .baidu import BaiduVideoIE
-from .bambuser import BambuserIE, BambuserChannelIE
-from .bandcamp import BandcampIE, BandcampAlbumIE
-from .bbc import (
-    BBCCoUkIE,
-    BBCCoUkArticleIE,
-    BBCIE,
-)
-from .beeg import BeegIE
-from .behindkink import BehindKinkIE
-from .beatportpro import BeatportProIE
-from .bet import BetIE
-from .bigflix import BigflixIE
-from .bild import BildIE
-from .bilibili import BiliBiliIE
-from .bleacherreport import (
-    BleacherReportIE,
-    BleacherReportCMSIE,
-)
-from .blinkx import BlinkxIE
-from .bloomberg import BloombergIE
-from .bpb import BpbIE
-from .br import BRIE
-from .breakcom import BreakIE
-from .brightcove import (
-    BrightcoveLegacyIE,
-    BrightcoveNewIE,
-)
-from .buzzfeed import BuzzFeedIE
-from .byutv import BYUtvIE
-from .c56 import C56IE
-from .camdemy import (
-    CamdemyIE,
-    CamdemyFolderIE
-)
-from .canalplus import CanalplusIE
-from .canalc2 import Canalc2IE
-from .canvas import CanvasIE
-from .cbs import CBSIE
-from .cbsnews import (
-    CBSNewsIE,
-    CBSNewsLiveVideoIE,
-)
-from .cbssports import CBSSportsIE
-from .ccc import CCCIE
-from .ceskatelevize import CeskaTelevizeIE
-from .channel9 import Channel9IE
-from .chaturbate import ChaturbateIE
-from .chilloutzone import ChilloutzoneIE
-from .chirbit import (
-    ChirbitIE,
-    ChirbitProfileIE,
-)
-from .cinchcast import CinchcastIE
-from .cinemassacre import CinemassacreIE
-from .clipfish import ClipfishIE
-from .cliphunter import CliphunterIE
-from .clipsyndicate import ClipsyndicateIE
-from .cloudy import CloudyIE
-from .clubic import ClubicIE
-from .clyp import ClypIE
-from .cmt import CMTIE
-from .cnet import CNETIE
-from .cnn import (
-    CNNIE,
-    CNNBlogsIE,
-    CNNArticleIE,
-)
-from .collegehumor import CollegeHumorIE
-from .collegerama import CollegeRamaIE
-from .comedycentral import ComedyCentralIE, ComedyCentralShowsIE
-from .comcarcoff import ComCarCoffIE
-from .commonmistakes import CommonMistakesIE, UnicodeBOMIE
-from .condenast import CondeNastIE
-from .cracked import CrackedIE
-from .criterion import CriterionIE
-from .crooksandliars import CrooksAndLiarsIE
-from .crunchyroll import (
-    CrunchyrollIE,
-    CrunchyrollShowPlaylistIE
-)
-from .cspan import CSpanIE
-from .ctsnews import CtsNewsIE
-from .cultureunplugged import CultureUnpluggedIE
-from .cwtv import CWTVIE
-from .dailymotion import (
-    DailymotionIE,
-    DailymotionPlaylistIE,
-    DailymotionUserIE,
-    DailymotionCloudIE,
-)
-from .daum import (
-    DaumIE,
-    DaumClipIE,
-    DaumPlaylistIE,
-    DaumUserIE,
-)
-from .dbtv import DBTVIE
-from .dcn import (
-    DCNIE,
-    DCNVideoIE,
-    DCNLiveIE,
-    DCNSeasonIE,
-)
-from .dctp import DctpTvIE
-from .deezer import DeezerPlaylistIE
-from .democracynow import DemocracynowIE
-from .dfb import DFBIE
-from .dhm import DHMIE
-from .dotsub import DotsubIE
-from .douyutv import DouyuTVIE
-from .dplay import DPlayIE
-from .dramafever import (
-    DramaFeverIE,
-    DramaFeverSeriesIE,
-)
-from .dreisat import DreiSatIE
-from .drbonanza import DRBonanzaIE
-from .drtuber import DrTuberIE
-from .drtv import DRTVIE
-from .dvtv import DVTVIE
-from .dump import DumpIE
-from .dumpert import DumpertIE
-from .defense import DefenseGouvFrIE
-from .discovery import DiscoveryIE
-from .dropbox import DropboxIE
-from .eagleplatform import EaglePlatformIE
-from .ebaumsworld import EbaumsWorldIE
-from .echomsk import EchoMskIE
-from .ehow import EHowIE
-from .eighttracks import EightTracksIE
-from .einthusan import EinthusanIE
-from .eitb import EitbIE
-from .ellentv import (
-    EllenTVIE,
-    EllenTVClipsIE,
-)
-from .elpais import ElPaisIE
-from .embedly import EmbedlyIE
-from .engadget import EngadgetIE
-from .eporner import EpornerIE
-from .eroprofile import EroProfileIE
-from .escapist import EscapistIE
-from .espn import ESPNIE
-from .esri import EsriVideoIE
-from .europa import EuropaIE
-from .everyonesmixtape import EveryonesMixtapeIE
-from .exfm import ExfmIE
-from .expotv import ExpoTVIE
-from .extremetube import ExtremeTubeIE
-from .facebook import (
-    FacebookIE,
-    FacebookPostIE,
-)
-from .faz import FazIE
-from .fc2 import FC2IE
-from .fczenit import FczenitIE
-from .firstpost import FirstpostIE
-from .firsttv import FirstTVIE
-from .fivemin import FiveMinIE
-from .fivetv import FiveTVIE
-from .fktv import FKTVIE
-from .flickr import FlickrIE
-from .folketinget import FolketingetIE
-from .footyroom import FootyRoomIE
-from .fourtube import FourTubeIE
-from .fox import FOXIE
-from .foxgay import FoxgayIE
-from .foxnews import FoxNewsIE
-from .foxsports import FoxSportsIE
-from .franceculture import (
-    FranceCultureIE,
-    FranceCultureEmissionIE,
-)
-from .franceinter import FranceInterIE
-from .francetv import (
-    PluzzIE,
-    FranceTvInfoIE,
-    FranceTVIE,
-    GenerationQuoiIE,
-    CultureboxIE,
-)
-from .freesound import FreesoundIE
-from .freespeech import FreespeechIE
-from .freevideo import FreeVideoIE
-from .funimation import FunimationIE
-from .funnyordie import FunnyOrDieIE
-from .gameinformer import GameInformerIE
-from .gamekings import GamekingsIE
-from .gameone import (
-    GameOneIE,
-    GameOnePlaylistIE,
-)
-from .gamersyde import GamersydeIE
-from .gamespot import GameSpotIE
-from .gamestar import GameStarIE
-from .gametrailers import GametrailersIE
-from .gazeta import GazetaIE
-from .gdcvault import GDCVaultIE
-from .generic import GenericIE
-from .gfycat import GfycatIE
-from .giantbomb import GiantBombIE
-from .giga import GigaIE
-from .glide import GlideIE
-from .globo import (
-    GloboIE,
-    GloboArticleIE,
-)
-from .godtube import GodTubeIE
-from .goldenmoustache import GoldenMoustacheIE
-from .golem import GolemIE
-from .googledrive import GoogleDriveIE
-from .googleplus import GooglePlusIE
-from .googlesearch import GoogleSearchIE
-from .goshgay import GoshgayIE
-from .gputechconf import GPUTechConfIE
-from .groupon import GrouponIE
-from .hark import HarkIE
-from .hearthisat import HearThisAtIE
-from .heise import HeiseIE
-from .hellporno import HellPornoIE
-from .helsinki import HelsinkiIE
-from .hentaistigma import HentaiStigmaIE
-from .historicfilms import HistoricFilmsIE
-from .hitbox import HitboxIE, HitboxLiveIE
-from .hornbunny import HornBunnyIE
-from .hotnewhiphop import HotNewHipHopIE
-from .hotstar import HotStarIE
-from .howcast import HowcastIE
-from .howstuffworks import HowStuffWorksIE
-from .huffpost import HuffPostIE
-from .hypem import HypemIE
-from .iconosquare import IconosquareIE
-from .ign import (
-    IGNIE,
-    OneUPIE,
-    PCMagIE,
-)
-from .imdb import (
-    ImdbIE,
-    ImdbListIE
-)
-from .imgur import (
-    ImgurIE,
-    ImgurAlbumIE,
-)
-from .ina import InaIE
-from .indavideo import (
-    IndavideoIE,
-    IndavideoEmbedIE,
-)
-from .infoq import InfoQIE
-from .instagram import InstagramIE, InstagramUserIE
-from .internetvideoarchive import InternetVideoArchiveIE
-from .iprima import IPrimaIE
-from .iqiyi import IqiyiIE
-from .ir90tv import Ir90TvIE
-from .ivi import (
-    IviIE,
-    IviCompilationIE
-)
-from .ivideon import IvideonIE
-from .izlesene import IzleseneIE
-from .jadorecettepub import JadoreCettePubIE
-from .jeuxvideo import JeuxVideoIE
-from .jove import JoveIE
-from .jwplatform import JWPlatformIE
-from .jpopsukitv import JpopsukiIE
-from .kaltura import KalturaIE
-from .kanalplay import KanalPlayIE
-from .kankan import KankanIE
-from .karaoketv import KaraoketvIE
-from .karrierevideos import KarriereVideosIE
-from .keezmovies import KeezMoviesIE
-from .khanacademy import KhanAcademyIE
-from .kickstarter import KickStarterIE
-from .keek import KeekIE
-from .konserthusetplay import KonserthusetPlayIE
-from .kontrtube import KontrTubeIE
-from .krasview import KrasViewIE
-from .ku6 import Ku6IE
-from .kuwo import (
-    KuwoIE,
-    KuwoAlbumIE,
-    KuwoChartIE,
-    KuwoSingerIE,
-    KuwoCategoryIE,
-    KuwoMvIE,
-)
-from .la7 import LA7IE
-from .laola1tv import Laola1TvIE
-from .lecture2go import Lecture2GoIE
-from .lemonde import LemondeIE
-from .letv import (
-    LetvIE,
-    LetvTvIE,
-    LetvPlaylistIE,
-    LetvCloudIE,
-)
-from .libsyn import LibsynIE
-from .lifenews import (
-    LifeNewsIE,
-    LifeEmbedIE,
-)
-from .limelight import (
-    LimelightMediaIE,
-    LimelightChannelIE,
-    LimelightChannelListIE,
-)
-from .liveleak import LiveLeakIE
-from .livestream import (
-    LivestreamIE,
-    LivestreamOriginalIE,
-    LivestreamShortenerIE,
-)
-from .lnkgo import LnkGoIE
-from .lovehomeporn import LoveHomePornIE
-from .lrt import LRTIE
-from .lynda import (
-    LyndaIE,
-    LyndaCourseIE
-)
-from .m6 import M6IE
-from .macgamestore import MacGameStoreIE
-from .madmoizelle import MadmoizelleIE
-from .mailru import MailRuIE
-from .makertv import MakerTVIE
-from .malemotion import MalemotionIE
-from .matchtv import MatchTVIE
-from .mdr import MDRIE
-from .metacafe import MetacafeIE
-from .metacritic import MetacriticIE
-from .mgoon import MgoonIE
-from .minhateca import MinhatecaIE
-from .ministrygrid import MinistryGridIE
-from .miomio import MioMioIE
-from .mit import TechTVMITIE, MITIE, OCWMITIE
-from .mitele import MiTeleIE
-from .mixcloud import MixcloudIE
-from .mlb import MLBIE
-from .mpora import MporaIE
-from .moevideo import MoeVideoIE
-from .mofosex import MofosexIE
-from .mojvideo import MojvideoIE
-from .moniker import MonikerIE
-from .mooshare import MooshareIE
-from .morningstar import MorningstarIE
-from .motherless import MotherlessIE
-from .motorsport import MotorsportIE
-from .movieclips import MovieClipsIE
-from .moviezine import MoviezineIE
-from .mtv import (
-    MTVIE,
-    MTVServicesEmbeddedIE,
-    MTVIggyIE,
-    MTVDEIE,
-)
-from .muenchentv import MuenchenTVIE
-from .musicplayon import MusicPlayOnIE
-from .muzu import MuzuTVIE
-from .mwave import MwaveIE
-from .myspace import MySpaceIE, MySpaceAlbumIE
-from .myspass import MySpassIE
-from .myvi import MyviIE
-from .myvideo import MyVideoIE
-from .myvidster import MyVidsterIE
-from .nationalgeographic import NationalGeographicIE
-from .naver import NaverIE
-from .nba import NBAIE
-from .nbc import (
-    NBCIE,
-    NBCNewsIE,
-    NBCSportsIE,
-    NBCSportsVPlayerIE,
-    MSNBCIE,
-)
-from .ndr import (
-    NDRIE,
-    NJoyIE,
-    NDREmbedBaseIE,
-    NDREmbedIE,
-    NJoyEmbedIE,
-)
-from .ndtv import NDTVIE
-from .netzkino import NetzkinoIE
-from .nerdcubed import NerdCubedFeedIE
-from .nerdist import NerdistIE
-from .neteasemusic import (
-    NetEaseMusicIE,
-    NetEaseMusicAlbumIE,
-    NetEaseMusicSingerIE,
-    NetEaseMusicListIE,
-    NetEaseMusicMvIE,
-    NetEaseMusicProgramIE,
-    NetEaseMusicDjRadioIE,
-)
-from .newgrounds import NewgroundsIE
-from .newstube import NewstubeIE
-from .nextmedia import (
-    NextMediaIE,
-    NextMediaActionNewsIE,
-    AppleDailyIE,
-)
-from .nextmovie import NextMovieIE
-from .nfb import NFBIE
-from .nfl import NFLIE
-from .nhl import (
-    NHLIE,
-    NHLNewsIE,
-    NHLVideocenterIE,
-)
-from .nick import NickIE
-from .niconico import NiconicoIE, NiconicoPlaylistIE
-from .ninegag import NineGagIE
-from .noco import NocoIE
-from .normalboots import NormalbootsIE
-from .nosvideo import NosVideoIE
-from .nova import NovaIE
-from .novamov import (
-    NovaMovIE,
-    WholeCloudIE,
-    NowVideoIE,
-    VideoWeedIE,
-    CloudTimeIE,
-)
-from .nowness import (
-    NownessIE,
-    NownessPlaylistIE,
-    NownessSeriesIE,
-)
-from .nowtv import (
-    NowTVIE,
-    NowTVListIE,
-)
-from .npo import (
-    NPOIE,
-    NPOLiveIE,
-    NPORadioIE,
-    NPORadioFragmentIE,
-    SchoolTVIE,
-    VPROIE,
-    WNLIE
-)
-from .npr import NprIE
-from .nrk import (
-    NRKIE,
-    NRKPlaylistIE,
-    NRKTVIE,
-)
-from .ntvde import NTVDeIE
-from .ntvru import NTVRuIE
-from .nytimes import (
-    NYTimesIE,
-    NYTimesArticleIE,
-)
-from .nuvid import NuvidIE
-from .odnoklassniki import OdnoklassnikiIE
-from .oktoberfesttv import OktoberfestTVIE
-from .onionstudios import OnionStudiosIE
-from .ooyala import (
-    OoyalaIE,
-    OoyalaExternalIE,
-)
-from .ora import OraTVIE
-from .orf import (
-    ORFTVthekIE,
-    ORFOE1IE,
-    ORFFM4IE,
-    ORFIPTVIE,
-)
-from .pandoratv import PandoraTVIE
-from .parliamentliveuk import ParliamentLiveUKIE
-from .patreon import PatreonIE
-from .pbs import PBSIE
-from .periscope import PeriscopeIE
-from .philharmoniedeparis import PhilharmonieDeParisIE
-from .phoenix import PhoenixIE
-from .photobucket import PhotobucketIE
-from .pinkbike import PinkbikeIE
-from .planetaplay import PlanetaPlayIE
-from .pladform import PladformIE
-from .played import PlayedIE
-from .playfm import PlayFMIE
-from .playtvak import PlaytvakIE
-from .playvid import PlayvidIE
-from .playwire import PlaywireIE
-from .pluralsight import (
-    PluralsightIE,
-    PluralsightCourseIE,
-)
-from .podomatic import PodomaticIE
-from .porn91 import Porn91IE
-from .pornhd import PornHdIE
-from .pornhub import (
-    PornHubIE,
-    PornHubPlaylistIE,
-)
-from .pornotube import PornotubeIE
-from .pornovoisines import PornoVoisinesIE
-from .pornoxo import PornoXOIE
-from .primesharetv import PrimeShareTVIE
-from .promptfile import PromptFileIE
-from .prosiebensat1 import ProSiebenSat1IE
-from .puls4 import Puls4IE
-from .pyvideo import PyvideoIE
-from .qqmusic import (
-    QQMusicIE,
-    QQMusicSingerIE,
-    QQMusicAlbumIE,
-    QQMusicToplistIE,
-    QQMusicPlaylistIE,
-)
-from .quickvid import QuickVidIE
-from .r7 import R7IE
-from .radiode import RadioDeIE
-from .radiojavan import RadioJavanIE
-from .radiobremen import RadioBremenIE
-from .radiofrance import RadioFranceIE
-from .rai import (
-    RaiTVIE,
-    RaiIE,
-)
-from .rbmaradio import RBMARadioIE
-from .rds import RDSIE
-from .redtube import RedTubeIE
-from .regiotv import RegioTVIE
-from .restudy import RestudyIE
-from .reverbnation import ReverbNationIE
-from .revision3 import Revision3IE
-from .ringtv import RingTVIE
-from .ro220 import Ro220IE
-from .rottentomatoes import RottenTomatoesIE
-from .roxwel import RoxwelIE
-from .rtbf import RTBFIE
-from .rte import RteIE, RteRadioIE
-from .rtlnl import RtlNlIE
-from .rtl2 import RTL2IE
-from .rtp import RTPIE
-from .rts import RTSIE
-from .rtve import RTVEALaCartaIE, RTVELiveIE, RTVEInfantilIE
-from .rtvnh import RTVNHIE
-from .ruhd import RUHDIE
-from .ruleporn import RulePornIE
-from .rutube import (
-    RutubeIE,
-    RutubeChannelIE,
-    RutubeEmbedIE,
-    RutubeMovieIE,
-    RutubePersonIE,
-)
-from .rutv import RUTVIE
-from .ruutu import RuutuIE
-from .sandia import SandiaIE
-from .safari import (
-    SafariIE,
-    SafariCourseIE,
-)
-from .sapo import SapoIE
-from .savefrom import SaveFromIE
-from .sbs import SBSIE
-from .scivee import SciVeeIE
-from .screencast import ScreencastIE
-from .screencastomatic import ScreencastOMaticIE
-from .screenwavemedia import ScreenwaveMediaIE, TeamFourIE
-from .senateisvp import SenateISVPIE
-from .servingsys import ServingSysIE
-from .sexu import SexuIE
-from .sexykarma import SexyKarmaIE
-from .shahid import ShahidIE
-from .shared import SharedIE
-from .sharesix import ShareSixIE
-from .sina import SinaIE
-from .skynewsarabia import (
-    SkyNewsArabiaIE,
-    SkyNewsArabiaArticleIE,
-)
-from .slideshare import SlideshareIE
-from .slutload import SlutloadIE
-from .smotri import (
-    SmotriIE,
-    SmotriCommunityIE,
-    SmotriUserIE,
-    SmotriBroadcastIE,
-)
-from .snagfilms import (
-    SnagFilmsIE,
-    SnagFilmsEmbedIE,
-)
-from .snotr import SnotrIE
-from .sohu import SohuIE
-from .soundcloud import (
-    SoundcloudIE,
-    SoundcloudSetIE,
-    SoundcloudUserIE,
-    SoundcloudPlaylistIE,
-    SoundcloudSearchIE
-)
-from .soundgasm import (
-    SoundgasmIE,
-    SoundgasmProfileIE
-)
-from .southpark import (
-    SouthParkIE,
-    SouthParkDeIE,
-    SouthParkDkIE,
-    SouthParkEsIE,
-    SouthParkNlIE
-)
-from .space import SpaceIE
-from .spankbang import SpankBangIE
-from .spankwire import SpankwireIE
-from .spiegel import SpiegelIE, SpiegelArticleIE
-from .spiegeltv import SpiegeltvIE
-from .spike import SpikeIE
-from .stitcher import StitcherIE
-from .sport5 import Sport5IE
-from .sportbox import (
-    SportBoxIE,
-    SportBoxEmbedIE,
-)
-from .sportdeutschland import SportDeutschlandIE
-from .srgssr import (
-    SRGSSRIE,
-    SRGSSRPlayIE,
-)
-from .srmediathek import SRMediathekIE
-from .ssa import SSAIE
-from .stanfordoc import StanfordOpenClassroomIE
-from .steam import SteamIE
-from .streamcloud import StreamcloudIE
-from .streamcz import StreamCZIE
-from .streetvoice import StreetVoiceIE
-from .sunporno import SunPornoIE
-from .svt import (
-    SVTIE,
-    SVTPlayIE,
-)
-from .swrmediathek import SWRMediathekIE
-from .syfy import SyfyIE
-from .sztvhu import SztvHuIE
-from .tagesschau import TagesschauIE
-from .tapely import TapelyIE
-from .tass import TassIE
-from .teachertube import (
-    TeacherTubeIE,
-    TeacherTubeUserIE,
-)
-from .teachingchannel import TeachingChannelIE
-from .teamcoco import TeamcocoIE
-from .techtalks import TechTalksIE
-from .ted import TEDIE
-from .tele13 import Tele13IE
-from .telebruxelles import TeleBruxellesIE
-from .telecinco import TelecincoIE
-from .telegraaf import TelegraafIE
-from .telemb import TeleMBIE
-from .teletask import TeleTaskIE
-from .tenplay import TenPlayIE
-from .testurl import TestURLIE
-from .tf1 import TF1IE
-from .theintercept import TheInterceptIE
-from .theonion import TheOnionIE
-from .theplatform import (
-    ThePlatformIE,
-    ThePlatformFeedIE,
-)
-from .thesixtyone import TheSixtyOneIE
-from .thisamericanlife import ThisAmericanLifeIE
-from .thisav import ThisAVIE
-from .tinypic import TinyPicIE
-from .tlc import TlcDeIE
-from .tmz import (
-    TMZIE,
-    TMZArticleIE,
-)
-from .tnaflix import (
-    TNAFlixIE,
-    EMPFlixIE,
-    MovieFapIE,
-)
-from .toggle import ToggleIE
-from .thvideo import (
-    THVideoIE,
-    THVideoPlaylistIE
-)
-from .toutv import TouTvIE
-from .toypics import ToypicsUserIE, ToypicsIE
-from .traileraddict import TrailerAddictIE
-from .trilulilu import TriluliluIE
-from .trollvids import TrollvidsIE
-from .trutube import TruTubeIE
-from .tube8 import Tube8IE
-from .tubitv import TubiTvIE
-from .tudou import (
-    TudouIE,
-    TudouPlaylistIE,
-    TudouAlbumIE,
-)
-from .tumblr import TumblrIE
-from .tunein import (
-    TuneInClipIE,
-    TuneInStationIE,
-    TuneInProgramIE,
-    TuneInTopicIE,
-    TuneInShortenerIE,
-)
-from .turbo import TurboIE
-from .tutv import TutvIE
-from .tv2 import (
-    TV2IE,
-    TV2ArticleIE,
-)
-from .tv4 import TV4IE
-from .tvc import (
-    TVCIE,
-    TVCArticleIE,
-)
-from .tvigle import TvigleIE
-from .tvland import TVLandIE
-from .tvp import TvpIE, TvpSeriesIE
-from .tvplay import TVPlayIE
-from .tweakers import TweakersIE
-from .twentyfourvideo import TwentyFourVideoIE
-from .twentymin import TwentyMinutenIE
-from .twentytwotracks import (
-    TwentyTwoTracksIE,
-    TwentyTwoTracksGenreIE
-)
-from .twitch import (
-    TwitchVideoIE,
-    TwitchChapterIE,
-    TwitchVodIE,
-    TwitchProfileIE,
-    TwitchPastBroadcastsIE,
-    TwitchBookmarksIE,
-    TwitchStreamIE,
-)
-from .twitter import TwitterCardIE, TwitterIE
-from .ubu import UbuIE
-from .udemy import (
-    UdemyIE,
-    UdemyCourseIE
-)
-from .udn import UDNEmbedIE
-from .digiteka import DigitekaIE
-from .unistra import UnistraIE
-from .urort import UrortIE
-from .ustream import UstreamIE, UstreamChannelIE
-from .varzesh3 import Varzesh3IE
-from .vbox7 import Vbox7IE
-from .veehd import VeeHDIE
-from .veoh import VeohIE
-from .vessel import VesselIE
-from .vesti import VestiIE
-from .vevo import VevoIE
-from .vgtv import (
-    BTArticleIE,
-    BTVestlendingenIE,
-    VGTVIE,
-)
-from .vh1 import VH1IE
-from .vice import ViceIE
-from .viddler import ViddlerIE
-from .videodetective import VideoDetectiveIE
-from .videofyme import VideofyMeIE
-from .videomega import VideoMegaIE
-from .videomore import (
-    VideomoreIE,
-    VideomoreVideoIE,
-    VideomoreSeasonIE,
-)
-from .videopremium import VideoPremiumIE
-from .videott import VideoTtIE
-from .vidme import (
-    VidmeIE,
-    VidmeUserIE,
-    VidmeUserLikesIE,
-)
-from .vidzi import VidziIE
-from .vier import VierIE, VierVideosIE
-from .viewster import ViewsterIE
-from .viidea import ViideaIE
-from .vimeo import (
-    VimeoIE,
-    VimeoAlbumIE,
-    VimeoChannelIE,
-    VimeoGroupsIE,
-    VimeoLikesIE,
-    VimeoReviewIE,
-    VimeoUserIE,
-    VimeoWatchLaterIE,
-)
-from .vimple import VimpleIE
-from .vine import (
-    VineIE,
-    VineUserIE,
-)
-from .viki import (
-    VikiIE,
-    VikiChannelIE,
-)
-from .vk import (
-    VKIE,
-    VKUserVideosIE,
-)
-from .vlive import VLiveIE
-from .vodlocker import VodlockerIE
-from .voicerepublic import VoiceRepublicIE
-from .vporn import VpornIE
-from .vrt import VRTIE
-from .vube import VubeIE
-from .vuclip import VuClipIE
-from .vulture import VultureIE
-from .walla import WallaIE
-from .washingtonpost import WashingtonPostIE
-from .wat import WatIE
-from .wayofthemaster import WayOfTheMasterIE
-from .wdr import (
-    WDRIE,
-    WDRMobileIE,
-    WDRMausIE,
-)
-from .webofstories import (
-    WebOfStoriesIE,
-    WebOfStoriesPlaylistIE,
-)
-from .weibo import WeiboIE
-from .weiqitv import WeiqiTVIE
-from .wimp import WimpIE
-from .wistia import WistiaIE
-from .worldstarhiphop import WorldStarHipHopIE
-from .wrzuta import WrzutaIE
-from .wsj import WSJIE
-from .xbef import XBefIE
-from .xboxclips import XboxClipsIE
-from .xfileshare import XFileShareIE
-from .xhamster import (
-    XHamsterIE,
-    XHamsterEmbedIE,
-)
-from .xminus import XMinusIE
-from .xnxx import XNXXIE
-from .xstream import XstreamIE
-from .xtube import XTubeUserIE, XTubeIE
-from .xuite import XuiteIE
-from .xvideos import XVideosIE
-from .xxxymovies import XXXYMoviesIE
-from .yahoo import (
-    YahooIE,
-    YahooSearchIE,
-)
-from .yam import YamIE
-from .yandexmusic import (
-    YandexMusicTrackIE,
-    YandexMusicAlbumIE,
-    YandexMusicPlaylistIE,
-)
-from .yesjapan import YesJapanIE
-from .yinyuetai import YinYueTaiIE
-from .ynet import YnetIE
-from .youjizz import YouJizzIE
-from .youku import YoukuIE
-from .youporn import YouPornIE
-from .yourupload import YourUploadIE
-from .youtube import (
-    YoutubeIE,
-    YoutubeChannelIE,
-    YoutubeFavouritesIE,
-    YoutubeHistoryIE,
-    YoutubePlaylistIE,
-    YoutubeRecommendedIE,
-    YoutubeSearchDateIE,
-    YoutubeSearchIE,
-    YoutubeSearchURLIE,
-    YoutubeShowIE,
-    YoutubeSubscriptionsIE,
-    YoutubeTruncatedIDIE,
-    YoutubeTruncatedURLIE,
-    YoutubeUserIE,
-    YoutubePlaylistsIE,
-    YoutubeWatchLaterIE,
-)
-from .zapiks import ZapiksIE
-from .zdf import ZDFIE, ZDFChannelIE
-from .zingmp3 import (
-    ZingMp3SongIE,
-    ZingMp3AlbumIE,
-)
-from .zippcast import ZippCastIE
-
-_ALL_CLASSES = [
-    klass
-    for name, klass in globals().items()
-    if name.endswith('IE') and name != 'GenericIE'
-]
-_ALL_CLASSES.append(GenericIE)
-=======
 try:
     from .lazy_extractors import *
     from .lazy_extractors import _ALL_CLASSES
@@ -970,7 +21,6 @@
     The order does matter; the first extractor matched is the one handling the URL.
     """
     return _ALL_CLASSES
->>>>>>> 3014b0ae
 
 
 def gen_extractors():
