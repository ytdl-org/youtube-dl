from .academicearth import AcademicEarthCourseIE
from .addanime import AddAnimeIE
from .anitube import AnitubeIE
<<<<<<< HEAD
=======
from .aparat import AparatIE
from .appletrailers import AppleTrailersIE
>>>>>>> 608d11f5
from .archiveorg import ArchiveOrgIE
from .ard import ARDIE
from .arte import (
    ArteTvIE,
    ArteTVPlus7IE,
    ArteTVCreativeIE,
    ArteTVFutureIE,
    ArteTVDDCIE,
)
from .auengine import AUEngineIE
from .bambuser import BambuserIE, BambuserChannelIE
from .bandcamp import BandcampIE, BandcampAlbumIE
<<<<<<< HEAD
=======
from .blinkx import BlinkxIE
>>>>>>> 608d11f5
from .bliptv import BlipTVIE, BlipTVUserIE
from .bloomberg import BloombergIE
from .breakcom import BreakIE
from .brightcove import BrightcoveIE
from .c56 import C56IE
from .canalplus import CanalplusIE
from .canalc2 import Canalc2IE
from .cbs import CBSIE
from .channel9 import Channel9IE
from .cinemassacre import CinemassacreIE
from .clipfish import ClipfishIE
from .clipsyndicate import ClipsyndicateIE
from .cnn import CNNIE
from .collegehumor import CollegeHumorIE
from .comedycentral import ComedyCentralIE, ComedyCentralShowsIE
from .condenast import CondeNastIE
from .criterion import CriterionIE
from .crunchyroll import CrunchyrollIE
from .cspan import CSpanIE
from .d8 import D8IE
from .dailymotion import (
    DailymotionIE,
    DailymotionPlaylistIE,
    DailymotionUserIE,
)
from .daum import DaumIE
from .depositfiles import DepositFilesIE
from .dotsub import DotsubIE
from .dreisat import DreiSatIE
from .defense import DefenseGouvFrIE
from .ebaumsworld import EbaumsWorldIE
from .ehow import EHowIE
from .eighttracks import EightTracksIE
from .eitb import EitbIE
from .escapist import EscapistIE
from .exfm import ExfmIE
from .extremetube import ExtremeTubeIE
from .facebook import FacebookIE
from .faz import FazIE
from .fktv import (
    FKTVIE,
    FKTVPosteckeIE,
)
from .flickr import FlickrIE
from .francetv import (
    PluzzIE,
    FranceTvInfoIE,
    FranceTVIE,
    GenerationQuoiIE
)
from .freesound import FreesoundIE
from .funnyordie import FunnyOrDieIE
from .gamekings import GamekingsIE
from .gamespot import GameSpotIE
from .gametrailers import GametrailersIE
from .generic import GenericIE
from .googleplus import GooglePlusIE
from .googlesearch import GoogleSearchIE
from .hark import HarkIE
from .hotnewhiphop import HotNewHipHopIE
from .howcast import HowcastIE
from .hypem import HypemIE
from .ign import IGNIE, OneUPIE
from .imdb import ImdbIE
from .ina import InaIE
from .infoq import InfoQIE
from .instagram import InstagramIE
from .internetvideoarchive import InternetVideoArchiveIE
from .ivi import (
    IviIE,
    IviCompilationIE
)
from .jeuxvideo import JeuxVideoIE
from .jukebox import JukeboxIE
from .justintv import JustinTVIE
from .kankan import KankanIE
from .keezmovies import KeezMoviesIE
from .kickstarter import KickStarterIE
from .keek import KeekIE
from .liveleak import LiveLeakIE
from .livestream import LivestreamIE, LivestreamOriginalIE
<<<<<<< HEAD
=======
from .mdr import MDRIE
>>>>>>> 608d11f5
from .metacafe import MetacafeIE
from .metacritic import MetacriticIE
from .mit import TechTVMITIE, MITIE
from .mixcloud import MixcloudIE
from .mofosex import MofosexIE
from .mtv import MTVIE
from .muzu import MuzuTVIE
from .myspace import MySpaceIE
from .myspass import MySpassIE
from .myvideo import MyVideoIE
from .naver import NaverIE
from .nba import NBAIE
from .nbc import NBCNewsIE
from .ndtv import NDTVIE
from .newgrounds import NewgroundsIE
from .nhl import NHLIE, NHLVideocenterIE
from .niconico import NiconicoIE
from .ninegag import NineGagIE
from .nowvideo import NowVideoIE
from .ooyala import OoyalaIE
from .orf import ORFIE
from .pbs import PBSIE
from .photobucket import PhotobucketIE
from .podomatic import PodomaticIE
from .pornhd import PornHdIE
from .pornhub import PornHubIE
from .pornotube import PornotubeIE
from .pyvideo import PyvideoIE
from .radiofrance import RadioFranceIE
from .rbmaradio import RBMARadioIE
from .redtube import RedTubeIE
from .ringtv import RingTVIE
from .ro220 import Ro220IE
from .rottentomatoes import RottenTomatoesIE
from .roxwel import RoxwelIE
from .rtlnow import RTLnowIE
from .rutube import RutubeIE
from .sina import SinaIE
from .slashdot import SlashdotIE
from .slideshare import SlideshareIE
from .smotri import (
    SmotriIE,
    SmotriCommunityIE,
    SmotriUserIE,
    SmotriBroadcastIE,
)
from .sohu import SohuIE
from .soundcloud import SoundcloudIE, SoundcloudSetIE, SoundcloudUserIE
from .southparkstudios import (
    SouthParkStudiosIE,
    SouthparkDeIE,
)
from .space import SpaceIE
from .spankwire import SpankwireIE
from .spiegel import SpiegelIE
from .stanfordoc import StanfordOpenClassroomIE
from .statigram import StatigramIE
from .steam import SteamIE
from .streamcloud import StreamcloudIE
from .sztvhu import SztvHuIE
from .teamcoco import TeamcocoIE
from .techtalks import TechTalksIE
from .ted import TEDIE
from .tf1 import TF1IE
from .theplatform import ThePlatformIE
from .thisav import ThisAVIE
from .toutv import TouTvIE
from .traileraddict import TrailerAddictIE
from .trilulilu import TriluliluIE
from .tube8 import Tube8IE
from .tudou import TudouIE
from .tumblr import TumblrIE
from .tutv import TutvIE
from .tvp import TvpIE
from .unistra import UnistraIE
from .ustream import UstreamIE, UstreamChannelIE
from .vbox7 import Vbox7IE
from .veehd import VeeHDIE
from .veoh import VeohIE
from .vevo import VevoIE
from .vice import ViceIE
from .viddler import ViddlerIE
from .videodetective import VideoDetectiveIE
from .videofyme import VideofyMeIE
from .videopremium import VideoPremiumIE
from .vimeo import (
    VimeoIE,
    VimeoChannelIE,
    VimeoUserIE,
    VimeoAlbumIE,
    VimeoGroupsIE,
)
from .vine import VineIE
from .viki import VikiIE
from .vk import VKIE
from .wat import WatIE
from .websurg import WeBSurgIE
from .weibo import WeiboIE
from .wimp import WimpIE
from .wistia import WistiaIE
from .worldstarhiphop import WorldStarHipHopIE
from .xhamster import XHamsterIE
from .xnxx import XNXXIE
from .xvideos import XVideosIE
from .xtube import XTubeIE
from .yahoo import (
    YahooIE,
    YahooNewsIE,
    YahooSearchIE,
)
from .youjizz import YouJizzIE
from .youku import YoukuIE
from .youporn import YouPornIE
from .youtube import (
    YoutubeIE,
    YoutubePlaylistIE,
    YoutubeSearchIE,
    YoutubeSearchDateIE,
    YoutubeUserIE,
    YoutubeChannelIE,
    YoutubeShowIE,
    YoutubeSubscriptionsIE,
    YoutubeRecommendedIE,
    YoutubeTruncatedURLIE,
    YoutubeWatchLaterIE,
    YoutubeFavouritesIE,
    YoutubeHistoryIE,
    YoutubeTopListIE,
)
from .zdf import ZDFIE


_ALL_CLASSES = [
    klass
    for name, klass in globals().items()
    if name.endswith('IE') and name != 'GenericIE'
]
_ALL_CLASSES.append(GenericIE)


def gen_extractors():
    """ Return a list of an instance of every supported extractor.
    The order does matter; the first extractor matched is the one handling the URL.
    """
    return [klass() for klass in _ALL_CLASSES]


def get_info_extractor(ie_name):
    """Returns the info extractor class with the given ie_name"""
    return globals()[ie_name+'IE']<|MERGE_RESOLUTION|>--- conflicted
+++ resolved
@@ -1,11 +1,8 @@
 from .academicearth import AcademicEarthCourseIE
 from .addanime import AddAnimeIE
 from .anitube import AnitubeIE
-<<<<<<< HEAD
-=======
 from .aparat import AparatIE
 from .appletrailers import AppleTrailersIE
->>>>>>> 608d11f5
 from .archiveorg import ArchiveOrgIE
 from .ard import ARDIE
 from .arte import (
@@ -18,10 +15,7 @@
 from .auengine import AUEngineIE
 from .bambuser import BambuserIE, BambuserChannelIE
 from .bandcamp import BandcampIE, BandcampAlbumIE
-<<<<<<< HEAD
-=======
 from .blinkx import BlinkxIE
->>>>>>> 608d11f5
 from .bliptv import BlipTVIE, BlipTVUserIE
 from .bloomberg import BloombergIE
 from .breakcom import BreakIE
@@ -103,10 +97,7 @@
 from .keek import KeekIE
 from .liveleak import LiveLeakIE
 from .livestream import LivestreamIE, LivestreamOriginalIE
-<<<<<<< HEAD
-=======
 from .mdr import MDRIE
->>>>>>> 608d11f5
 from .metacafe import MetacafeIE
 from .metacritic import MetacriticIE
 from .mit import TechTVMITIE, MITIE
