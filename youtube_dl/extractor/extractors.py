--- conflicted
+++ resolved
@@ -37,14 +37,11 @@
 from .aljazeera import AlJazeeraIE
 from .alphaporno import AlphaPornoIE
 from .amcnetworks import AMCNetworksIE
-<<<<<<< HEAD
 from .animelab import (
     AnimeLabIE,
     AnimeLabShowsIE,
 )
-=======
 from .americastestkitchen import AmericasTestKitchenIE
->>>>>>> 00de61a9
 from .animeondemand import AnimeOnDemandIE
 from .anvato import AnvatoIE
 from .aol import AolIE
