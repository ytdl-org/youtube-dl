# flake8: noqa
from __future__ import unicode_literals

from .abc import (
    ABCIE,
    ABCIViewIE,
)
from .abcnews import (
    AbcNewsIE,
    AbcNewsVideoIE,
)
from .abcotvs import (
    ABCOTVSIE,
    ABCOTVSClipsIE,
)
from .academicearth import AcademicEarthCourseIE
from .acast import (
    ACastIE,
    ACastChannelIE,
)
from .addanime import AddAnimeIE
from .adn import ADNIE
from .adobetv import (
    AdobeTVIE,
    AdobeTVShowIE,
    AdobeTVChannelIE,
    AdobeTVVideoIE,
)
from .adultswim import AdultSwimIE
from .aenetworks import (
    AENetworksIE,
    HistoryTopicIE,
)
from .afreecatv import AfreecaTVIE
from .airmozilla import AirMozillaIE
from .aljazeera import AlJazeeraIE
from .alphaporno import AlphaPornoIE
from .amcnetworks import AMCNetworksIE
from .americastestkitchen import AmericasTestKitchenIE
from .animeondemand import AnimeOnDemandIE
from .anitube import AnitubeIE
from .anvato import AnvatoIE
from .anysex import AnySexIE
from .aol import AolIE
from .allocine import AllocineIE
from .aliexpress import AliExpressLiveIE
from .aparat import AparatIE
from .appleconnect import AppleConnectIE
from .appletrailers import (
    AppleTrailersIE,
    AppleTrailersSectionIE,
)
from .archiveorg import ArchiveOrgIE
from .arkena import ArkenaIE
from .ard import (
    ARDIE,
    ARDMediathekIE,
)
from .arte import (
    ArteTvIE,
    ArteTVPlus7IE,
    ArteTVCreativeIE,
    ArteTVConcertIE,
    ArteTVInfoIE,
    ArteTVFutureIE,
    ArteTVCinemaIE,
    ArteTVDDCIE,
    ArteTVMagazineIE,
    ArteTVEmbedIE,
    TheOperaPlatformIE,
    ArteTVPlaylistIE,
)
from .asiancrush import (
    AsianCrushIE,
    AsianCrushPlaylistIE,
)
from .atresplayer import AtresPlayerIE
from .atttechchannel import ATTTechChannelIE
from .atvat import ATVAtIE
from .audimedia import AudiMediaIE
from .audioboom import AudioBoomIE
from .audiomack import AudiomackIE, AudiomackAlbumIE
from .awaan import (
    AWAANIE,
    AWAANVideoIE,
    AWAANLiveIE,
    AWAANSeasonIE,
)
from .azmedien import (
    AZMedienIE,
    AZMedienPlaylistIE,
    AZMedienShowPlaylistIE,
)
from .baidu import BaiduVideoIE
from .bambuser import BambuserIE, BambuserChannelIE
from .bandcamp import BandcampIE, BandcampAlbumIE, BandcampWeeklyIE
from .bbc import (
    BBCCoUkIE,
    BBCCoUkArticleIE,
    BBCCoUkIPlayerPlaylistIE,
    BBCCoUkPlaylistIE,
    BBCIE,
)
from .beampro import (
    BeamProLiveIE,
    BeamProVodIE,
)
from .beeg import BeegIE
from .behindkink import BehindKinkIE
from .bellmedia import BellMediaIE
from .beatport import BeatportIE
from .bet import BetIE
from .bigflix import BigflixIE
from .bild import BildIE
from .bilibili import (
    BiliBiliIE,
    BiliBiliBangumiIE,
)
from .biobiochiletv import BioBioChileTVIE
from .biqle import BIQLEIE
from .bleacherreport import (
    BleacherReportIE,
    BleacherReportCMSIE,
)
from .blinkx import BlinkxIE
from .bloomberg import BloombergIE
from .bokecc import BokeCCIE
from .bostonglobe import BostonGlobeIE
from .bpb import BpbIE
from .br import (
    BRIE,
    BRMediathekIE,
)
from .bravotv import BravoTVIE
from .breakcom import BreakIE
from .brightcove import (
    BrightcoveLegacyIE,
    BrightcoveNewIE,
)
from .buzzfeed import BuzzFeedIE
from .byutv import BYUtvIE
from .c56 import C56IE
from .camdemy import (
    CamdemyIE,
    CamdemyFolderIE
)
from .camwithher import CamWithHerIE
from .canalplus import CanalplusIE
from .canalc2 import Canalc2IE
from .canvas import (
    CanvasIE,
    CanvasEenIE,
    VrtNUIE,
)
from .carambatv import (
    CarambaTVIE,
    CarambaTVPageIE,
)
from .cartoonnetwork import CartoonNetworkIE
from .cbc import (
    CBCIE,
    CBCPlayerIE,
    CBCWatchVideoIE,
    CBCWatchIE,
    CBCOlympicsIE,
)
from .cbs import CBSIE
from .cbslocal import CBSLocalIE
from .cbsinteractive import CBSInteractiveIE
from .cbsnews import (
    CBSNewsIE,
    CBSNewsLiveVideoIE,
)
from .cbssports import CBSSportsIE
from .ccc import CCCIE
from .ccma import CCMAIE
from .cctv import CCTVIE
from .cda import CDAIE
from .ceskatelevize import (
    CeskaTelevizeIE,
    CeskaTelevizePoradyIE,
)
from .channel9 import Channel9IE
from .charlierose import CharlieRoseIE
from .chaturbate import ChaturbateIE
from .chilloutzone import ChilloutzoneIE
from .chirbit import (
    ChirbitIE,
    ChirbitProfileIE,
)
from .cinchcast import CinchcastIE
from .cjsw import CJSWIE
from .cliphunter import CliphunterIE
from .clippit import ClippitIE
from .cliprs import ClipRsIE
from .clipsyndicate import ClipsyndicateIE
from .closertotruth import CloserToTruthIE
from .cloudy import CloudyIE
from .clubic import ClubicIE
from .clyp import ClypIE
from .cmt import CMTIE
from .cnbc import CNBCIE
from .cnn import (
    CNNIE,
    CNNBlogsIE,
    CNNArticleIE,
)
from .coub import CoubIE
from .comedycentral import (
    ComedyCentralFullEpisodesIE,
    ComedyCentralIE,
    ComedyCentralShortnameIE,
    ComedyCentralTVIE,
    ToshIE,
)
from .comcarcoff import ComCarCoffIE
from .commonmistakes import CommonMistakesIE, UnicodeBOMIE
from .commonprotocols import (
    MmsIE,
    RtmpIE,
)
from .condenast import CondeNastIE
from .corus import CorusIE
from .cracked import CrackedIE
from .crackle import CrackleIE
from .criterion import CriterionIE
from .crooksandliars import CrooksAndLiarsIE
from .crunchyroll import (
    CrunchyrollIE,
    CrunchyrollShowPlaylistIE
)
from .cspan import CSpanIE
from .ctsnews import CtsNewsIE
from .ctvnews import CTVNewsIE
from .cultureunplugged import CultureUnpluggedIE
from .curiositystream import (
    CuriosityStreamIE,
    CuriosityStreamCollectionIE,
)
from .cwtv import CWTVIE
from .dailymail import DailyMailIE
from .dailymotion import (
    DailymotionIE,
    DailymotionPlaylistIE,
    DailymotionUserIE,
)
from .daisuki import (
    DaisukiMottoIE,
    DaisukiMottoPlaylistIE,
)
from .daum import (
    DaumIE,
    DaumClipIE,
    DaumPlaylistIE,
    DaumUserIE,
)
from .dbtv import DBTVIE
from .dctp import DctpTvIE
from .deezer import DeezerPlaylistIE
from .democracynow import DemocracynowIE
from .dfb import DFBIE
from .dhm import DHMIE
from .digg import DiggIE
from .dotsub import DotsubIE
from .douyutv import (
    DouyuShowIE,
    DouyuTVIE,
)
from .dplay import (
    DPlayIE,
    DPlayItIE,
)
from .dramafever import (
    DramaFeverIE,
    DramaFeverSeriesIE,
)
from .dreisat import DreiSatIE
from .drbonanza import DRBonanzaIE
from .drtuber import DrTuberIE
from .drtv import (
    DRTVIE,
    DRTVLiveIE,
)
from .dvtv import DVTVIE
from .dumpert import DumpertIE
from .defense import DefenseGouvFrIE
from .discovery import DiscoveryIE
from .discoverygo import (
    DiscoveryGoIE,
    DiscoveryGoPlaylistIE,
)
from .discoverynetworks import DiscoveryNetworksDeIE
from .discoveryvr import DiscoveryVRIE
from .disney import DisneyIE
from .dispeak import DigitallySpeakingIE
from .dropbox import DropboxIE
from .dw import (
    DWIE,
    DWArticleIE,
)
from .eagleplatform import EaglePlatformIE
from .ebaumsworld import EbaumsWorldIE
from .echomsk import EchoMskIE
from .egghead import (
    EggheadCourseIE,
    EggheadLessonIE,
)
from .ehow import EHowIE
from .eighttracks import EightTracksIE
from .einthusan import EinthusanIE
from .eitb import EitbIE
from .ellentube import (
    EllenTubeIE,
    EllenTubeVideoIE,
    EllenTubePlaylistIE,
)
from .elpais import ElPaisIE
from .embedly import EmbedlyIE
from .engadget import EngadgetIE
from .eporner import EpornerIE
from .eroprofile import EroProfileIE
from .escapist import EscapistIE
from .espn import (
    ESPNIE,
    ESPNArticleIE,
    FiveThirtyEightIE,
)
from .esri import EsriVideoIE
from .europa import EuropaIE
from .everyonesmixtape import EveryonesMixtapeIE
from .expotv import ExpoTVIE
from .extremetube import ExtremeTubeIE
from .eyedotv import EyedoTVIE
from .facebook import (
    FacebookIE,
    FacebookPluginsVideoIE,
)
from .faz import FazIE
from .fc2 import (
    FC2IE,
    FC2EmbedIE,
)
from .fczenit import FczenitIE
from .filmon import (
    FilmOnIE,
    FilmOnChannelIE,
)
from .filmweb import FilmwebIE
from .firsttv import FirstTVIE
from .fivemin import FiveMinIE
from .fivetv import FiveTVIE
from .flickr import FlickrIE
from .flipagram import FlipagramIE
from .folketinget import FolketingetIE
from .footyroom import FootyRoomIE
from .formula1 import Formula1IE
from .fourtube import (
    FourTubeIE,
    PornTubeIE,
    PornerBrosIE,
    FuxIE,
)
from .fox import FOXIE
from .fox9 import FOX9IE
from .foxgay import FoxgayIE
from .foxnews import (
    FoxNewsIE,
    FoxNewsArticleIE,
    FoxNewsInsiderIE,
)
from .foxsports import FoxSportsIE
from .franceculture import FranceCultureIE
from .franceinter import FranceInterIE
from .francetv import (
    FranceTVIE,
    FranceTVSiteIE,
    FranceTVEmbedIE,
    FranceTVInfoIE,
    FranceTVJeunesseIE,
    GenerationWhatIE,
    CultureboxIE,
)
from .freesound import FreesoundIE
from .freespeech import FreespeechIE
from .freshlive import FreshLiveIE
from .funimation import FunimationIE
from .funk import (
    FunkMixIE,
    FunkChannelIE,
)
from .funnyordie import FunnyOrDieIE
from .fusion import FusionIE
from .fxnetworks import FXNetworksIE
from .gameinformer import GameInformerIE
from .gameone import (
    GameOneIE,
    GameOnePlaylistIE,
)
from .gamespot import GameSpotIE
from .gamestar import GameStarIE
from .gaskrank import GaskrankIE
from .gazeta import GazetaIE
from .gdcvault import GDCVaultIE
from .generic import GenericIE
from .gfycat import GfycatIE
from .giantbomb import GiantBombIE
from .giga import GigaIE
from .glide import GlideIE
from .globo import (
    GloboIE,
    GloboArticleIE,
)
from .go import GoIE
from .go90 import Go90IE
from .godtube import GodTubeIE
from .golem import GolemIE
from .googledrive import GoogleDriveIE
from .googleplus import GooglePlusIE
from .googlesearch import GoogleSearchIE
from .goshgay import GoshgayIE
from .gputechconf import GPUTechConfIE
from .groupon import GrouponIE
from .hark import HarkIE
from .hbo import (
    HBOIE,
    HBOEpisodeIE,
)
from .hearthisat import HearThisAtIE
from .heise import HeiseIE
from .hellporno import HellPornoIE
from .helsinki import HelsinkiIE
from .hentaistigma import HentaiStigmaIE
from .hgtv import HGTVComShowIE
from .hidive import HiDiveIE
from .historicfilms import HistoricFilmsIE
from .hitbox import HitboxIE, HitboxLiveIE
from .hitrecord import HitRecordIE
from .hornbunny import HornBunnyIE
from .hotnewhiphop import HotNewHipHopIE
from .hotstar import (
    HotStarIE,
    HotStarPlaylistIE,
)
from .howcast import HowcastIE
from .howstuffworks import HowStuffWorksIE
from .hrti import (
    HRTiIE,
    HRTiPlaylistIE,
)
from .huajiao import HuajiaoIE
from .huffpost import HuffPostIE
from .hypem import HypemIE
from .iconosquare import IconosquareIE
from .ign import (
    IGNIE,
    OneUPIE,
    PCMagIE,
)
from .imdb import (
    ImdbIE,
    ImdbListIE
)
from .imgur import (
    ImgurIE,
    ImgurAlbumIE,
)
from .ina import InaIE
from .inc import IncIE
from .indavideo import (
    IndavideoIE,
    IndavideoEmbedIE,
)
from .infoq import InfoQIE
from .instagram import InstagramIE, InstagramUserIE
from .internazionale import InternazionaleIE
from .internetvideoarchive import InternetVideoArchiveIE
from .iprima import IPrimaIE
from .iqiyi import IqiyiIE
from .ir90tv import Ir90TvIE
from .itv import ITVIE
from .ivi import (
    IviIE,
    IviCompilationIE
)
from .ivideon import IvideonIE
from .iwara import IwaraIE
from .izlesene import IzleseneIE
from .jamendo import (
    JamendoIE,
    JamendoAlbumIE,
)
from .jeuxvideo import JeuxVideoIE
from .jove import JoveIE
from .joj import JojIE
from .jwplatform import JWPlatformIE
from .jpopsukitv import JpopsukiIE
from .kakao import KakaoIE
from .kaltura import KalturaIE
from .kanalplay import KanalPlayIE
from .kankan import KankanIE
from .karaoketv import KaraoketvIE
from .karrierevideos import KarriereVideosIE
from .keezmovies import KeezMoviesIE
from .ketnet import KetnetIE
from .khanacademy import KhanAcademyIE
from .kickstarter import KickStarterIE
from .keek import KeekIE
from .konserthusetplay import KonserthusetPlayIE
from .kontrtube import KontrTubeIE
from .krasview import KrasViewIE
from .ku6 import Ku6IE
from .kusi import KUSIIE
from .kuwo import (
    KuwoIE,
    KuwoAlbumIE,
    KuwoChartIE,
    KuwoSingerIE,
    KuwoCategoryIE,
    KuwoMvIE,
)
from .la7 import LA7IE
from .laola1tv import (
    Laola1TvEmbedIE,
    Laola1TvIE,
    ITTFIE,
)
from .lci import LCIIE
from .lcp import (
    LcpPlayIE,
    LcpIE,
)
from .learnr import LearnrIE
from .lecture2go import Lecture2GoIE
from .leeco import (
    LeIE,
    LePlaylistIE,
    LetvCloudIE,
)
from .lego import LEGOIE
from .lemonde import LemondeIE
from .lenta import LentaIE
from .libraryofcongress import LibraryOfCongressIE
from .libsyn import LibsynIE
from .lifenews import (
    LifeNewsIE,
    LifeEmbedIE,
)
from .limelight import (
    LimelightMediaIE,
    LimelightChannelIE,
    LimelightChannelListIE,
)
from .line import LineTVIE
from .litv import LiTVIE
from .liveleak import (
    LiveLeakIE,
    LiveLeakEmbedIE,
)
from .livestream import (
    LivestreamIE,
    LivestreamOriginalIE,
    LivestreamShortenerIE,
)
from .lnkgo import LnkGoIE
from .localnews8 import LocalNews8IE
from .lovehomeporn import LoveHomePornIE
from .lrt import LRTIE
from .lynda import (
    LyndaIE,
    LyndaCourseIE
)
from .m6 import M6IE
from .macgamestore import MacGameStoreIE
from .mailru import (
    MailRuIE,
    MailRuMusicIE,
    MailRuMusicSearchIE,
)
from .makerschannel import MakersChannelIE
from .makertv import MakerTVIE
from .mangomolo import (
    MangomoloVideoIE,
    MangomoloLiveIE,
)
from .manyvids import ManyVidsIE
from .massengeschmacktv import MassengeschmackTVIE
from .matchtv import MatchTVIE
from .mdr import MDRIE
from .mediaset import MediasetIE
from .mediasite import MediasiteIE
from .medici import MediciIE
from .megaphone import MegaphoneIE
from .meipai import MeipaiIE
from .melonvod import MelonVODIE
from .meta import METAIE
from .metacafe import MetacafeIE
from .metacritic import MetacriticIE
from .mgoon import MgoonIE
from .mgtv import MGTVIE
from .miaopai import MiaoPaiIE
from .microsoftvirtualacademy import (
    MicrosoftVirtualAcademyIE,
    MicrosoftVirtualAcademyCourseIE,
)
from .minhateca import MinhatecaIE
from .ministrygrid import MinistryGridIE
from .minoto import MinotoIE
from .miomio import MioMioIE
from .mit import TechTVMITIE, MITIE, OCWMITIE
from .mitele import MiTeleIE
from .mixcloud import (
    MixcloudIE,
    MixcloudUserIE,
    MixcloudPlaylistIE,
    MixcloudStreamIE,
)
from .mlb import MLBIE
from .mnet import MnetIE
from .moevideo import MoeVideoIE
from .mofosex import MofosexIE
from .mojvideo import MojvideoIE
from .moniker import MonikerIE
from .morningstar import MorningstarIE
from .motherless import (
    MotherlessIE,
    MotherlessGroupIE
)
from .motorsport import MotorsportIE
from .movieclips import MovieClipsIE
from .moviezine import MoviezineIE
from .movingimage import MovingImageIE
from .msn import MSNIE
from .mtv import (
    MTVIE,
    MTVVideoIE,
    MTVServicesEmbeddedIE,
    MTVDEIE,
    MTV81IE,
)
from .muenchentv import MuenchenTVIE
from .musicplayon import MusicPlayOnIE
from .mwave import MwaveIE, MwaveMeetGreetIE
from .myspace import MySpaceIE, MySpaceAlbumIE
from .myspass import MySpassIE
from .myvi import (
    MyviIE,
    MyviEmbedIE,
)
from .myvidster import MyVidsterIE
from .nationalgeographic import (
    NationalGeographicVideoIE,
    NationalGeographicIE,
    NationalGeographicEpisodeGuideIE,
)
from .naver import NaverIE
from .nba import NBAIE
from .nbc import (
    CSNNEIE,
    NBCIE,
    NBCNewsIE,
    NBCOlympicsIE,
    NBCOlympicsStreamIE,
    NBCSportsIE,
    NBCSportsVPlayerIE,
)
from .ndr import (
    NDRIE,
    NJoyIE,
    NDREmbedBaseIE,
    NDREmbedIE,
    NJoyEmbedIE,
)
from .ndtv import NDTVIE
from .netzkino import NetzkinoIE
from .nerdcubed import NerdCubedFeedIE
from .neteasemusic import (
    NetEaseMusicIE,
    NetEaseMusicAlbumIE,
    NetEaseMusicSingerIE,
    NetEaseMusicListIE,
    NetEaseMusicMvIE,
    NetEaseMusicProgramIE,
    NetEaseMusicDjRadioIE,
)
from .newgrounds import (
    NewgroundsIE,
    NewgroundsPlaylistIE,
)
from .newstube import NewstubeIE
from .nextmedia import (
    NextMediaIE,
    NextMediaActionNewsIE,
    AppleDailyIE,
    NextTVIE,
)
from .nexx import (
    NexxIE,
    NexxEmbedIE,
)
from .nfb import NFBIE
from .nfl import NFLIE
from .nhk import NhkVodIE
from .nhl import (
    NHLVideocenterIE,
    NHLNewsIE,
    NHLVideocenterCategoryIE,
    NHLIE,
)
from .nick import (
    NickIE,
    NickBrIE,
    NickDeIE,
    NickNightIE,
    NickRuIE,
)
from .niconico import NiconicoIE, NiconicoPlaylistIE
from .ninecninemedia import (
    NineCNineMediaStackIE,
    NineCNineMediaIE,
)
from .ninegag import NineGagIE
from .ninenow import NineNowIE
from .nintendo import NintendoIE
from .njpwworld import NJPWWorldIE
from .nobelprize import NobelPrizeIE
from .noco import NocoIE
from .nonktube import NonkTubeIE
from .noovo import NoovoIE
from .normalboots import NormalbootsIE
from .nosvideo import NosVideoIE
from .nova import NovaIE
from .novamov import (
    AuroraVidIE,
    CloudTimeIE,
    NowVideoIE,
    VideoWeedIE,
    WholeCloudIE,
)
from .nowness import (
    NownessIE,
    NownessPlaylistIE,
    NownessSeriesIE,
)
from .noz import NozIE
from .npo import (
    AndereTijdenIE,
    NPOIE,
    NPOLiveIE,
    NPORadioIE,
    NPORadioFragmentIE,
    SchoolTVIE,
    HetKlokhuisIE,
    VPROIE,
    WNLIE,
)
from .npr import NprIE
from .nrk import (
    NRKIE,
    NRKPlaylistIE,
    NRKSkoleIE,
    NRKTVIE,
    NRKTVDirekteIE,
    NRKTVEpisodesIE,
    NRKTVSeriesIE,
)
from .ntvde import NTVDeIE
from .ntvru import NTVRuIE
from .nytimes import (
    NYTimesIE,
    NYTimesArticleIE,
)
from .nuvid import NuvidIE
from .nzz import NZZIE
from .odatv import OdaTVIE
from .odnoklassniki import OdnoklassnikiIE
from .oktoberfesttv import OktoberfestTVIE
from .ondemandkorea import OnDemandKoreaIE
from .onet import (
    OnetIE,
    OnetChannelIE,
    OnetMVPIE,
    OnetPlIE,
)
from .onionstudios import OnionStudiosIE
from .ooyala import (
    OoyalaIE,
    OoyalaExternalIE,
)
from .openload import OpenloadIE
from .ora import OraTVIE
from .orf import (
    ORFTVthekIE,
    ORFFM4IE,
    ORFFM4StoryIE,
    ORFOE1IE,
    ORFIPTVIE,
)
from .packtpub import (
    PacktPubIE,
    PacktPubCourseIE,
)
from .pandatv import PandaTVIE
from .pandoratv import PandoraTVIE
from .parliamentliveuk import ParliamentLiveUKIE
from .patreon import PatreonIE
from .pbs import PBSIE
from .pearvideo import PearVideoIE
from .people import PeopleIE
from .performgroup import PerformGroupIE
from .periscope import (
    PeriscopeIE,
    PeriscopeUserIE,
)
from .philharmoniedeparis import PhilharmonieDeParisIE
from .phoenix import PhoenixIE
from .photobucket import PhotobucketIE
from .picarto import (
    PicartoIE,
    PicartoVodIE,
)
from .piksel import PikselIE
from .pinkbike import PinkbikeIE
from .pladform import PladformIE
from .playfm import PlayFMIE
from .plays import PlaysTVIE
from .playtvak import PlaytvakIE
from .playvid import PlayvidIE
from .playwire import PlaywireIE
from .pluralsight import (
    PluralsightIE,
    PluralsightCourseIE,
)
from .podomatic import PodomaticIE
from .pokemon import PokemonIE
from .polskieradio import (
    PolskieRadioIE,
    PolskieRadioCategoryIE,
)
from .popcorntv import PopcornTVIE
from .porn91 import Porn91IE
from .porncom import PornComIE
from .pornflip import PornFlipIE
from .pornhd import PornHdIE
from .pornhub import (
    PornHubIE,
    PornHubPlaylistIE,
    PornHubUserVideosIE,
)
from .pornotube import PornotubeIE
from .pornovoisines import PornoVoisinesIE
from .pornoxo import PornoXOIE
from .presstv import PressTVIE
from .primesharetv import PrimeShareTVIE
from .promptfile import PromptFileIE
from .prosiebensat1 import ProSiebenSat1IE
from .puls4 import Puls4IE
from .pyvideo import PyvideoIE
from .qqmusic import (
    QQMusicIE,
    QQMusicSingerIE,
    QQMusicAlbumIE,
    QQMusicToplistIE,
    QQMusicPlaylistIE,
)
from .r7 import (
    R7IE,
    R7ArticleIE,
)
from .radiocanada import (
    RadioCanadaIE,
    RadioCanadaAudioVideoIE,
)
from .radiode import RadioDeIE
from .radiojavan import RadioJavanIE
from .radiobremen import RadioBremenIE
from .radiofrance import RadioFranceIE
from .rai import (
    RaiPlayIE,
    RaiPlayLiveIE,
    RaiPlayPlaylistIE,
    RaiIE,
)
from .raywenderlich import RayWenderlichIE
from .rbmaradio import RBMARadioIE
from .rds import RDSIE
from .redbulltv import RedBullTVIE
from .reddit import (
    RedditIE,
    RedditRIE,
)
from .redtube import RedTubeIE
from .regiotv import RegioTVIE
from .rentv import (
    RENTVIE,
    RENTVArticleIE,
)
from .restudy import RestudyIE
from .reuters import ReutersIE
from .reverbnation import ReverbNationIE
from .revision3 import (
    Revision3EmbedIE,
    Revision3IE,
)
from .rice import RICEIE
from .rmcdecouverte import RMCDecouverteIE
from .ro220 import Ro220IE
from .rockstargames import RockstarGamesIE
from .roosterteeth import RoosterTeethIE
from .rottentomatoes import RottenTomatoesIE
from .roxwel import RoxwelIE
from .rozhlas import RozhlasIE
from .rtbf import RTBFIE
from .rte import RteIE, RteRadioIE
from .rtlnl import RtlNlIE
from .rtl2 import (
    RTL2IE,
    RTL2YouIE,
    RTL2YouSeriesIE,
)
from .rtp import RTPIE
from .rts import RTSIE
from .rtve import RTVEALaCartaIE, RTVELiveIE, RTVEInfantilIE, RTVELiveIE, RTVETelevisionIE
from .rtvnh import RTVNHIE
from .rtvs import RTVSIE
from .rudo import RudoIE
from .ruhd import RUHDIE
from .ruleporn import RulePornIE
from .rutube import (
    RutubeIE,
    RutubeChannelIE,
    RutubeEmbedIE,
    RutubeMovieIE,
    RutubePersonIE,
    RutubePlaylistIE,
)
from .rutv import RUTVIE
from .ruutu import RuutuIE
from .ruv import RuvIE
from .safari import (
    SafariIE,
    SafariApiIE,
    SafariCourseIE,
)
from .sapo import SapoIE
from .savefrom import SaveFromIE
from .sbs import SBSIE
from .screencast import ScreencastIE
from .screencastomatic import ScreencastOMaticIE
from .scrippsnetworks import ScrippsNetworksWatchIE
from .seeker import SeekerIE
from .senateisvp import SenateISVPIE
from .sendtonews import SendtoNewsIE
from .servingsys import ServingSysIE
from .servus import ServusIE
from .sevenplus import SevenPlusIE
from .sexu import SexuIE
from .seznamzpravy import (
    SeznamZpravyIE,
    SeznamZpravyArticleIE,
)
from .shahid import (
    ShahidIE,
    ShahidShowIE,
)
from .shared import (
    SharedIE,
    VivoIE,
)
from .showroomlive import ShowRoomLiveIE
from .sina import SinaIE
from .sixplay import SixPlayIE
from .skylinewebcams import SkylineWebcamsIE
from .skynewsarabia import (
    SkyNewsArabiaIE,
    SkyNewsArabiaArticleIE,
)
from .skysports import SkySportsIE
from .slideshare import SlideshareIE
from .slideslive import SlidesLiveIE
from .slutload import SlutloadIE
from .smotri import (
    SmotriIE,
    SmotriCommunityIE,
    SmotriUserIE,
    SmotriBroadcastIE,
)
from .snotr import SnotrIE
from .sohu import SohuIE
from .sonyliv import SonyLIVIE
from .soundcloud import (
    SoundcloudIE,
    SoundcloudSetIE,
    SoundcloudUserIE,
    SoundcloudTrackStationIE,
    SoundcloudPlaylistIE,
    SoundcloudSearchIE,
)
from .soundgasm import (
    SoundgasmIE,
    SoundgasmProfileIE
)
from .southpark import (
    SouthParkIE,
    SouthParkDeIE,
    SouthParkDkIE,
    SouthParkEsIE,
    SouthParkNlIE
)
from .spankbang import SpankBangIE
from .spankwire import SpankwireIE
from .spiegel import SpiegelIE, SpiegelArticleIE
from .spiegeltv import SpiegeltvIE
from .spike import SpikeIE
from .stitcher import StitcherIE
from .sport5 import Sport5IE
from .sportbox import SportBoxEmbedIE
from .sportdeutschland import SportDeutschlandIE
<<<<<<< HEAD
from .sportschau import SportschauIE
from .spreaker import (
    SpreakerIE,
    SpreakerAPIEpisodeIE,
    SpreakerPlaylistIE
)
=======
from .springboardplatform import SpringboardPlatformIE
>>>>>>> cc429413
from .sprout import SproutIE
from .srgssr import (
    SRGSSRIE,
    SRGSSRPlayIE,
)
from .srmediathek import SRMediathekIE
from .stanfordoc import StanfordOpenClassroomIE
from .steam import SteamIE
from .streamable import StreamableIE
from .streamango import StreamangoIE
from .streamcloud import StreamcloudIE
from .streamcz import StreamCZIE
from .streetvoice import StreetVoiceIE
from .stretchinternet import StretchInternetIE
from .sunporno import SunPornoIE
from .svt import (
    SVTIE,
    SVTPlayIE,
    SVTSeriesIE,
)
from .swrmediathek import SWRMediathekIE
from .syfy import SyfyIE
from .sztvhu import SztvHuIE
from .tagesschau import (
    TagesschauPlayerIE,
    TagesschauIE,
)
from .tass import TassIE
from .tastytrade import TastyTradeIE
from .tbs import TBSIE
from .tdslifeway import TDSLifewayIE
from .teachertube import (
    TeacherTubeIE,
    TeacherTubeUserIE,
)
from .teachingchannel import TeachingChannelIE
from .teamcoco import TeamcocoIE
from .techtalks import TechTalksIE
from .ted import TEDIE
from .tele13 import Tele13IE
from .telebruxelles import TeleBruxellesIE
from .telecinco import TelecincoIE
from .telegraaf import TelegraafIE
from .telemb import TeleMBIE
from .telequebec import (
    TeleQuebecIE,
    TeleQuebecEmissionIE,
    TeleQuebecLiveIE,
)
from .teletask import TeleTaskIE
from .telewebion import TelewebionIE
from .tennistv import TennisTVIE
from .testurl import TestURLIE
from .tf1 import TF1IE
from .tfo import TFOIE
from .theintercept import TheInterceptIE
from .theplatform import (
    ThePlatformIE,
    ThePlatformFeedIE,
)
from .thescene import TheSceneIE
from .thestar import TheStarIE
from .thesun import TheSunIE
from .theweatherchannel import TheWeatherChannelIE
from .thisamericanlife import ThisAmericanLifeIE
from .thisav import ThisAVIE
from .thisoldhouse import ThisOldHouseIE
from .threeqsdn import ThreeQSDNIE
from .tinypic import TinyPicIE
from .tmz import (
    TMZIE,
    TMZArticleIE,
)
from .tnaflix import (
    TNAFlixNetworkEmbedIE,
    TNAFlixIE,
    EMPFlixIE,
    MovieFapIE,
)
from .toggle import ToggleIE
from .tonline import TOnlineIE
from .toongoggles import ToonGogglesIE
from .toutv import TouTvIE
from .toypics import ToypicsUserIE, ToypicsIE
from .traileraddict import TrailerAddictIE
from .trilulilu import TriluliluIE
from .trutv import TruTVIE
from .tube8 import Tube8IE
from .tubitv import TubiTvIE
from .tumblr import TumblrIE
from .tunein import (
    TuneInClipIE,
    TuneInStationIE,
    TuneInProgramIE,
    TuneInTopicIE,
    TuneInShortenerIE,
)
from .tunepk import TunePkIE
from .turbo import TurboIE
from .tutv import TutvIE
from .tv2 import (
    TV2IE,
    TV2ArticleIE,
)
from .tv2hu import TV2HuIE
from .tv3 import TV3IE
from .tv4 import TV4IE
from .tv5mondeplus import TV5MondePlusIE
from .tva import TVAIE
from .tvanouvelles import (
    TVANouvellesIE,
    TVANouvellesArticleIE,
)
from .tvc import (
    TVCIE,
    TVCArticleIE,
)
from .tvigle import TvigleIE
from .tvland import TVLandIE
from .tvn24 import TVN24IE
from .tvnoe import TVNoeIE
from .tvnow import (
    TVNowIE,
    TVNowListIE,
    TVNowShowIE,
)
from .tvp import (
    TVPEmbedIE,
    TVPIE,
    TVPSeriesIE,
)
from .tvplay import (
    TVPlayIE,
    ViafreeIE,
)
from .tvplayer import TVPlayerIE
from .tweakers import TweakersIE
from .twentyfourvideo import TwentyFourVideoIE
from .twentymin import TwentyMinutenIE
from .twentythreevideo import TwentyThreeVideoIE
from .twitch import (
    TwitchVideoIE,
    TwitchChapterIE,
    TwitchVodIE,
    TwitchProfileIE,
    TwitchAllVideosIE,
    TwitchUploadsIE,
    TwitchPastBroadcastsIE,
    TwitchHighlightsIE,
    TwitchStreamIE,
    TwitchClipsIE,
)
from .twitter import (
    TwitterCardIE,
    TwitterIE,
    TwitterAmplifyIE,
)
from .udemy import (
    UdemyIE,
    UdemyCourseIE
)
from .udn import UDNEmbedIE
from .ufctv import UFCTVIE
from .uktvplay import UKTVPlayIE
from .digiteka import DigitekaIE
from .umg import UMGDeIE
from .unistra import UnistraIE
from .unity import UnityIE
from .uol import UOLIE
from .uplynk import (
    UplynkIE,
    UplynkPreplayIE,
)
from .upskill import (
    UpskillIE,
    UpskillCourseIE,
)
from .urort import UrortIE
from .urplay import URPlayIE
from .usanetwork import USANetworkIE
from .usatoday import USATodayIE
from .ustream import UstreamIE, UstreamChannelIE
from .ustudio import (
    UstudioIE,
    UstudioEmbedIE,
)
from .varzesh3 import Varzesh3IE
from .vbox7 import Vbox7IE
from .veehd import VeeHDIE
from .veoh import VeohIE
from .vessel import VesselIE
from .vesti import VestiIE
from .vevo import (
    VevoIE,
    VevoPlaylistIE,
)
from .vgtv import (
    BTArticleIE,
    BTVestlendingenIE,
    VGTVIE,
)
from .vh1 import VH1IE
from .vice import (
    ViceIE,
    ViceArticleIE,
    ViceShowIE,
)
from .vidbit import VidbitIE
from .viddler import ViddlerIE
from .videa import VideaIE
from .videodetective import VideoDetectiveIE
from .videofyme import VideofyMeIE
from .videomega import VideoMegaIE
from .videomore import (
    VideomoreIE,
    VideomoreVideoIE,
    VideomoreSeasonIE,
)
from .videopremium import VideoPremiumIE
from .videopress import VideoPressIE
from .vidio import VidioIE
from .vidlii import VidLiiIE
from .vidme import (
    VidmeIE,
    VidmeUserIE,
    VidmeUserLikesIE,
)
from .vidzi import VidziIE
from .vier import VierIE, VierVideosIE
from .viewlift import (
    ViewLiftIE,
    ViewLiftEmbedIE,
)
from .viewster import ViewsterIE
from .viidea import ViideaIE
from .vimeo import (
    VimeoIE,
    VimeoAlbumIE,
    VimeoChannelIE,
    VimeoGroupsIE,
    VimeoLikesIE,
    VimeoOndemandIE,
    VimeoReviewIE,
    VimeoUserIE,
    VimeoWatchLaterIE,
)
from .vimple import VimpleIE
from .vine import (
    VineIE,
    VineUserIE,
)
from .viki import (
    VikiIE,
    VikiChannelIE,
)
from .viu import (
    ViuIE,
    ViuPlaylistIE,
    ViuOTTIE,
)
from .vk import (
    VKIE,
    VKUserVideosIE,
    VKWallPostIE,
)
from .vlive import (
    VLiveIE,
    VLiveChannelIE,
    VLivePlaylistIE
)
from .vodlocker import VodlockerIE
from .vodpl import VODPlIE
from .vodplatform import VODPlatformIE
from .voicerepublic import VoiceRepublicIE
from .voot import VootIE
from .voxmedia import (
    VoxMediaVolumeIE,
    VoxMediaIE,
)
from .vporn import VpornIE
from .vrt import VRTIE
from .vrak import VrakIE
from .vrv import (
    VRVIE,
    VRVSeriesIE,
)
from .vshare import VShareIE
from .medialaan import MedialaanIE
from .vube import VubeIE
from .vuclip import VuClipIE
from .vvvvid import VVVVIDIE
from .vyborymos import VyboryMosIE
from .vzaar import VzaarIE
from .walla import WallaIE
from .washingtonpost import (
    WashingtonPostIE,
    WashingtonPostArticleIE,
)
from .wat import WatIE
from .watchbox import WatchBoxIE
from .watchindianporn import WatchIndianPornIE
from .wdr import (
    WDRIE,
    WDRPageIE,
    WDRElefantIE,
    WDRMobileIE,
)
from .webcaster import (
    WebcasterIE,
    WebcasterFeedIE,
)
from .webofstories import (
    WebOfStoriesIE,
    WebOfStoriesPlaylistIE,
)
from .weibo import (
    WeiboIE, 
    WeiboMobileIE
)
from .weiqitv import WeiqiTVIE
from .wimp import WimpIE
from .wistia import WistiaIE
from .worldstarhiphop import WorldStarHipHopIE
from .wrzuta import (
    WrzutaIE,
    WrzutaPlaylistIE,
)
from .wsj import (
    WSJIE,
    WSJArticleIE,
)
from .xbef import XBefIE
from .xboxclips import XboxClipsIE
from .xfileshare import XFileShareIE
from .xhamster import (
    XHamsterIE,
    XHamsterEmbedIE,
)
from .xiami import (
    XiamiSongIE,
    XiamiAlbumIE,
    XiamiArtistIE,
    XiamiCollectionIE
)
from .ximalaya import (
    XimalayaIE,
    XimalayaAlbumIE
)
from .xminus import XMinusIE
from .xnxx import XNXXIE
from .xstream import XstreamIE
from .xtube import XTubeUserIE, XTubeIE
from .xuite import XuiteIE
from .xvideos import XVideosIE
from .xxxymovies import XXXYMoviesIE
from .yahoo import (
    YahooIE,
    YahooSearchIE,
)
from .yandexmusic import (
    YandexMusicTrackIE,
    YandexMusicAlbumIE,
    YandexMusicPlaylistIE,
)
from .yandexdisk import YandexDiskIE
from .yapfiles import YapFilesIE
from .yesjapan import YesJapanIE
from .yinyuetai import YinYueTaiIE
from .ynet import YnetIE
from .youjizz import YouJizzIE
from .youku import (
    YoukuIE,
    YoukuShowIE,
)
from .younow import (
    YouNowLiveIE,
    YouNowChannelIE,
    YouNowMomentIE,
)
from .youporn import YouPornIE
from .yourupload import YourUploadIE
from .youtube import (
    YoutubeIE,
    YoutubeChannelIE,
    YoutubeFavouritesIE,
    YoutubeHistoryIE,
    YoutubeLiveIE,
    YoutubePlaylistIE,
    YoutubePlaylistsIE,
    YoutubeRecommendedIE,
    YoutubeSearchDateIE,
    YoutubeSearchIE,
    YoutubeSearchURLIE,
    YoutubeShowIE,
    YoutubeSubscriptionsIE,
    YoutubeTruncatedIDIE,
    YoutubeTruncatedURLIE,
    YoutubeUserIE,
    YoutubeWatchLaterIE,
)
from .zapiks import ZapiksIE
from .zaq1 import Zaq1IE
from .zattoo import (
    QuicklineIE,
    QuicklineLiveIE,
    ZattooIE,
    ZattooLiveIE,
)
from .zdf import ZDFIE, ZDFChannelIE
from .zingmp3 import ZingMp3IE<|MERGE_RESOLUTION|>--- conflicted
+++ resolved
@@ -1015,16 +1015,13 @@
 from .sport5 import Sport5IE
 from .sportbox import SportBoxEmbedIE
 from .sportdeutschland import SportDeutschlandIE
-<<<<<<< HEAD
 from .sportschau import SportschauIE
 from .spreaker import (
     SpreakerIE,
     SpreakerAPIEpisodeIE,
     SpreakerPlaylistIE
 )
-=======
 from .springboardplatform import SpringboardPlatformIE
->>>>>>> cc429413
 from .sprout import SproutIE
 from .srgssr import (
     SRGSSRIE,
@@ -1341,7 +1338,7 @@
     WebOfStoriesPlaylistIE,
 )
 from .weibo import (
-    WeiboIE, 
+    WeiboIE,
     WeiboMobileIE
 )
 from .weiqitv import WeiqiTVIE
