--- conflicted
+++ resolved
@@ -302,14 +302,11 @@
     FC2EmbedIE,
 )
 from .fczenit import FczenitIE
-<<<<<<< HEAD
 from .fetlife import FetLifeIE
-=======
 from .filmon import (
     FilmOnIE,
     FilmOnChannelIE,
 )
->>>>>>> 815482d4
 from .firstpost import FirstpostIE
 from .firsttv import FirstTVIE
 from .fivemin import FiveMinIE
