--- conflicted
+++ resolved
@@ -927,18 +927,14 @@
 from .servingsys import ServingSysIE
 from .servus import ServusIE
 from .sexu import SexuIE
-<<<<<<< HEAD
 from .seznamzpravy import (
     SeznamZpravyIE,
     SeznamZpravyArticleIE,
 )
-from .shahid import ShahidIE
-=======
 from .shahid import (
     ShahidIE,
     ShahidShowIE,
 )
->>>>>>> 78466fca
 from .shared import (
     SharedIE,
     VivoIE,
