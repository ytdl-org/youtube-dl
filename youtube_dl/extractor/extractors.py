--- conflicted
+++ resolved
@@ -1399,12 +1399,7 @@
     VidmeUserIE,
     VidmeUserLikesIE,
 )
-<<<<<<< HEAD
-from .vidzi import VidziIE
 from .vier import VierIE, VierVideosIE, VierVijfKijkOnlineIE
-=======
-from .vier import VierIE, VierVideosIE
->>>>>>> 1641b132
 from .viewlift import (
     ViewLiftIE,
     ViewLiftEmbedIE,
