--- conflicted
+++ resolved
@@ -11,20 +11,14 @@
 class TudouIE(InfoExtractor):
     _VALID_URL = r'(?:http://)?(?:www\.)?tudou\.com/(?:listplay|programs|albumplay)/(?:view|(.+?))/(?:([^/]+)|([^/]+))(?:\.html)?'
     _TESTS = [{
-<<<<<<< HEAD
         u'url': u'http://www.tudou.com/listplay/zzdE77v6Mmo/2xN2duXMxmw.html',
         u'file': u'2xN2duXMxmw.f4v',
         u'md5': u'140a49ed444bd22f93330985d8475fcb',
         u'info_dict': {
-            u"title": u"卡马乔国足开大脚长传冲吊集锦"
-=======
-        'url': 'http://www.tudou.com/listplay/zzdE77v6Mmo/2xN2duXMxmw.html',
-        'md5': '140a49ed444bd22f93330985d8475fcb',
-        'info_dict': {
-            'id': '159448201',
-            'ext': 'f4v',
-            'title': '卡马乔国足开大脚长传冲吊集锦',
-            'thumbnail': 're:^https?://.*\.jpg$',
+            u'id': u'159448201',
+            u'ext': u'f4v',
+            u'title': u'卡马乔国足开大脚长传冲吊集锦',
+            u'thumbnail': u're:^https?://.*\.jpg$',
         }
     }, {
         'url': 'http://www.tudou.com/programs/view/ajX3gyhL0pc/',
@@ -33,7 +27,6 @@
             'ext': 'f4v',
             'title': 'La Sylphide-Bolshoi-Ekaterina Krysanova & Vyacheslav Lopatin 2012',
             'thumbnail': 're:^https?://.*\.jpg$',
->>>>>>> dc9f3568
         }
     }, {
         'url': 'http://www.tudou.com/albumplay/TenTw_JgiPM/PzsAs5usU9A.html',
@@ -74,19 +67,6 @@
         segments = json.loads(segs_json)
         # It looks like the keys are the arguments that have to be passed as
         # the hd field in the request url, we pick the higher
-<<<<<<< HEAD
-        quality = sorted(segments.keys())[-1]
-        segs = segments[quality]
-        parts = []
-        len_segs = len(segs)
-        if len_segs > 1:
-            self.to_screen(u'%s: found %s parts' % (video_id, len_segs))
-        for part in segs:
-            part_id = part['k']
-            final_url = self._url_for_id(part_id, quality)
-            ext = (final_url.split('?')[0]).split('.')[-1]
-            parts.append({'url': final_url})
-=======
         # Also, filter non-number qualities (see issue #3643).
         quality = sorted(filter(lambda k: k.isdigit(), segments.keys()),
                          key=lambda k: int(k))[-1]
@@ -107,7 +87,6 @@
                 'thumbnail': thumbnail_url,
             }
             result.append(part_info)
->>>>>>> dc9f3568
 
         return {'id': video_id,
                 'ext': ext,
