# coding: utf-8

from __future__ import unicode_literals

import re
import json

from .common import InfoExtractor


class TudouIE(InfoExtractor):
    _VALID_URL = r'https?://(?:www\.)?tudou\.com/(?:listplay|programs(?:/view)?|albumplay)/.*?/(?P<id>[^/?#]+?)(?:\.html)?/?(?:$|[?#])'
    _TESTS = [{
        u'url': u'http://www.tudou.com/listplay/zzdE77v6Mmo/2xN2duXMxmw.html',
        u'file': u'2xN2duXMxmw.f4v',
        u'md5': u'140a49ed444bd22f93330985d8475fcb',
        u'info_dict': {
            u'id': u'159448201',
            u'ext': u'f4v',
            u'title': u'卡马乔国足开大脚长传冲吊集锦',
            u'thumbnail': u're:^https?://.*\.jpg$',
        }
    }, {
        'url': 'http://www.tudou.com/programs/view/ajX3gyhL0pc/',
        'info_dict': {
            'id': '117049447',
            'ext': 'f4v',
            'title': 'La Sylphide-Bolshoi-Ekaterina Krysanova & Vyacheslav Lopatin 2012',
            'thumbnail': 're:^https?://.*\.jpg$',
        }
    }]

    def _url_for_id(self, id, quality=None):
        info_url = "http://v2.tudou.com/f?id=" + str(id)
        if quality:
            info_url += '&hd' + quality
        webpage = self._download_webpage(info_url, id, "Opening the info webpage")
        final_url = self._html_search_regex('>(.+?)</f>', webpage, 'video url')
        return final_url

    def _real_extract(self, url):
        video_id = self._match_id(url)
        webpage = self._download_webpage(url, video_id)

        m = re.search(r'vcode:\s*[\'"](.+?)[\'"]', webpage)
        if m and m.group(1):
            return {
                '_type': 'url',
                'url': 'youku:' + m.group(1),
                'ie_key': 'Youku'
            }

        title = self._search_regex(
            r",kw:\s*['\"](.+?)[\"']", webpage, 'title')
        thumbnail_url = self._search_regex(
            r",pic:\s*[\"'](.+?)[\"']", webpage, 'thumbnail URL', fatal=False)

        segs_json = self._search_regex(r'segs: \'(.*)\'', webpage, 'segments')
        segments = json.loads(segs_json)
        # It looks like the keys are the arguments that have to be passed as
        # the hd field in the request url, we pick the higher
        # Also, filter non-number qualities (see issue #3643).
        quality = sorted(filter(lambda k: k.isdigit(), segments.keys()),
                         key=lambda k: int(k))[-1]
        parts = segments[quality]
        result = []
        len_parts = len(parts)
        if len_parts > 1:
            self.to_screen('%s: found %s parts' % (video_id, len_parts))
        for part in parts:
            part_id = part['k']
            final_url = self._url_for_id(part_id, quality)
            ext = (final_url.split('?')[0]).split('.')[-1]
            part_info = {
                'id': '%s' % part_id,
                'url': final_url,
                'ext': ext,
                'title': title,
                'thumbnail': thumbnail_url,
            }
            result.append(part_info)

<<<<<<< HEAD
        return {'id': video_id,
                'ext': ext,
                'title': title,
                'thumbnail': thumbnail_url,
                'parts': parts,
                }
=======
        return {
            '_type': 'multi_video',
            'entries': result,
            'id': video_id,
            'title': title,
        }
>>>>>>> a78125f9
<|MERGE_RESOLUTION|>--- conflicted
+++ resolved
@@ -80,18 +80,9 @@
             }
             result.append(part_info)
 
-<<<<<<< HEAD
-        return {'id': video_id,
-                'ext': ext,
-                'title': title,
-                'thumbnail': thumbnail_url,
-                'parts': parts,
-                }
-=======
         return {
             '_type': 'multi_video',
             'entries': result,
             'id': video_id,
             'title': title,
-        }
->>>>>>> a78125f9
+        }