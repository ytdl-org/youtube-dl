# encoding: utf-8

import os
import re

from .common import InfoExtractor
from ..utils import (
    compat_urllib_error,
    compat_urllib_parse,
    compat_urllib_request,
    compat_urlparse,

    ExtractorError,
    HEADRequest,
    smuggle_url,
    unescapeHTML,
    unified_strdate,
    url_basename,
)
from .brightcove import BrightcoveIE
from .ooyala import OoyalaIE


class GenericIE(InfoExtractor):
    IE_DESC = u'Generic downloader that works on some sites'
    _VALID_URL = r'.*'
    IE_NAME = u'generic'
    _TESTS = [
        {
            u'url': u'http://www.hodiho.fr/2013/02/regis-plante-sa-jeep.html',
            u'file': u'13601338388002.mp4',
            u'md5': u'6e15c93721d7ec9e9ca3fdbf07982cfd',
            u'info_dict': {
                u"uploader": u"www.hodiho.fr",
                u"title": u"R\u00e9gis plante sa Jeep"
            }
        },
        # embedded vimeo video
        {
            u'add_ie': ['Vimeo'],
            u'url': u'http://skillsmatter.com/podcast/home/move-semanticsperfect-forwarding-and-rvalue-references',
            u'file': u'22444065.mp4',
            u'md5': u'2903896e23df39722c33f015af0666e2',
            u'info_dict': {
                u'title': u'ACCU 2011: Move Semantics,Perfect Forwarding, and Rvalue references- Scott Meyers- 13/04/2011',
                u"uploader_id": u"skillsmatter",
                u"uploader": u"Skills Matter",
            }
        },
        # bandcamp page with custom domain
        {
            u'add_ie': ['Bandcamp'],
            u'url': u'http://bronyrock.com/track/the-pony-mash',
            u'file': u'3235767654.mp3',
            u'info_dict': {
                u'title': u'The Pony Mash',
                u'uploader': u'M_Pallante',
            },
            u'skip': u'There is a limit of 200 free downloads / month for the test song',
        },
        # embedded brightcove video
        # it also tests brightcove videos that need to set the 'Referer' in the
        # http requests
        {
            u'add_ie': ['Brightcove'],
            u'url': u'http://www.bfmtv.com/video/bfmbusiness/cours-bourse/cours-bourse-l-analyse-technique-154522/',
            u'info_dict': {
                u'id': u'2765128793001',
                u'ext': u'mp4',
                u'title': u'Le cours de bourse : l’analyse technique',
                u'description': u'md5:7e9ad046e968cb2d1114004aba466fd9',
                u'uploader': u'BFM BUSINESS',
            },
            u'params': {
                u'skip_download': True,
            },
        },
        # Direct link to a video
        {
            u'url': u'http://media.w3.org/2010/05/sintel/trailer.mp4',
            u'file': u'trailer.mp4',
            u'md5': u'67d406c2bcb6af27fa886f31aa934bbe',
            u'info_dict': {
                u'id': u'trailer',
                u'title': u'trailer',
                u'upload_date': u'20100513',
            }
        },
        # ooyala video
        {
            u'url': u'http://www.rollingstone.com/music/videos/norwegian-dj-cashmere-cat-goes-spartan-on-with-me-premiere-20131219',
            u'md5': u'5644c6ca5d5782c1d0d350dad9bd840c',
            u'info_dict': {
                u'id': u'BwY2RxaTrTkslxOfcan0UCf0YqyvWysJ',
                u'ext': u'mp4',
                u'title': u'2cc213299525360.mov', #that's what we get
            },
        },
    ]

    def report_download_webpage(self, video_id):
        """Report webpage download."""
        if not self._downloader.params.get('test', False):
            self._downloader.report_warning(u'Falling back on generic information extractor.')
        super(GenericIE, self).report_download_webpage(video_id)

    def report_following_redirect(self, new_url):
        """Report information extraction."""
        self._downloader.to_screen(u'[redirect] Following redirect to %s' % new_url)

    def _send_head(self, url):
        """Check if it is a redirect, like url shorteners, in case return the new url."""

        class HEADRedirectHandler(compat_urllib_request.HTTPRedirectHandler):
            """
            Subclass the HTTPRedirectHandler to make it use our
            HEADRequest also on the redirected URL
            """
            def redirect_request(self, req, fp, code, msg, headers, newurl):
                if code in (301, 302, 303, 307):
                    newurl = newurl.replace(' ', '%20')
                    newheaders = dict((k,v) for k,v in req.headers.items()
                                      if k.lower() not in ("content-length", "content-type"))
                    return HEADRequest(newurl,
                                       headers=newheaders,
                                       origin_req_host=req.get_origin_req_host(),
                                       unverifiable=True)
                else:
                    raise compat_urllib_error.HTTPError(req.get_full_url(), code, msg, headers, fp)

        class HTTPMethodFallback(compat_urllib_request.BaseHandler):
            """
            Fallback to GET if HEAD is not allowed (405 HTTP error)
            """
            def http_error_405(self, req, fp, code, msg, headers):
                fp.read()
                fp.close()

                newheaders = dict((k,v) for k,v in req.headers.items()
                                  if k.lower() not in ("content-length", "content-type"))
                return self.parent.open(compat_urllib_request.Request(req.get_full_url(),
                                                 headers=newheaders,
                                                 origin_req_host=req.get_origin_req_host(),
                                                 unverifiable=True))

        # Build our opener
        opener = compat_urllib_request.OpenerDirector()
        for handler in [compat_urllib_request.HTTPHandler, compat_urllib_request.HTTPDefaultErrorHandler,
                        HTTPMethodFallback, HEADRedirectHandler,
                        compat_urllib_request.HTTPErrorProcessor, compat_urllib_request.HTTPSHandler]:
            opener.add_handler(handler())

        response = opener.open(HEADRequest(url))
        if response is None:
            raise ExtractorError(u'Invalid URL protocol')
        return response

    def _real_extract(self, url):
        parsed_url = compat_urlparse.urlparse(url)
        if not parsed_url.scheme:
            self._downloader.report_warning('The url doesn\'t specify the protocol, trying with http')
            return self.url_result('http://' + url)
        video_id = os.path.splitext(url.split('/')[-1])[0]

        try:
            response = self._send_head(url)

            # Check for redirect
            new_url = response.geturl()
            if url != new_url:
                self.report_following_redirect(new_url)
                return self.url_result(new_url)

            # Check for direct link to a video
            content_type = response.headers.get('Content-Type', '')
            m = re.match(r'^(?P<type>audio|video|application(?=/ogg$))/(?P<format_id>.+)$', content_type)
            if m:
                upload_date = response.headers.get('Last-Modified')
                if upload_date:
                    upload_date = unified_strdate(upload_date)
                return {
                    'id': video_id,
                    'title': os.path.splitext(url_basename(url))[0],
                    'formats': [{
                        'format_id': m.group('format_id'),
                        'url': url,
                        'vcodec': u'none' if m.group('type') == 'audio' else None
                    }],
                    'upload_date': upload_date,
                }

        except compat_urllib_error.HTTPError:
            # This may be a stupid server that doesn't like HEAD, our UA, or so
            pass

        try:
            webpage = self._download_webpage(url, video_id)
        except ValueError:
            # since this is the last-resort InfoExtractor, if
            # this error is thrown, it'll be thrown here
            raise ExtractorError(u'Failed to download URL: %s' % url)

        self.report_extraction(video_id)

        # it's tempting to parse this further, but you would
        # have to take into account all the variations like
        #   Video Title - Site Name
        #   Site Name | Video Title
        #   Video Title - Tagline | Site Name
        # and so on and so forth; it's just not practical
<<<<<<< HEAD
        video_title = self._html_search_regex(r'<title>(.*)</title>',
            webpage, u'video title', default=u'video', flags=re.DOTALL)
=======
        video_title = self._html_search_regex(
            r'(?s)<title>(.*?)</title>', webpage, u'video title',
            default=u'video')

        # video uploader is domain name
        video_uploader = self._search_regex(
            r'^(?:https?://)?([^/]*)/.*', url, u'video uploader')
>>>>>>> 608d11f5

        # Look for BrightCove:
        bc_url = BrightcoveIE._extract_brightcove_url(webpage)
        if bc_url is not None:
            self.to_screen(u'Brightcove video detected.')
            return self.url_result(bc_url, 'Brightcove')

        # Look for embedded (iframe) Vimeo player
        mobj = re.search(
            r'<iframe[^>]+?src="(https?://player.vimeo.com/video/.+?)"', webpage)
        if mobj:
            player_url = unescapeHTML(mobj.group(1))
            surl = smuggle_url(player_url, {'Referer': url})
            return self.url_result(surl, 'Vimeo')

<<<<<<< HEAD
        # Look for embedded YouTube player
        matches = re.findall(
            r'<iframe[^>]+?src=(["\'])(?P<url>(?:https?:)?//(?:www\.)?youtube.com/embed/.+?)\1', webpage)
=======
        # Look for embedded (swf embed) Vimeo player
        mobj = re.search(
            r'<embed[^>]+?src="(https?://(?:www\.)?vimeo.com/moogaloop.swf.+?)"', webpage)
        if mobj:
            return self.url_result(mobj.group(1), 'Vimeo')

        # Look for embedded YouTube player
        matches = re.findall(r'''(?x)
            (?:<iframe[^>]+?src=|embedSWF\(\s*)
            (["\'])(?P<url>(?:https?:)?//(?:www\.)?youtube\.com/
                (?:embed|v)/.+?)
            \1''', webpage)
>>>>>>> 608d11f5
        if matches:
            urlrs = [self.url_result(unescapeHTML(tuppl[1]), 'Youtube')
                     for tuppl in matches]
            return self.playlist_result(
                urlrs, playlist_id=video_id, playlist_title=video_title)
<<<<<<< HEAD
=======

        # Look for embedded Dailymotion player
        matches = re.findall(
            r'<iframe[^>]+?src=(["\'])(?P<url>(?:https?:)?//(?:www\.)?dailymotion\.com/embed/video/.+?)\1', webpage)
        if matches:
            urlrs = [self.url_result(unescapeHTML(tuppl[1]), 'Dailymotion')
                     for tuppl in matches]
            return self.playlist_result(
                urlrs, playlist_id=video_id, playlist_title=video_title)

        # Look for embedded Wistia player
        match = re.search(
            r'<iframe[^>]+?src=(["\'])(?P<url>(?:https?:)?//(?:fast\.)?wistia\.net/embed/iframe/.+?)\1', webpage)
        if match:
            return {
                '_type': 'url_transparent',
                'url': unescapeHTML(match.group('url')),
                'ie_key': 'Wistia',
                'uploader': video_uploader,
                'title': video_title,
                'id': video_id,
            }

        # Look for embedded blip.tv player
        mobj = re.search(r'<meta\s[^>]*https?://api.blip.tv/\w+/redirect/\w+/(\d+)', webpage)
        if mobj:
            return self.url_result('http://blip.tv/seo/-'+mobj.group(1), 'BlipTV')
        mobj = re.search(r'<(?:iframe|embed|object)\s[^>]*https?://(?:\w+\.)?blip.tv/(?:play/|api\.swf#)([a-zA-Z0-9]+)', webpage)
        if mobj:
            player_url = 'http://blip.tv/play/%s.x?p=1' % mobj.group(1)
            player_page = self._download_webpage(player_url, mobj.group(1))
            blip_video_id = self._search_regex(r'data-episode-id="(\d+)', player_page, u'blip_video_id', fatal=False)
            if blip_video_id:
                return self.url_result('http://blip.tv/seo/-'+blip_video_id, 'BlipTV')
>>>>>>> 608d11f5

        # Look for Bandcamp pages with custom domain
        mobj = re.search(r'<meta property="og:url"[^>]*?content="(.*?bandcamp\.com.*?)"', webpage)
        if mobj is not None:
            burl = unescapeHTML(mobj.group(1))
            # Don't set the extractor because it can be a track url or an album
            return self.url_result(burl)
<<<<<<< HEAD
=======

        # Look for embedded Vevo player
        mobj = re.search(
            r'<iframe[^>]+?src=(["\'])(?P<url>(?:https?:)?//(?:cache\.)?vevo\.com/.+?)\1', webpage)
        if mobj is not None:
            return self.url_result(mobj.group('url'))

        # Look for Ooyala videos
        mobj = re.search(r'player.ooyala.com/[^"?]+\?[^"]*?(?:embedCode|ec)=([^"&]+)', webpage)
        if mobj is not None:
            return OoyalaIE._build_url_result(mobj.group(1))

        # Look for Aparat videos
        mobj = re.search(r'<iframe src="(http://www.aparat.com/video/[^"]+)"', webpage)
        if mobj is not None:
            return self.url_result(mobj.group(1), 'Aparat')
>>>>>>> 608d11f5

        # Start with something easy: JW Player in SWFObject
        mobj = re.search(r'flashvars: [\'"](?:.*&)?file=(http[^\'"&]*)', webpage)
        if mobj is None:
            # Broaden the search a little bit
            mobj = re.search(r'[^A-Za-z0-9]?(?:file|source)=(http[^\'"&]*)', webpage)
        if mobj is None:
            # Broaden the search a little bit: JWPlayer JS loader
            mobj = re.search(r'[^A-Za-z0-9]?file["\']?:\s*["\'](http[^\'"]*)', webpage)
        if mobj is None:
            # Try to find twitter cards info
            mobj = re.search(r'<meta (?:property|name)="twitter:player:stream" (?:content|value)="(.+?)"', webpage)
        if mobj is None:
            # We look for Open Graph info:
            # We have to match any number spaces between elements, some sites try to align them (eg.: statigr.am)
            m_video_type = re.search(r'<meta.*?property="og:video:type".*?content="video/(.*?)"', webpage)
            # We only look in og:video if the MIME type is a video, don't try if it's a Flash player:
            if m_video_type is not None:
                mobj = re.search(r'<meta.*?property="og:video".*?content="(.*?)"', webpage)
        if mobj is None:
            # HTML5 video
            mobj = re.search(r'<video[^<]*(?:>.*?<source.*?)? src="([^"]+)"', webpage, flags=re.DOTALL)
        if mobj is None:
            raise ExtractorError(u'Unsupported URL: %s' % url)

        # It's possible that one of the regexes
        # matched, but returned an empty group:
        if mobj.group(1) is None:
            raise ExtractorError(u'Did not find a valid video URL at %s' % url)

        video_url = mobj.group(1)
        video_url = compat_urlparse.urljoin(url, video_url)
        video_id = compat_urllib_parse.unquote(os.path.basename(video_url))

        # here's a fun little line of code for you:
        video_id = os.path.splitext(video_id)[0]

<<<<<<< HEAD
        # video uploader is domain name
        video_uploader = self._search_regex(r'(?:https?://)?([^/]*)/.*',
            url, u'video uploader')

        return [{
=======
        return {
>>>>>>> 608d11f5
            'id':       video_id,
            'url':      video_url,
            'uploader': video_uploader,
            'title':    video_title,
        }<|MERGE_RESOLUTION|>--- conflicted
+++ resolved
@@ -208,10 +208,6 @@
         #   Site Name | Video Title
         #   Video Title - Tagline | Site Name
         # and so on and so forth; it's just not practical
-<<<<<<< HEAD
-        video_title = self._html_search_regex(r'<title>(.*)</title>',
-            webpage, u'video title', default=u'video', flags=re.DOTALL)
-=======
         video_title = self._html_search_regex(
             r'(?s)<title>(.*?)</title>', webpage, u'video title',
             default=u'video')
@@ -219,7 +215,6 @@
         # video uploader is domain name
         video_uploader = self._search_regex(
             r'^(?:https?://)?([^/]*)/.*', url, u'video uploader')
->>>>>>> 608d11f5
 
         # Look for BrightCove:
         bc_url = BrightcoveIE._extract_brightcove_url(webpage)
@@ -235,11 +230,6 @@
             surl = smuggle_url(player_url, {'Referer': url})
             return self.url_result(surl, 'Vimeo')
 
-<<<<<<< HEAD
-        # Look for embedded YouTube player
-        matches = re.findall(
-            r'<iframe[^>]+?src=(["\'])(?P<url>(?:https?:)?//(?:www\.)?youtube.com/embed/.+?)\1', webpage)
-=======
         # Look for embedded (swf embed) Vimeo player
         mobj = re.search(
             r'<embed[^>]+?src="(https?://(?:www\.)?vimeo.com/moogaloop.swf.+?)"', webpage)
@@ -252,14 +242,11 @@
             (["\'])(?P<url>(?:https?:)?//(?:www\.)?youtube\.com/
                 (?:embed|v)/.+?)
             \1''', webpage)
->>>>>>> 608d11f5
         if matches:
             urlrs = [self.url_result(unescapeHTML(tuppl[1]), 'Youtube')
                      for tuppl in matches]
             return self.playlist_result(
                 urlrs, playlist_id=video_id, playlist_title=video_title)
-<<<<<<< HEAD
-=======
 
         # Look for embedded Dailymotion player
         matches = re.findall(
@@ -294,7 +281,6 @@
             blip_video_id = self._search_regex(r'data-episode-id="(\d+)', player_page, u'blip_video_id', fatal=False)
             if blip_video_id:
                 return self.url_result('http://blip.tv/seo/-'+blip_video_id, 'BlipTV')
->>>>>>> 608d11f5
 
         # Look for Bandcamp pages with custom domain
         mobj = re.search(r'<meta property="og:url"[^>]*?content="(.*?bandcamp\.com.*?)"', webpage)
@@ -302,8 +288,6 @@
             burl = unescapeHTML(mobj.group(1))
             # Don't set the extractor because it can be a track url or an album
             return self.url_result(burl)
-<<<<<<< HEAD
-=======
 
         # Look for embedded Vevo player
         mobj = re.search(
@@ -320,7 +304,6 @@
         mobj = re.search(r'<iframe src="(http://www.aparat.com/video/[^"]+)"', webpage)
         if mobj is not None:
             return self.url_result(mobj.group(1), 'Aparat')
->>>>>>> 608d11f5
 
         # Start with something easy: JW Player in SWFObject
         mobj = re.search(r'flashvars: [\'"](?:.*&)?file=(http[^\'"&]*)', webpage)
@@ -358,15 +341,7 @@
         # here's a fun little line of code for you:
         video_id = os.path.splitext(video_id)[0]
 
-<<<<<<< HEAD
-        # video uploader is domain name
-        video_uploader = self._search_regex(r'(?:https?://)?([^/]*)/.*',
-            url, u'video uploader')
-
-        return [{
-=======
         return {
->>>>>>> 608d11f5
             'id':       video_id,
             'url':      video_url,
             'uploader': video_uploader,
