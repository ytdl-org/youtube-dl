--- conflicted
+++ resolved
@@ -237,16 +237,6 @@
             surl = smuggle_url(player_url, {'Referer': url})
             return self.url_result(surl, 'Vimeo')
 
-<<<<<<< HEAD
-        # Look for embedded YouTube player
-        mobj = re.findall(
-            r'<iframe[^>]+?src=(["\'])(?P<url>(https?:)?//(?:www\.)?youtube.com/embed/.+?)\1', webpage)
-        if mobj:
-            #surl = unescapeHTML(mobj.group(u'url'))
-            surl_list = [tuppl[1] for tuppl in mobj]
-            return [self.url_result(x, 'Youtube') for x in surl_list]
-
-=======
         # Look for embedded (swf embed) Vimeo player
         mobj = re.search(
             r'<embed[^>]+?src="(https?://(?:www\.)?vimeo.com/moogaloop.swf.+?)"', webpage)
@@ -294,7 +284,6 @@
         mobj = re.search(r'<(?:iframe|embed|object)\s[^>]*(https?://(?:\w+\.)?blip\.tv/(?:play/|api\.swf#)[a-zA-Z0-9]+)', webpage)
         if mobj:
             return self.url_result(mobj.group(1), 'BlipTV')
->>>>>>> a4a02832
 
         # Look for Bandcamp pages with custom domain
         mobj = re.search(r'<meta property="og:url"[^>]*?content="(.*?bandcamp\.com.*?)"', webpage)
