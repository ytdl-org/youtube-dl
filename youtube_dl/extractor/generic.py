# coding: utf-8

from __future__ import unicode_literals

import os
import re
import sys

from .common import InfoExtractor
from .youtube import YoutubeIE
from ..compat import (
    compat_etree_fromstring,
    compat_str,
    compat_urllib_parse_unquote,
    compat_urlparse,
    compat_xml_parse_error,
)
from ..utils import (
    determine_ext,
    ExtractorError,
    float_or_none,
    HEADRequest,
    int_or_none,
    is_html,
    js_to_json,
    KNOWN_EXTENSIONS,
    merge_dicts,
    mimetype2ext,
    orderedSet,
    parse_duration,
    sanitized_Request,
    smuggle_url,
    unescapeHTML,
    unified_timestamp,
    unsmuggle_url,
    UnsupportedError,
    url_or_none,
    xpath_attr,
    xpath_text,
    xpath_with_ns,
)
from .commonprotocols import RtmpIE
from .brightcove import (
    BrightcoveLegacyIE,
    BrightcoveNewIE,
)
from .nexx import (
    NexxIE,
    NexxEmbedIE,
)
from .nbc import NBCSportsVPlayerIE
from .ooyala import OoyalaIE
from .rutv import RUTVIE
from .tvc import TVCIE
from .sportbox import SportBoxIE
from .myvi import MyviIE
from .condenast import CondeNastIE
from .udn import UDNEmbedIE
from .senateisvp import SenateISVPIE
from .svt import SVTIE
from .pornhub import PornHubIE
from .xhamster import XHamsterEmbedIE
from .tnaflix import TNAFlixNetworkEmbedIE
from .drtuber import DrTuberIE
from .redtube import RedTubeIE
from .tube8 import Tube8IE
from .mofosex import MofosexEmbedIE
from .spankwire import SpankwireIE
from .youporn import YouPornIE
from .vimeo import (
    VimeoIE,
    VHXEmbedIE,
)
from .dailymotion import DailymotionIE
from .dailymail import DailyMailIE
from .onionstudios import OnionStudiosIE
from .viewlift import ViewLiftEmbedIE
from .mtv import MTVServicesEmbeddedIE
from .pladform import PladformIE
from .videomore import VideomoreIE
from .webcaster import WebcasterFeedIE
from .googledrive import GoogleDriveIE
from .jwplatform import JWPlatformIE
from .digiteka import DigitekaIE
from .arkena import ArkenaIE
from .instagram import InstagramIE
from .threeqsdn import ThreeQSDNIE
from .theplatform import ThePlatformIE
from .kaltura import KalturaIE
from .eagleplatform import EaglePlatformIE
from .facebook import FacebookIE
from .soundcloud import SoundcloudEmbedIE
from .tunein import TuneInBaseIE
from .vbox7 import Vbox7IE
from .dbtv import DBTVIE
from .piksel import PikselIE
from .videa import VideaIE
from .twentymin import TwentyMinutenIE
from .ustream import UstreamIE
from .arte import ArteTVEmbedIE
from .videopress import VideoPressIE
from .rutube import RutubeIE
from .limelight import LimelightBaseIE
from .anvato import AnvatoIE
from .washingtonpost import WashingtonPostIE
from .wistia import WistiaIE
from .mediaset import MediasetIE
from .joj import JojIE
from .megaphone import MegaphoneIE
from .vzaar import VzaarIE
from .channel9 import Channel9IE
from .vshare import VShareIE
from .mediasite import MediasiteIE
from .springboardplatform import SpringboardPlatformIE
from .yapfiles import YapFilesIE
from .vice import ViceIE
from .xfileshare import XFileShareIE
from .cloudflarestream import CloudflareStreamIE
from .peertube import PeerTubeIE
from .teachable import TeachableIE
from .indavideo import IndavideoEmbedIE
from .apa import APAIE
from .foxnews import FoxNewsIE
from .viqeo import ViqeoIE
from .expressen import ExpressenIE
from .zype import ZypeIE
from .odnoklassniki import OdnoklassnikiIE
from .vk import VKIE
from .kinja import KinjaEmbedIE
from .arcpublishing import ArcPublishingIE
from .medialaan import MedialaanIE
from .simplecast import SimplecastIE


class GenericIE(InfoExtractor):
    IE_DESC = 'Generic downloader that works on some sites'
    _VALID_URL = r'.*'
    IE_NAME = 'generic'
    _TESTS = [
        # Direct link to a video
        {
            'url': 'http://media.w3.org/2010/05/sintel/trailer.mp4',
            'md5': '67d406c2bcb6af27fa886f31aa934bbe',
            'info_dict': {
                'id': 'trailer',
                'ext': 'mp4',
                'title': 'trailer',
                'upload_date': '20100513',
            }
        },
        # Direct link to media delivered compressed (until Accept-Encoding is *)
        {
            'url': 'http://calimero.tk/muzik/FictionJunction-Parallel_Hearts.flac',
            'md5': '128c42e68b13950268b648275386fc74',
            'info_dict': {
                'id': 'FictionJunction-Parallel_Hearts',
                'ext': 'flac',
                'title': 'FictionJunction-Parallel_Hearts',
                'upload_date': '20140522',
            },
            'expected_warnings': [
                'URL could be a direct video link, returning it as such.'
            ],
            'skip': 'URL invalid',
        },
        # Direct download with broken HEAD
        {
            'url': 'http://ai-radio.org:8000/radio.opus',
            'info_dict': {
                'id': 'radio',
                'ext': 'opus',
                'title': 'radio',
            },
            'params': {
                'skip_download': True,  # infinite live stream
            },
            'expected_warnings': [
                r'501.*Not Implemented',
                r'400.*Bad Request',
            ],
        },
        # Direct link with incorrect MIME type
        {
            'url': 'http://ftp.nluug.nl/video/nluug/2014-11-20_nj14/zaal-2/5_Lennart_Poettering_-_Systemd.webm',
            'md5': '4ccbebe5f36706d85221f204d7eb5913',
            'info_dict': {
                'url': 'http://ftp.nluug.nl/video/nluug/2014-11-20_nj14/zaal-2/5_Lennart_Poettering_-_Systemd.webm',
                'id': '5_Lennart_Poettering_-_Systemd',
                'ext': 'webm',
                'title': '5_Lennart_Poettering_-_Systemd',
                'upload_date': '20141120',
            },
            'expected_warnings': [
                'URL could be a direct video link, returning it as such.'
            ]
        },
        # RSS feed
        {
            'url': 'http://phihag.de/2014/youtube-dl/rss2.xml',
            'info_dict': {
                'id': 'http://phihag.de/2014/youtube-dl/rss2.xml',
                'title': 'Zero Punctuation',
                'description': 're:.*groundbreaking video review series.*'
            },
            'playlist_mincount': 11,
        },
        # RSS feed with enclosure
        {
            'url': 'http://podcastfeeds.nbcnews.com/audio/podcast/MSNBC-MADDOW-NETCAST-M4V.xml',
            'info_dict': {
                'id': 'http://podcastfeeds.nbcnews.com/nbcnews/video/podcast/MSNBC-MADDOW-NETCAST-M4V.xml',
                'title': 'MSNBC Rachel Maddow (video)',
                'description': 're:.*her unique approach to storytelling.*',
            },
            'playlist': [{
                'info_dict': {
                    'ext': 'mov',
                    'id': 'pdv_maddow_netcast_mov-12-04-2020-224335',
                    'title': 're:MSNBC Rachel Maddow',
                    'description': 're:.*her unique approach to storytelling.*',
                    'timestamp': int,
                    'upload_date': compat_str,
                    'duration': float,
                },
            }],
        },
        # RSS feed with item with description and thumbnails
        {
            'url': 'https://anchor.fm/s/dd00e14/podcast/rss',
            'info_dict': {
                'id': 'https://anchor.fm/s/dd00e14/podcast/rss',
                'title': 're:.*100% Hydrogen.*',
                'description': 're:.*In this episode.*',
            },
            'playlist': [{
                'info_dict': {
                    'ext': 'm4a',
                    'id': 'c1c879525ce2cb640b344507e682c36d',
                    'title': 're:Hydrogen!',
                    'description': 're:.*In this episode we are going.*',
                    'timestamp': 1567977776,
                    'upload_date': '20190908',
                    'duration': 459,
                    'thumbnail': r're:^https?://.*\.jpg$',
                    'episode_number': 1,
                    'season_number': 1,
                    'age_limit': 0,
                },
            }],
            'params': {
                'skip_download': True,
            },
        },
        # RSS feed with enclosures and unsupported link URLs
        {
            'url': 'http://www.hellointernet.fm/podcast?format=rss',
            'info_dict': {
                'id': 'http://www.hellointernet.fm/podcast?format=rss',
                'description': 'CGP Grey and Brady Haran talk about YouTube, life, work, whatever.',
                'title': 'Hello Internet',
            },
            'playlist_mincount': 100,
        },
        # SMIL from http://videolectures.net/promogram_igor_mekjavic_eng
        {
            'url': 'http://videolectures.net/promogram_igor_mekjavic_eng/video/1/smil.xml',
            'info_dict': {
                'id': 'smil',
                'ext': 'mp4',
                'title': 'Automatics, robotics and biocybernetics',
                'description': 'md5:815fc1deb6b3a2bff99de2d5325be482',
                'upload_date': '20130627',
                'formats': 'mincount:16',
                'subtitles': 'mincount:1',
            },
            'params': {
                'force_generic_extractor': True,
                'skip_download': True,
            },
        },
        # SMIL from http://www1.wdr.de/mediathek/video/livestream/index.html
        {
            'url': 'http://metafilegenerator.de/WDR/WDR_FS/hds/hds.smil',
            'info_dict': {
                'id': 'hds',
                'ext': 'flv',
                'title': 'hds',
                'formats': 'mincount:1',
            },
            'params': {
                'skip_download': True,
            },
        },
        # SMIL from https://www.restudy.dk/video/play/id/1637
        {
            'url': 'https://www.restudy.dk/awsmedia/SmilDirectory/video_1637.xml',
            'info_dict': {
                'id': 'video_1637',
                'ext': 'flv',
                'title': 'video_1637',
                'formats': 'mincount:3',
            },
            'params': {
                'skip_download': True,
            },
        },
        # SMIL from http://adventure.howstuffworks.com/5266-cool-jobs-iditarod-musher-video.htm
        {
            'url': 'http://services.media.howstuffworks.com/videos/450221/smil-service.smil',
            'info_dict': {
                'id': 'smil-service',
                'ext': 'flv',
                'title': 'smil-service',
                'formats': 'mincount:1',
            },
            'params': {
                'skip_download': True,
            },
        },
        # SMIL from http://new.livestream.com/CoheedandCambria/WebsterHall/videos/4719370
        {
            'url': 'http://api.new.livestream.com/accounts/1570303/events/1585861/videos/4719370.smil',
            'info_dict': {
                'id': '4719370',
                'ext': 'mp4',
                'title': '571de1fd-47bc-48db-abf9-238872a58d1f',
                'formats': 'mincount:3',
            },
            'params': {
                'skip_download': True,
            },
        },
        # XSPF playlist from http://www.telegraaf.nl/tv/nieuws/binnenland/24353229/__Tikibad_ontruimd_wegens_brand__.html
        {
            'url': 'http://www.telegraaf.nl/xml/playlist/2015/8/7/mZlp2ctYIUEB.xspf',
            'info_dict': {
                'id': 'mZlp2ctYIUEB',
                'ext': 'mp4',
                'title': 'Tikibad ontruimd wegens brand',
                'description': 'md5:05ca046ff47b931f9b04855015e163a4',
                'thumbnail': r're:^https?://.*\.jpg$',
                'duration': 33,
            },
            'params': {
                'skip_download': True,
            },
        },
        # MPD from http://dash-mse-test.appspot.com/media.html
        {
            'url': 'http://yt-dash-mse-test.commondatastorage.googleapis.com/media/car-20120827-manifest.mpd',
            'md5': '4b57baab2e30d6eb3a6a09f0ba57ef53',
            'info_dict': {
                'id': 'car-20120827-manifest',
                'ext': 'mp4',
                'title': 'car-20120827-manifest',
                'formats': 'mincount:9',
                'upload_date': '20130904',
            },
            'params': {
                'format': 'bestvideo',
            },
        },
        # m3u8 served with Content-Type: audio/x-mpegURL; charset=utf-8
        {
            'url': 'http://once.unicornmedia.com/now/master/playlist/bb0b18ba-64f5-4b1b-a29f-0ac252f06b68/77a785f3-5188-4806-b788-0893a61634ed/93677179-2d99-4ef4-9e17-fe70d49abfbf/content.m3u8',
            'info_dict': {
                'id': 'content',
                'ext': 'mp4',
                'title': 'content',
                'formats': 'mincount:8',
            },
            'params': {
                # m3u8 downloads
                'skip_download': True,
            },
            'skip': 'video gone',
        },
        # m3u8 served with Content-Type: text/plain
        {
            'url': 'http://www.nacentapps.com/m3u8/index.m3u8',
            'info_dict': {
                'id': 'index',
                'ext': 'mp4',
                'title': 'index',
                'upload_date': '20140720',
                'formats': 'mincount:11',
            },
            'params': {
                # m3u8 downloads
                'skip_download': True,
            },
            'skip': 'video gone',
        },
        # google redirect
        {
            'url': 'http://www.google.com/url?sa=t&rct=j&q=&esrc=s&source=web&cd=1&cad=rja&ved=0CCUQtwIwAA&url=http%3A%2F%2Fwww.youtube.com%2Fwatch%3Fv%3DcmQHVoWB5FY&ei=F-sNU-LLCaXk4QT52ICQBQ&usg=AFQjCNEw4hL29zgOohLXvpJ-Bdh2bils1Q&bvm=bv.61965928,d.bGE',
            'info_dict': {
                'id': 'cmQHVoWB5FY',
                'ext': 'mp4',
                'upload_date': '20130224',
                'uploader_id': 'TheVerge',
                'description': r're:^Chris Ziegler takes a look at the\.*',
                'uploader': 'The Verge',
                'title': 'First Firefox OS phones side-by-side',
            },
            'params': {
                'skip_download': False,
            }
        },
        {
            # redirect in Refresh HTTP header
            'url': 'https://www.facebook.com/l.php?u=https%3A%2F%2Fwww.youtube.com%2Fwatch%3Fv%3DpO8h3EaFRdo&h=TAQHsoToz&enc=AZN16h-b6o4Zq9pZkCCdOLNKMN96BbGMNtcFwHSaazus4JHT_MFYkAA-WARTX2kvsCIdlAIyHZjl6d33ILIJU7Jzwk_K3mcenAXoAzBNoZDI_Q7EXGDJnIhrGkLXo_LJ_pAa2Jzbx17UHMd3jAs--6j2zaeto5w9RTn8T_1kKg3fdC5WPX9Dbb18vzH7YFX0eSJmoa6SP114rvlkw6pkS1-T&s=1',
            'info_dict': {
                'id': 'pO8h3EaFRdo',
                'ext': 'mp4',
                'title': 'Tripeo Boiler Room x Dekmantel Festival DJ Set',
                'description': 'md5:6294cc1af09c4049e0652b51a2df10d5',
                'upload_date': '20150917',
                'uploader_id': 'brtvofficial',
                'uploader': 'Boiler Room',
            },
            'params': {
                'skip_download': False,
            },
        },
        {
            'url': 'http://www.hodiho.fr/2013/02/regis-plante-sa-jeep.html',
            'md5': '85b90ccc9d73b4acd9138d3af4c27f89',
            'info_dict': {
                'id': '13601338388002',
                'ext': 'mp4',
                'uploader': 'www.hodiho.fr',
                'title': 'R\u00e9gis plante sa Jeep',
            }
        },
        # bandcamp page with custom domain
        {
            'add_ie': ['Bandcamp'],
            'url': 'http://bronyrock.com/track/the-pony-mash',
            'info_dict': {
                'id': '3235767654',
                'ext': 'mp3',
                'title': 'The Pony Mash',
                'uploader': 'M_Pallante',
            },
            'skip': 'There is a limit of 200 free downloads / month for the test song',
        },
        {
            # embedded brightcove video
            # it also tests brightcove videos that need to set the 'Referer'
            # in the http requests
            'add_ie': ['BrightcoveLegacy'],
            'url': 'http://www.bfmtv.com/video/bfmbusiness/cours-bourse/cours-bourse-l-analyse-technique-154522/',
            'info_dict': {
                'id': '2765128793001',
                'ext': 'mp4',
                'title': 'Le cours de bourse : l’analyse technique',
                'description': 'md5:7e9ad046e968cb2d1114004aba466fd9',
                'uploader': 'BFM BUSINESS',
            },
            'params': {
                'skip_download': True,
            },
        },
        {
            # embedded with itemprop embedURL and video id spelled as `idVideo`
            'add_id': ['BrightcoveLegacy'],
            'url': 'http://bfmbusiness.bfmtv.com/mediaplayer/chroniques/olivier-delamarche/',
            'info_dict': {
                'id': '5255628253001',
                'ext': 'mp4',
                'title': 'md5:37c519b1128915607601e75a87995fc0',
                'description': 'md5:37f7f888b434bb8f8cc8dbd4f7a4cf26',
                'uploader': 'BFM BUSINESS',
                'uploader_id': '876450612001',
                'timestamp': 1482255315,
                'upload_date': '20161220',
            },
            'params': {
                'skip_download': True,
            },
        },
        {
            # https://github.com/ytdl-org/youtube-dl/issues/2253
            'url': 'http://bcove.me/i6nfkrc3',
            'md5': '0ba9446db037002366bab3b3eb30c88c',
            'info_dict': {
                'id': '3101154703001',
                'ext': 'mp4',
                'title': 'Still no power',
                'uploader': 'thestar.com',
                'description': 'Mississauga resident David Farmer is still out of power as a result of the ice storm a month ago. To keep the house warm, Farmer cuts wood from his property for a wood burning stove downstairs.',
            },
            'add_ie': ['BrightcoveLegacy'],
            'skip': 'video gone',
        },
        {
            'url': 'http://www.championat.com/video/football/v/87/87499.html',
            'md5': 'fb973ecf6e4a78a67453647444222983',
            'info_dict': {
                'id': '3414141473001',
                'ext': 'mp4',
                'title': 'Видео. Удаление Дзагоева (ЦСКА)',
                'description': 'Онлайн-трансляция матча ЦСКА - "Волга"',
                'uploader': 'Championat',
            },
        },
        {
            # https://github.com/ytdl-org/youtube-dl/issues/3541
            'add_ie': ['BrightcoveLegacy'],
            'url': 'http://www.kijk.nl/sbs6/leermijvrouwenkennen/videos/jqMiXKAYan2S/aflevering-1',
            'info_dict': {
                'id': '3866516442001',
                'ext': 'mp4',
                'title': 'Leer mij vrouwen kennen: Aflevering 1',
                'description': 'Leer mij vrouwen kennen: Aflevering 1',
                'uploader': 'SBS Broadcasting',
            },
            'skip': 'Restricted to Netherlands',
            'params': {
                'skip_download': True,  # m3u8 download
            },
        },
        {
            # Brightcove video in <iframe>
            'url': 'http://www.un.org/chinese/News/story.asp?NewsID=27724',
            'md5': '36d74ef5e37c8b4a2ce92880d208b968',
            'info_dict': {
                'id': '5360463607001',
                'ext': 'mp4',
                'title': '叙利亚失明儿童在废墟上演唱《心跳》  呼吁获得正常童年生活',
                'description': '联合国儿童基金会中东和北非区域大使、作曲家扎德·迪拉尼（Zade Dirani）在3月15日叙利亚冲突爆发7周年纪念日之际发布了为叙利亚谱写的歌曲《心跳》（HEARTBEAT），为受到六年冲突影响的叙利亚儿童发出强烈呐喊，呼吁世界做出共同努力，使叙利亚儿童重新获得享有正常童年生活的权利。',
                'uploader': 'United Nations',
                'uploader_id': '1362235914001',
                'timestamp': 1489593889,
                'upload_date': '20170315',
            },
            'add_ie': ['BrightcoveLegacy'],
        },
        {
            # Brightcove with alternative playerID key
            'url': 'http://www.nature.com/nmeth/journal/v9/n7/fig_tab/nmeth.2062_SV1.html',
            'info_dict': {
                'id': 'nmeth.2062_SV1',
                'title': 'Simultaneous multiview imaging of the Drosophila syncytial blastoderm : Quantitative high-speed imaging of entire developing embryos with simultaneous multiview light-sheet microscopy : Nature Methods : Nature Research',
            },
            'playlist': [{
                'info_dict': {
                    'id': '2228375078001',
                    'ext': 'mp4',
                    'title': 'nmeth.2062-sv1',
                    'description': 'nmeth.2062-sv1',
                    'timestamp': 1363357591,
                    'upload_date': '20130315',
                    'uploader': 'Nature Publishing Group',
                    'uploader_id': '1964492299001',
                },
            }],
        },
        {
            # Brightcove with UUID in videoPlayer
            'url': 'http://www8.hp.com/cn/zh/home.html',
            'info_dict': {
                'id': '5255815316001',
                'ext': 'mp4',
                'title': 'Sprocket Video - China',
                'description': 'Sprocket Video - China',
                'uploader': 'HP-Video Gallery',
                'timestamp': 1482263210,
                'upload_date': '20161220',
                'uploader_id': '1107601872001',
            },
            'params': {
                'skip_download': True,  # m3u8 download
            },
            'skip': 'video rotates...weekly?',
        },
        {
            # Brightcove:new type [2].
            'url': 'http://www.delawaresportszone.com/video-st-thomas-more-earns-first-trip-to-basketball-semis',
            'md5': '2b35148fcf48da41c9fb4591650784f3',
            'info_dict': {
                'id': '5348741021001',
                'ext': 'mp4',
                'upload_date': '20170306',
                'uploader_id': '4191638492001',
                'timestamp': 1488769918,
                'title': 'VIDEO:  St. Thomas More earns first trip to basketball semis',

            },
        },
        {
            # Alternative brightcove <video> attributes
            'url': 'http://www.programme-tv.net/videos/extraits/81095-guillaume-canet-evoque-les-rumeurs-d-infidelite-de-marion-cotillard-avec-brad-pitt-dans-vivement-dimanche/',
            'info_dict': {
                'id': '81095-guillaume-canet-evoque-les-rumeurs-d-infidelite-de-marion-cotillard-avec-brad-pitt-dans-vivement-dimanche',
                'title': "Guillaume Canet évoque les rumeurs d'infidélité de Marion Cotillard avec Brad Pitt dans Vivement Dimanche, Extraits : toutes les vidéos avec Télé-Loisirs",
            },
            'playlist': [{
                'md5': '732d22ba3d33f2f3fc253c39f8f36523',
                'info_dict': {
                    'id': '5311302538001',
                    'ext': 'mp4',
                    'title': "Guillaume Canet évoque les rumeurs d'infidélité de Marion Cotillard avec Brad Pitt dans Vivement Dimanche",
                    'description': "Guillaume Canet évoque les rumeurs d'infidélité de Marion Cotillard avec Brad Pitt dans Vivement Dimanche (France 2, 5 février 2017)",
                    'timestamp': 1486321708,
                    'upload_date': '20170205',
                    'uploader_id': '800000640001',
                },
                'only_matching': True,
            }],
        },
        {
            # Brightcove with UUID in videoPlayer
            'url': 'http://www8.hp.com/cn/zh/home.html',
            'info_dict': {
                'id': '5255815316001',
                'ext': 'mp4',
                'title': 'Sprocket Video - China',
                'description': 'Sprocket Video - China',
                'uploader': 'HP-Video Gallery',
                'timestamp': 1482263210,
                'upload_date': '20161220',
                'uploader_id': '1107601872001',
            },
            'params': {
                'skip_download': True,  # m3u8 download
            },
        },
        # ooyala video
        {
            'url': 'http://www.rollingstone.com/music/videos/norwegian-dj-cashmere-cat-goes-spartan-on-with-me-premiere-20131219',
            'md5': '166dd577b433b4d4ebfee10b0824d8ff',
            'info_dict': {
                'id': 'BwY2RxaTrTkslxOfcan0UCf0YqyvWysJ',
                'ext': 'mp4',
                'title': '2cc213299525360.mov',  # that's what we get
                'duration': 238.231,
            },
            'add_ie': ['Ooyala'],
        },
        {
            # ooyala video embedded with http://player.ooyala.com/iframe.js
            'url': 'http://www.macrumors.com/2015/07/24/steve-jobs-the-man-in-the-machine-first-trailer/',
            'info_dict': {
                'id': 'p0MGJndjoG5SOKqO_hZJuZFPB-Tr5VgB',
                'ext': 'mp4',
                'title': '"Steve Jobs: Man in the Machine" trailer',
                'description': 'The first trailer for the Alex Gibney documentary "Steve Jobs: Man in the Machine."',
                'duration': 135.427,
            },
            'params': {
                'skip_download': True,
            },
            'skip': 'movie expired',
        },
        # ooyala video embedded with http://player.ooyala.com/static/v4/production/latest/core.min.js
        {
            'url': 'http://wnep.com/2017/07/22/steampunk-fest-comes-to-honesdale/',
            'info_dict': {
                'id': 'lwYWYxYzE6V5uJMjNGyKtwwiw9ZJD7t2',
                'ext': 'mp4',
                'title': 'Steampunk Fest Comes to Honesdale',
                'duration': 43.276,
            },
            'params': {
                'skip_download': True,
            }
        },
        # embed.ly video
        {
            'url': 'http://www.tested.com/science/weird/460206-tested-grinding-coffee-2000-frames-second/',
            'info_dict': {
                'id': '9ODmcdjQcHQ',
                'ext': 'mp4',
                'title': 'Tested: Grinding Coffee at 2000 Frames Per Second',
                'upload_date': '20140225',
                'description': 'md5:06a40fbf30b220468f1e0957c0f558ff',
                'uploader': 'Tested',
                'uploader_id': 'testedcom',
            },
            # No need to test YoutubeIE here
            'params': {
                'skip_download': True,
            },
        },
        # funnyordie embed
        {
            'url': 'http://www.theguardian.com/world/2014/mar/11/obama-zach-galifianakis-between-two-ferns',
            'info_dict': {
                'id': '18e820ec3f',
                'ext': 'mp4',
                'title': 'Between Two Ferns with Zach Galifianakis: President Barack Obama',
                'description': 'Episode 18: President Barack Obama sits down with Zach Galifianakis for his most memorable interview yet.',
            },
            # HEAD requests lead to endless 301, while GET is OK
            'expected_warnings': ['301'],
        },
        # RUTV embed
        {
            'url': 'http://www.rg.ru/2014/03/15/reg-dfo/anklav-anons.html',
            'info_dict': {
                'id': '776940',
                'ext': 'mp4',
                'title': 'Охотское море стало целиком российским',
                'description': 'md5:5ed62483b14663e2a95ebbe115eb8f43',
            },
            'params': {
                # m3u8 download
                'skip_download': True,
            },
        },
        # TVC embed
        {
            'url': 'http://sch1298sz.mskobr.ru/dou_edu/karamel_ki/filial_galleries/video/iframe_src_http_tvc_ru_video_iframe_id_55304_isplay_false_acc_video_id_channel_brand_id_11_show_episodes_episode_id_32307_frameb/',
            'info_dict': {
                'id': '55304',
                'ext': 'mp4',
                'title': 'Дошкольное воспитание',
            },
        },
        # SportBox embed
        {
            'url': 'http://www.vestifinance.ru/articles/25753',
            'info_dict': {
                'id': '25753',
                'title': 'Прямые трансляции с Форума-выставки "Госзаказ-2013"',
            },
            'playlist': [{
                'info_dict': {
                    'id': '370908',
                    'title': 'Госзаказ. День 3',
                    'ext': 'mp4',
                }
            }, {
                'info_dict': {
                    'id': '370905',
                    'title': 'Госзаказ. День 2',
                    'ext': 'mp4',
                }
            }, {
                'info_dict': {
                    'id': '370902',
                    'title': 'Госзаказ. День 1',
                    'ext': 'mp4',
                }
            }],
            'params': {
                # m3u8 download
                'skip_download': True,
            },
        },
        # Myvi.ru embed
        {
            'url': 'http://www.kinomyvi.tv/news/detail/Pervij-dublirovannij-trejler--Uzhastikov-_nOw1',
            'info_dict': {
                'id': 'f4dafcad-ff21-423d-89b5-146cfd89fa1e',
                'ext': 'mp4',
                'title': 'Ужастики, русский трейлер (2015)',
                'thumbnail': r're:^https?://.*\.jpg$',
                'duration': 153,
            }
        },
        # XHamster embed
        {
            'url': 'http://www.numisc.com/forum/showthread.php?11696-FM15-which-pumiscer-was-this-%28-vid-%29-%28-alfa-as-fuck-srx-%29&s=711f5db534502e22260dec8c5e2d66d8',
            'info_dict': {
                'id': 'showthread',
                'title': '[NSFL] [FM15] which pumiscer was this ( vid ) ( alfa as fuck srx )',
            },
            'playlist_mincount': 7,
            # This forum does not allow <iframe> syntaxes anymore
            # Now HTML tags are displayed as-is
            'skip': 'No videos on this page',
        },
        # Embedded TED video
        {
            'url': 'http://en.support.wordpress.com/videos/ted-talks/',
            'md5': '65fdff94098e4a607385a60c5177c638',
            'info_dict': {
                'id': '1969',
                'ext': 'mp4',
                'title': 'Hidden miracles of the natural world',
                'uploader': 'Louie Schwartzberg',
                'description': 'md5:8145d19d320ff3e52f28401f4c4283b9',
            }
        },
        # nowvideo embed hidden behind percent encoding
        {
            'url': 'http://www.waoanime.tv/the-super-dimension-fortress-macross-episode-1/',
            'md5': '2baf4ddd70f697d94b1c18cf796d5107',
            'info_dict': {
                'id': '06e53103ca9aa',
                'ext': 'flv',
                'title': 'Macross Episode 001  Watch Macross Episode 001 onl',
                'description': 'No description',
            },
        },
        # arte embed
        {
            'url': 'http://www.tv-replay.fr/redirection/20-03-14/x-enius-arte-10753389.html',
            'md5': '7653032cbb25bf6c80d80f217055fa43',
            'info_dict': {
                'id': '048195-004_PLUS7-F',
                'ext': 'flv',
                'title': 'X:enius',
                'description': 'md5:d5fdf32ef6613cdbfd516ae658abf168',
                'upload_date': '20140320',
            },
            'params': {
                'skip_download': 'Requires rtmpdump'
            },
            'skip': 'video gone',
        },
        # francetv embed
        {
            'url': 'http://www.tsprod.com/replay-du-concert-alcaline-de-calogero',
            'info_dict': {
                'id': 'EV_30231',
                'ext': 'mp4',
                'title': 'Alcaline, le concert avec Calogero',
                'description': 'md5:61f08036dcc8f47e9cfc33aed08ffaff',
                'upload_date': '20150226',
                'timestamp': 1424989860,
                'duration': 5400,
            },
            'params': {
                # m3u8 downloads
                'skip_download': True,
            },
            'expected_warnings': [
                'Forbidden'
            ]
        },
        # Condé Nast embed
        {
            'url': 'http://www.wired.com/2014/04/honda-asimo/',
            'md5': 'ba0dfe966fa007657bd1443ee672db0f',
            'info_dict': {
                'id': '53501be369702d3275860000',
                'ext': 'mp4',
                'title': 'Honda’s  New Asimo Robot Is More Human Than Ever',
            }
        },
        # Dailymotion embed
        {
            'url': 'http://www.spi0n.com/zap-spi0n-com-n216/',
            'md5': '441aeeb82eb72c422c7f14ec533999cd',
            'info_dict': {
                'id': 'k2mm4bCdJ6CQ2i7c8o2',
                'ext': 'mp4',
                'title': 'Le Zap de Spi0n n°216 - Zapping du Web',
                'description': 'md5:faf028e48a461b8b7fad38f1e104b119',
                'uploader': 'Spi0n',
                'uploader_id': 'xgditw',
                'upload_date': '20140425',
                'timestamp': 1398441542,
            },
            'add_ie': ['Dailymotion'],
        },
        # DailyMail embed
        {
            'url': 'http://www.bumm.sk/krimi/2017/07/05/biztonsagi-kamera-buktatta-le-az-agg-ferfit-utlegelo-apolot',
            'info_dict': {
                'id': '1495629',
                'ext': 'mp4',
                'title': 'Care worker punches elderly dementia patient in head 11 times',
                'description': 'md5:3a743dee84e57e48ec68bf67113199a5',
            },
            'add_ie': ['DailyMail'],
            'params': {
                'skip_download': True,
            },
        },
        # YouTube embed
        {
            'url': 'http://www.badzine.de/ansicht/datum/2014/06/09/so-funktioniert-die-neue-englische-badminton-liga.html',
            'info_dict': {
                'id': 'FXRb4ykk4S0',
                'ext': 'mp4',
                'title': 'The NBL Auction 2014',
                'uploader': 'BADMINTON England',
                'uploader_id': 'BADMINTONEvents',
                'upload_date': '20140603',
                'description': 'md5:9ef128a69f1e262a700ed83edb163a73',
            },
            'add_ie': ['Youtube'],
            'params': {
                'skip_download': True,
            }
        },
        # MTVServices embed
        {
            'url': 'http://www.vulture.com/2016/06/new-key-peele-sketches-released.html',
            'md5': 'ca1aef97695ef2c1d6973256a57e5252',
            'info_dict': {
                'id': '769f7ec0-0692-4d62-9b45-0d88074bffc1',
                'ext': 'mp4',
                'title': 'Key and Peele|October 10, 2012|2|203|Liam Neesons - Uncensored',
                'description': 'Two valets share their love for movie star Liam Neesons.',
                'timestamp': 1349922600,
                'upload_date': '20121011',
            },
        },
        # YouTube embed via <data-embed-url="">
        {
            'url': 'https://play.google.com/store/apps/details?id=com.gameloft.android.ANMP.GloftA8HM',
            'info_dict': {
                'id': '4vAffPZIT44',
                'ext': 'mp4',
                'title': 'Asphalt 8: Airborne - Update - Welcome to Dubai!',
                'uploader': 'Gameloft',
                'uploader_id': 'gameloft',
                'upload_date': '20140828',
                'description': 'md5:c80da9ed3d83ae6d1876c834de03e1c4',
            },
            'params': {
                'skip_download': True,
            }
        },
        # YouTube <object> embed
        {
            'url': 'http://www.improbable.com/2017/04/03/untrained-modern-youths-and-ancient-masters-in-selfie-portraits/',
            'md5': '516718101ec834f74318df76259fb3cc',
            'info_dict': {
                'id': 'msN87y-iEx0',
                'ext': 'webm',
                'title': 'Feynman: Mirrors FUN TO IMAGINE 6',
                'upload_date': '20080526',
                'description': 'md5:0ffc78ea3f01b2e2c247d5f8d1d3c18d',
                'uploader': 'Christopher Sykes',
                'uploader_id': 'ChristopherJSykes',
            },
            'add_ie': ['Youtube'],
        },
        # Camtasia studio
        {
            'url': 'http://www.ll.mit.edu/workshops/education/videocourses/antennas/lecture1/video/',
            'playlist': [{
                'md5': '0c5e352edabf715d762b0ad4e6d9ee67',
                'info_dict': {
                    'id': 'Fenn-AA_PA_Radar_Course_Lecture_1c_Final',
                    'title': 'Fenn-AA_PA_Radar_Course_Lecture_1c_Final - video1',
                    'ext': 'flv',
                    'duration': 2235.90,
                }
            }, {
                'md5': '10e4bb3aaca9fd630e273ff92d9f3c63',
                'info_dict': {
                    'id': 'Fenn-AA_PA_Radar_Course_Lecture_1c_Final_PIP',
                    'title': 'Fenn-AA_PA_Radar_Course_Lecture_1c_Final - pip',
                    'ext': 'flv',
                    'duration': 2235.93,
                }
            }],
            'info_dict': {
                'title': 'Fenn-AA_PA_Radar_Course_Lecture_1c_Final',
            }
        },
        # Flowplayer
        {
            'url': 'http://www.handjobhub.com/video/busty-blonde-siri-tit-fuck-while-wank-6313.html',
            'md5': '9d65602bf31c6e20014319c7d07fba27',
            'info_dict': {
                'id': '5123ea6d5e5a7',
                'ext': 'mp4',
                'age_limit': 18,
                'uploader': 'www.handjobhub.com',
                'title': 'Busty Blonde Siri Tit Fuck While Wank at HandjobHub.com',
            }
        },
        # Multiple brightcove videos
        # https://github.com/ytdl-org/youtube-dl/issues/2283
        {
            'url': 'http://www.newyorker.com/online/blogs/newsdesk/2014/01/always-never-nuclear-command-and-control.html',
            'info_dict': {
                'id': 'always-never',
                'title': 'Always / Never - The New Yorker',
            },
            'playlist_count': 3,
            'params': {
                'extract_flat': False,
                'skip_download': True,
            }
        },
        # MLB embed
        {
            'url': 'http://umpire-empire.com/index.php/topic/58125-laz-decides-no-thats-low/',
            'md5': '96f09a37e44da40dd083e12d9a683327',
            'info_dict': {
                'id': '33322633',
                'ext': 'mp4',
                'title': 'Ump changes call to ball',
                'description': 'md5:71c11215384298a172a6dcb4c2e20685',
                'duration': 48,
                'timestamp': 1401537900,
                'upload_date': '20140531',
                'thumbnail': r're:^https?://.*\.jpg$',
            },
        },
        # Wistia embed
        {
            'url': 'http://study.com/academy/lesson/north-american-exploration-failed-colonies-of-spain-france-england.html#lesson',
            'md5': '1953f3a698ab51cfc948ed3992a0b7ff',
            'info_dict': {
                'id': '6e2wtrbdaf',
                'ext': 'mov',
                'title': 'paywall_north-american-exploration-failed-colonies-of-spain-france-england',
                'description': 'a Paywall Videos video from Remilon',
                'duration': 644.072,
                'uploader': 'study.com',
                'timestamp': 1459678540,
                'upload_date': '20160403',
                'filesize': 24687186,
            },
        },
        {
            'url': 'http://thoughtworks.wistia.com/medias/uxjb0lwrcz',
            'md5': 'baf49c2baa8a7de5f3fc145a8506dcd4',
            'info_dict': {
                'id': 'uxjb0lwrcz',
                'ext': 'mp4',
                'title': 'Conversation about Hexagonal Rails Part 1',
                'description': 'a Martin Fowler video from ThoughtWorks',
                'duration': 1715.0,
                'uploader': 'thoughtworks.wistia.com',
                'timestamp': 1401832161,
                'upload_date': '20140603',
            },
        },
        # Wistia standard embed (async)
        {
            'url': 'https://www.getdrip.com/university/brennan-dunn-drip-workshop/',
            'info_dict': {
                'id': '807fafadvk',
                'ext': 'mp4',
                'title': 'Drip Brennan Dunn Workshop',
                'description': 'a JV Webinars video from getdrip-1',
                'duration': 4986.95,
                'timestamp': 1463607249,
                'upload_date': '20160518',
            },
            'params': {
                'skip_download': True,
            }
        },
        # Soundcloud embed
        {
            'url': 'http://nakedsecurity.sophos.com/2014/10/29/sscc-171-are-you-sure-that-1234-is-a-bad-password-podcast/',
            'info_dict': {
                'id': '174391317',
                'ext': 'mp3',
                'description': 'md5:ff867d6b555488ad3c52572bb33d432c',
                'uploader': 'Sophos Security',
                'title': 'Chet Chat 171 - Oct 29, 2014',
                'upload_date': '20141029',
            }
        },
        # Soundcloud multiple embeds
        {
            'url': 'http://www.guitarplayer.com/lessons/1014/legato-workout-one-hour-to-more-fluid-performance---tab/52809',
            'info_dict': {
                'id': '52809',
                'title': 'Guitar Essentials: Legato Workout—One-Hour to Fluid Performance  | TAB + AUDIO',
            },
            'playlist_mincount': 7,
        },
        # TuneIn station embed
        {
            'url': 'http://radiocnrv.com/promouvoir-radio-cnrv/',
            'info_dict': {
                'id': '204146',
                'ext': 'mp3',
                'title': 'CNRV',
                'location': 'Paris, France',
                'is_live': True,
            },
            'params': {
                # Live stream
                'skip_download': True,
            },
        },
        # Livestream embed
        {
            'url': 'http://www.esa.int/Our_Activities/Space_Science/Rosetta/Philae_comet_touch-down_webcast',
            'info_dict': {
                'id': '67864563',
                'ext': 'flv',
                'upload_date': '20141112',
                'title': 'Rosetta #CometLanding webcast HL 10',
            }
        },
        # Another Livestream embed, without 'new.' in URL
        {
            'url': 'https://www.freespeech.org/',
            'info_dict': {
                'id': '123537347',
                'ext': 'mp4',
                'title': 're:^FSTV [0-9]{4}-[0-9]{2}-[0-9]{2} [0-9]{2}:[0-9]{2}$',
            },
            'params': {
                # Live stream
                'skip_download': True,
            },
        },
        # LazyYT
        {
            'url': 'https://skiplagged.com/',
            'info_dict': {
                'id': 'skiplagged',
                'title': 'Skiplagged: The smart way to find cheap flights',
            },
            'playlist_mincount': 1,
            'add_ie': ['Youtube'],
        },
        # Cinchcast embed
        {
            'url': 'http://undergroundwellness.com/podcasts/306-5-steps-to-permanent-gut-healing/',
            'info_dict': {
                'id': '7141703',
                'ext': 'mp3',
                'upload_date': '20141126',
                'title': 'Jack Tips: 5 Steps to Permanent Gut Healing',
            }
        },
        # Cinerama player
        {
            'url': 'http://www.abc.net.au/7.30/content/2015/s4164797.htm',
            'info_dict': {
                'id': '730m_DandD_1901_512k',
                'ext': 'mp4',
                'uploader': 'www.abc.net.au',
                'title': 'Game of Thrones with dice - Dungeons and Dragons fantasy role-playing game gets new life - 19/01/2015',
            }
        },
        # embedded viddler video
        {
            'url': 'http://deadspin.com/i-cant-stop-watching-john-wall-chop-the-nuggets-with-th-1681801597',
            'info_dict': {
                'id': '4d03aad9',
                'ext': 'mp4',
                'uploader': 'deadspin',
                'title': 'WALL-TO-GORTAT',
                'timestamp': 1422285291,
                'upload_date': '20150126',
            },
            'add_ie': ['Viddler'],
        },
        # Libsyn embed
        {
            'url': 'http://thedailyshow.cc.com/podcast/episodetwelve',
            'info_dict': {
                'id': '3377616',
                'ext': 'mp3',
                'title': "The Daily Show Podcast without Jon Stewart - Episode 12: Bassem Youssef: Egypt's Jon Stewart",
                'description': 'md5:601cb790edd05908957dae8aaa866465',
                'upload_date': '20150220',
            },
            'skip': 'All The Daily Show URLs now redirect to http://www.cc.com/shows/',
        },
        # jwplayer YouTube
        {
            'url': 'http://media.nationalarchives.gov.uk/index.php/webinar-using-discovery-national-archives-online-catalogue/',
            'info_dict': {
                'id': 'Mrj4DVp2zeA',
                'ext': 'mp4',
                'upload_date': '20150212',
                'uploader': 'The National Archives UK',
                'description': 'md5:8078af856dca76edc42910b61273dbbf',
                'uploader_id': 'NationalArchives08',
                'title': 'Webinar: Using Discovery, The National Archives’ online catalogue',
            },
        },
        # jwplayer rtmp
        {
            'url': 'http://www.suffolk.edu/sjc/live.php',
            'info_dict': {
                'id': 'live',
                'ext': 'flv',
                'title': 'Massachusetts Supreme Judicial Court Oral Arguments',
                'uploader': 'www.suffolk.edu',
            },
            'params': {
                'skip_download': True,
            },
            'skip': 'Only has video a few mornings per month, see http://www.suffolk.edu/sjc/',
        },
        # Complex jwplayer
        {
            'url': 'http://www.indiedb.com/games/king-machine/videos',
            'info_dict': {
                'id': 'videos',
                'ext': 'mp4',
                'title': 'king machine trailer 1',
                'description': 'Browse King Machine videos & audio for sweet media. Your eyes will thank you.',
                'thumbnail': r're:^https?://.*\.jpg$',
            },
        },
        {
            # JWPlayer config passed as variable
            'url': 'http://www.txxx.com/videos/3326530/ariele/',
            'info_dict': {
                'id': '3326530_hq',
                'ext': 'mp4',
                'title': 'ARIELE | Tube Cup',
                'uploader': 'www.txxx.com',
                'age_limit': 18,
            },
            'params': {
                'skip_download': True,
            }
        },
        {
            # JWPlatform iframe
            'url': 'https://www.mediaite.com/tv/dem-senator-claims-gary-cohn-faked-a-bad-connection-during-trump-call-to-get-him-off-the-phone/',
            'md5': 'ca00a040364b5b439230e7ebfd02c4e9',
            'info_dict': {
                'id': 'O0c5JcKT',
                'ext': 'mp4',
                'upload_date': '20171122',
                'timestamp': 1511366290,
                'title': 'Dem Senator Claims Gary Cohn Faked a Bad Connection During Trump Call to Get Him Off the Phone',
            },
            'add_ie': [JWPlatformIE.ie_key()],
        },
        {
            # Video.js embed, multiple formats
            'url': 'http://ortcam.com/solidworks-урок-6-настройка-чертежа_33f9b7351.html',
            'info_dict': {
                'id': 'yygqldloqIk',
                'ext': 'mp4',
                'title': 'SolidWorks. Урок 6 Настройка чертежа',
                'description': 'md5:baf95267792646afdbf030e4d06b2ab3',
                'upload_date': '20130314',
                'uploader': 'PROстое3D',
                'uploader_id': 'PROstoe3D',
            },
            'params': {
                'skip_download': True,
            },
        },
        {
            # Video.js embed, single format
            'url': 'https://www.vooplayer.com/v3/watch/watch.php?v=NzgwNTg=',
            'info_dict': {
                'id': 'watch',
                'ext': 'mp4',
                'title': 'Step 1 -  Good Foundation',
                'description': 'md5:d1e7ff33a29fc3eb1673d6c270d344f4',
            },
            'params': {
                'skip_download': True,
            },
        },
        # rtl.nl embed
        {
            'url': 'http://www.rtlnieuws.nl/nieuws/buitenland/aanslagen-kopenhagen',
            'playlist_mincount': 5,
            'info_dict': {
                'id': 'aanslagen-kopenhagen',
                'title': 'Aanslagen Kopenhagen',
            }
        },
        # Zapiks embed
        {
            'url': 'http://www.skipass.com/news/116090-bon-appetit-s5ep3-baqueira-mi-cor.html',
            'info_dict': {
                'id': '118046',
                'ext': 'mp4',
                'title': 'EP3S5 - Bon Appétit - Baqueira Mi Corazon !',
            }
        },
        # Kaltura embed (different embed code)
        {
            'url': 'http://www.premierchristianradio.com/Shows/Saturday/Unbelievable/Conference-Videos/Os-Guinness-Is-It-Fools-Talk-Unbelievable-Conference-2014',
            'info_dict': {
                'id': '1_a52wc67y',
                'ext': 'flv',
                'upload_date': '20150127',
                'uploader_id': 'PremierMedia',
                'timestamp': int,
                'title': 'Os Guinness // Is It Fools Talk? // Unbelievable? Conference 2014',
            },
        },
        # Kaltura embed with single quotes
        {
            'url': 'http://fod.infobase.com/p_ViewPlaylist.aspx?AssignmentID=NUN8ZY',
            'info_dict': {
                'id': '0_izeg5utt',
                'ext': 'mp4',
                'title': '35871',
                'timestamp': 1355743100,
                'upload_date': '20121217',
                'uploader_id': 'cplapp@learn360.com',
            },
            'add_ie': ['Kaltura'],
        },
        {
            # Kaltura embedded via quoted entry_id
            'url': 'https://www.oreilly.com/ideas/my-cloud-makes-pretty-pictures',
            'info_dict': {
                'id': '0_utuok90b',
                'ext': 'mp4',
                'title': '06_matthew_brender_raj_dutt',
                'timestamp': 1466638791,
                'upload_date': '20160622',
            },
            'add_ie': ['Kaltura'],
            'expected_warnings': [
                'Could not send HEAD request'
            ],
            'params': {
                'skip_download': True,
            }
        },
        {
            # Kaltura embedded, some fileExt broken (#11480)
            'url': 'http://www.cornell.edu/video/nima-arkani-hamed-standard-models-of-particle-physics',
            'info_dict': {
                'id': '1_sgtvehim',
                'ext': 'mp4',
                'title': 'Our "Standard Models" of particle physics and cosmology',
                'description': 'md5:67ea74807b8c4fea92a6f38d6d323861',
                'timestamp': 1321158993,
                'upload_date': '20111113',
                'uploader_id': 'kps1',
            },
            'add_ie': ['Kaltura'],
        },
        {
            # Kaltura iframe embed
            'url': 'http://www.gsd.harvard.edu/event/i-m-pei-a-centennial-celebration/',
            'md5': 'ae5ace8eb09dc1a35d03b579a9c2cc44',
            'info_dict': {
                'id': '0_f2cfbpwy',
                'ext': 'mp4',
                'title': 'I. M. Pei: A Centennial Celebration',
                'description': 'md5:1db8f40c69edc46ca180ba30c567f37c',
                'upload_date': '20170403',
                'uploader_id': 'batchUser',
                'timestamp': 1491232186,
            },
            'add_ie': ['Kaltura'],
        },
        {
            # Kaltura iframe embed, more sophisticated
            'url': 'http://www.cns.nyu.edu/~eero/math-tools/Videos/lecture-05sep2017.html',
            'info_dict': {
                'id': '1_9gzouybz',
                'ext': 'mp4',
                'title': 'lecture-05sep2017',
                'description': 'md5:40f347d91fd4ba047e511c5321064b49',
                'upload_date': '20170913',
                'uploader_id': 'eps2',
                'timestamp': 1505340777,
            },
            'params': {
                'skip_download': True,
            },
            'add_ie': ['Kaltura'],
        },
        {
            # meta twitter:player
            'url': 'http://thechive.com/2017/12/08/all-i-want-for-christmas-is-more-twerk/',
            'info_dict': {
                'id': '0_01b42zps',
                'ext': 'mp4',
                'title': 'Main Twerk (Video)',
                'upload_date': '20171208',
                'uploader_id': 'sebastian.salinas@thechive.com',
                'timestamp': 1512713057,
            },
            'params': {
                'skip_download': True,
            },
            'add_ie': ['Kaltura'],
        },
        # referrer protected EaglePlatform embed
        {
            'url': 'https://tvrain.ru/lite/teleshow/kak_vse_nachinalos/namin-418921/',
            'info_dict': {
                'id': '582306',
                'ext': 'mp4',
                'title': 'Стас Намин: «Мы нарушили девственность Кремля»',
                'thumbnail': r're:^https?://.*\.jpg$',
                'duration': 3382,
                'view_count': int,
            },
            'params': {
                'skip_download': True,
            },
        },
        # ClipYou (EaglePlatform) embed (custom URL)
        {
            'url': 'http://muz-tv.ru/play/7129/',
            # Not checking MD5 as sometimes the direct HTTP link results in 404 and HLS is used
            'info_dict': {
                'id': '12820',
                'ext': 'mp4',
                'title': "'O Sole Mio",
                'thumbnail': r're:^https?://.*\.jpg$',
                'duration': 216,
                'view_count': int,
            },
            'params': {
                'skip_download': True,
            },
            'skip': 'This video is unavailable.',
        },
        # Pladform embed
        {
            'url': 'http://muz-tv.ru/kinozal/view/7400/',
            'info_dict': {
                'id': '100183293',
                'ext': 'mp4',
                'title': 'Тайны перевала Дятлова • 1 серия 2 часть',
                'description': 'Документальный сериал-расследование одной из самых жутких тайн ХХ века',
                'thumbnail': r're:^https?://.*\.jpg$',
                'duration': 694,
                'age_limit': 0,
            },
            'skip': 'HTTP Error 404: Not Found',
        },
        # Playwire embed
        {
            'url': 'http://www.cinemablend.com/new/First-Joe-Dirt-2-Trailer-Teaser-Stupid-Greatness-70874.html',
            'info_dict': {
                'id': '3519514',
                'ext': 'mp4',
                'title': 'Joe Dirt 2 Beautiful Loser Teaser Trailer',
                'thumbnail': r're:^https?://.*\.png$',
                'duration': 45.115,
            },
        },
        # 5min embed
        {
            'url': 'http://techcrunch.com/video/facebook-creates-on-this-day-crunch-report/518726732/',
            'md5': '4c6f127a30736b59b3e2c19234ee2bf7',
            'info_dict': {
                'id': '518726732',
                'ext': 'mp4',
                'title': 'Facebook Creates "On This Day" | Crunch Report',
                'description': 'Amazon updates Fire TV line, Tesla\'s Model X spotted in the wild',
                'timestamp': 1427237531,
                'uploader': 'Crunch Report',
                'upload_date': '20150324',
            },
            'params': {
                # m3u8 download
                'skip_download': True,
            },
        },
        # Crooks and Liars embed
        {
            'url': 'http://crooksandliars.com/2015/04/fox-friends-says-protecting-atheists',
            'info_dict': {
                'id': '8RUoRhRi',
                'ext': 'mp4',
                'title': "Fox & Friends Says Protecting Atheists From Discrimination Is Anti-Christian!",
                'description': 'md5:e1a46ad1650e3a5ec7196d432799127f',
                'timestamp': 1428207000,
                'upload_date': '20150405',
                'uploader': 'Heather',
            },
        },
        # Crooks and Liars external embed
        {
            'url': 'http://theothermccain.com/2010/02/02/video-proves-that-bill-kristol-has-been-watching-glenn-beck/comment-page-1/',
            'info_dict': {
                'id': 'MTE3MjUtMzQ2MzA',
                'ext': 'mp4',
                'title': 'md5:5e3662a81a4014d24c250d76d41a08d5',
                'description': 'md5:9b8e9542d6c3c5de42d6451b7d780cec',
                'timestamp': 1265032391,
                'upload_date': '20100201',
                'uploader': 'Heather',
            },
        },
        # NBC Sports vplayer embed
        {
            'url': 'http://www.riderfans.com/forum/showthread.php?121827-Freeman&s=e98fa1ea6dc08e886b1678d35212494a',
            'info_dict': {
                'id': 'ln7x1qSThw4k',
                'ext': 'flv',
                'title': "PFT Live: New leader in the 'new-look' defense",
                'description': 'md5:65a19b4bbfb3b0c0c5768bed1dfad74e',
                'uploader': 'NBCU-SPORTS',
                'upload_date': '20140107',
                'timestamp': 1389118457,
            },
            'skip': 'Invalid Page URL',
        },
        # NBC News embed
        {
            'url': 'http://www.vulture.com/2016/06/letterman-couldnt-care-less-about-late-night.html',
            'md5': '1aa589c675898ae6d37a17913cf68d66',
            'info_dict': {
                'id': 'x_dtl_oa_LettermanliftPR_160608',
                'ext': 'mp4',
                'title': 'David Letterman: A Preview',
                'description': 'A preview of Tom Brokaw\'s interview with David Letterman as part of the On Assignment series powered by Dateline. Airs Sunday June 12 at 7/6c.',
                'upload_date': '20160609',
                'timestamp': 1465431544,
                'uploader': 'NBCU-NEWS',
            },
        },
        # UDN embed
        {
            'url': 'https://video.udn.com/news/300346',
            'md5': 'fd2060e988c326991037b9aff9df21a6',
            'info_dict': {
                'id': '300346',
                'ext': 'mp4',
                'title': '中一中男師變性 全校師生力挺',
                'thumbnail': r're:^https?://.*\.jpg$',
            },
            'params': {
                # m3u8 download
                'skip_download': True,
            },
            'expected_warnings': ['Failed to parse JSON Expecting value'],
        },
        # Brightcove URL in single quotes
        {
            'url': 'http://www.sportsnet.ca/baseball/mlb/sn-presents-russell-martin-world-citizen/',
            'md5': '4ae374f1f8b91c889c4b9203c8c752af',
            'info_dict': {
                'id': '4255764656001',
                'ext': 'mp4',
                'title': 'SN Presents: Russell Martin, World Citizen',
                'description': 'To understand why he was the Toronto Blue Jays’ top off-season priority is to appreciate his background and upbringing in Montreal, where he first developed his baseball skills. Written and narrated by Stephen Brunt.',
                'uploader': 'Rogers Sportsnet',
                'uploader_id': '1704050871',
                'upload_date': '20150525',
                'timestamp': 1432570283,
            },
        },
        # Kinja embed
        {
            'url': 'http://www.clickhole.com/video/dont-understand-bitcoin-man-will-mumble-explanatio-2537',
            'info_dict': {
                'id': '106351',
                'ext': 'mp4',
                'title': 'Don’t Understand Bitcoin? This Man Will Mumble An Explanation At You',
                'description': 'Migrated from OnionStudios',
                'thumbnail': r're:^https?://.*\.jpe?g$',
                'uploader': 'clickhole',
                'upload_date': '20150527',
                'timestamp': 1432744860,
            }
        },
        # SnagFilms embed
        {
            'url': 'http://whilewewatch.blogspot.ru/2012/06/whilewewatch-whilewewatch-gripping.html',
            'info_dict': {
                'id': '74849a00-85a9-11e1-9660-123139220831',
                'ext': 'mp4',
                'title': '#whilewewatch',
            }
        },
        # AdobeTVVideo embed
        {
            'url': 'https://helpx.adobe.com/acrobat/how-to/new-experience-acrobat-dc.html?set=acrobat--get-started--essential-beginners',
            'md5': '43662b577c018ad707a63766462b1e87',
            'info_dict': {
                'id': '2456',
                'ext': 'mp4',
                'title': 'New experience with Acrobat DC',
                'description': 'New experience with Acrobat DC',
                'duration': 248.667,
            },
        },
        # BrightcoveInPageEmbed embed
        {
            'url': 'http://www.geekandsundry.com/tabletop-bonus-wils-final-thoughts-on-dread/',
            'info_dict': {
                'id': '4238694884001',
                'ext': 'flv',
                'title': 'Tabletop: Dread, Last Thoughts',
                'description': 'Tabletop: Dread, Last Thoughts',
                'duration': 51690,
            },
        },
        # Brightcove embed, with no valid 'renditions' but valid 'IOSRenditions'
        # This video can't be played in browsers if Flash disabled and UA set to iPhone, which is actually a false alarm
        {
            'url': 'https://dl.dropboxusercontent.com/u/29092637/interview.html',
            'info_dict': {
                'id': '4785848093001',
                'ext': 'mp4',
                'title': 'The Cardinal Pell Interview',
                'description': 'Sky News Contributor Andrew Bolt interviews George Pell in Rome, following the Cardinal\'s evidence before the Royal Commission into Child Abuse. ',
                'uploader': 'GlobeCast Australia - GlobeStream',
                'uploader_id': '2733773828001',
                'upload_date': '20160304',
                'timestamp': 1457083087,
            },
            'params': {
                # m3u8 downloads
                'skip_download': True,
            },
        },
        {
            # Brightcove embed with whitespace around attribute names
            'url': 'http://www.stack.com/video/3167554373001/learn-to-hit-open-three-pointers-with-damian-lillard-s-baseline-drift-drill',
            'info_dict': {
                'id': '3167554373001',
                'ext': 'mp4',
                'title': "Learn to Hit Open Three-Pointers With Damian Lillard's Baseline Drift Drill",
                'description': 'md5:57bacb0e0f29349de4972bfda3191713',
                'uploader_id': '1079349493',
                'upload_date': '20140207',
                'timestamp': 1391810548,
            },
            'params': {
                'skip_download': True,
            },
        },
        # Another form of arte.tv embed
        {
            'url': 'http://www.tv-replay.fr/redirection/09-04-16/arte-reportage-arte-11508975.html',
            'md5': '850bfe45417ddf221288c88a0cffe2e2',
            'info_dict': {
                'id': '030273-562_PLUS7-F',
                'ext': 'mp4',
                'title': 'ARTE Reportage - Nulle part, en France',
                'description': 'md5:e3a0e8868ed7303ed509b9e3af2b870d',
                'upload_date': '20160409',
            },
        },
        # Duplicated embedded video URLs
        {
            'url': 'http://www.hudl.com/athlete/2538180/highlights/149298443',
            'info_dict': {
                'id': '149298443_480_16c25b74_2',
                'ext': 'mp4',
                'title': 'vs. Blue Orange Spring Game',
                'uploader': 'www.hudl.com',
            },
        },
        # twitter:player:stream embed
        {
            'url': 'http://www.rtl.be/info/video/589263.aspx?CategoryID=288',
            'info_dict': {
                'id': 'master',
                'ext': 'mp4',
                'title': 'Une nouvelle espèce de dinosaure découverte en Argentine',
                'uploader': 'www.rtl.be',
            },
            'params': {
                # m3u8 downloads
                'skip_download': True,
            },
        },
        # twitter:player embed
        {
            'url': 'http://www.theatlantic.com/video/index/484130/what-do-black-holes-sound-like/',
            'md5': 'a3e0df96369831de324f0778e126653c',
            'info_dict': {
                'id': '4909620399001',
                'ext': 'mp4',
                'title': 'What Do Black Holes Sound Like?',
                'description': 'what do black holes sound like',
                'upload_date': '20160524',
                'uploader_id': '29913724001',
                'timestamp': 1464107587,
                'uploader': 'TheAtlantic',
            },
            'add_ie': ['BrightcoveLegacy'],
        },
        # Facebook <iframe> embed
        {
            'url': 'https://www.hostblogger.de/blog/archives/6181-Auto-jagt-Betonmischer.html',
            'md5': 'fbcde74f534176ecb015849146dd3aee',
            'info_dict': {
                'id': '599637780109885',
                'ext': 'mp4',
                'title': 'Facebook video #599637780109885',
            },
        },
        # Facebook <iframe> embed, plugin video
        {
            'url': 'http://5pillarsuk.com/2017/06/07/tariq-ramadan-disagrees-with-pr-exercise-by-imams-refusing-funeral-prayers-for-london-attackers/',
            'info_dict': {
                'id': '1754168231264132',
                'ext': 'mp4',
                'title': 'About the Imams and Religious leaders refusing to perform funeral prayers for...',
                'uploader': 'Tariq Ramadan (official)',
                'timestamp': 1496758379,
                'upload_date': '20170606',
            },
            'params': {
                'skip_download': True,
            },
        },
        # Facebook API embed
        {
            'url': 'http://www.lothype.com/blue-stars-2016-preview-standstill-full-show/',
            'md5': 'a47372ee61b39a7b90287094d447d94e',
            'info_dict': {
                'id': '10153467542406923',
                'ext': 'mp4',
                'title': 'Facebook video #10153467542406923',
            },
        },
        # Wordpress "YouTube Video Importer" plugin
        {
            'url': 'http://www.lothype.com/blue-devils-drumline-stanford-lot-2016/',
            'md5': 'd16797741b560b485194eddda8121b48',
            'info_dict': {
                'id': 'HNTXWDXV9Is',
                'ext': 'mp4',
                'title': 'Blue Devils Drumline Stanford lot 2016',
                'upload_date': '20160627',
                'uploader_id': 'GENOCIDE8GENERAL10',
                'uploader': 'cylus cyrus',
            },
        },
        {
            # video stored on custom kaltura server
            'url': 'http://www.expansion.com/multimedia/videos.html?media=EQcM30NHIPv',
            'md5': '537617d06e64dfed891fa1593c4b30cc',
            'info_dict': {
                'id': '0_1iotm5bh',
                'ext': 'mp4',
                'title': 'Elecciones británicas: 5 lecciones para Rajoy',
                'description': 'md5:435a89d68b9760b92ce67ed227055f16',
                'uploader_id': 'videos.expansion@el-mundo.net',
                'upload_date': '20150429',
                'timestamp': 1430303472,
            },
            'add_ie': ['Kaltura'],
        },
        {
            # multiple kaltura embeds, nsfw
            'url': 'https://www.quartier-rouge.be/prive/femmes/kamila-avec-video-jaime-sadomie.html',
            'info_dict': {
                'id': 'kamila-avec-video-jaime-sadomie',
                'title': "Kamila avec vídeo “J'aime sadomie”",
            },
            'playlist_count': 8,
        },
        {
            # Non-standard Vimeo embed
            'url': 'https://openclassrooms.com/courses/understanding-the-web',
            'md5': '64d86f1c7d369afd9a78b38cbb88d80a',
            'info_dict': {
                'id': '148867247',
                'ext': 'mp4',
                'title': 'Understanding the web - Teaser',
                'description': 'This is "Understanding the web - Teaser" by openclassrooms on Vimeo, the home for high quality videos and the people who love them.',
                'upload_date': '20151214',
                'uploader': 'OpenClassrooms',
                'uploader_id': 'openclassrooms',
            },
            'add_ie': ['Vimeo'],
        },
        {
            # generic vimeo embed that requires original URL passed as Referer
            'url': 'http://racing4everyone.eu/2016/07/30/formula-1-2016-round12-germany/',
            'only_matching': True,
        },
        {
            'url': 'https://support.arkena.com/display/PLAY/Ways+to+embed+your+video',
            'md5': 'b96f2f71b359a8ecd05ce4e1daa72365',
            'info_dict': {
                'id': 'b41dda37-d8e7-4d3f-b1b5-9a9db578bdfe',
                'ext': 'mp4',
                'title': 'Big Buck Bunny',
                'description': 'Royalty free test video',
                'timestamp': 1432816365,
                'upload_date': '20150528',
                'is_live': False,
            },
            'params': {
                'skip_download': True,
            },
            'add_ie': [ArkenaIE.ie_key()],
        },
        {
            'url': 'http://nova.bg/news/view/2016/08/16/156543/%D0%BD%D0%B0-%D0%BA%D0%BE%D1%81%D1%8A%D0%BC-%D0%BE%D1%82-%D0%B2%D0%B7%D1%80%D0%B8%D0%B2-%D0%BE%D1%82%D1%86%D0%B5%D0%BF%D0%B8%D1%85%D0%B0-%D1%86%D1%8F%D0%BB-%D0%BA%D0%B2%D0%B0%D1%80%D1%82%D0%B0%D0%BB-%D0%B7%D0%B0%D1%80%D0%B0%D0%B4%D0%B8-%D0%B8%D0%B7%D1%82%D0%B8%D1%87%D0%B0%D0%BD%D0%B5-%D0%BD%D0%B0-%D0%B3%D0%B0%D0%B7-%D0%B2-%D0%BF%D0%BB%D0%BE%D0%B2%D0%B4%D0%B8%D0%B2/',
            'info_dict': {
                'id': '1c7141f46c',
                'ext': 'mp4',
                'title': 'НА КОСЪМ ОТ ВЗРИВ: Изтичане на газ на бензиностанция в Пловдив',
            },
            'params': {
                'skip_download': True,
            },
            'add_ie': [Vbox7IE.ie_key()],
        },
        {
            # DBTV embeds
            'url': 'http://www.dagbladet.no/2016/02/23/nyheter/nordlys/ski/troms/ver/43254897/',
            'info_dict': {
                'id': '43254897',
                'title': 'Etter ett års planlegging, klaffet endelig alt: - Jeg måtte ta en liten dans',
            },
            'playlist_mincount': 3,
        },
        {
            # Videa embeds
            'url': 'http://forum.dvdtalk.com/movie-talk/623756-deleted-magic-star-wars-ot-deleted-alt-scenes-docu-style.html',
            'info_dict': {
                'id': '623756-deleted-magic-star-wars-ot-deleted-alt-scenes-docu-style',
                'title': 'Deleted Magic - Star Wars: OT Deleted / Alt. Scenes Docu. Style - DVD Talk Forum',
            },
            'playlist_mincount': 2,
        },
        {
            # 20 minuten embed
            'url': 'http://www.20min.ch/schweiz/news/story/So-kommen-Sie-bei-Eis-und-Schnee-sicher-an-27032552',
            'info_dict': {
                'id': '523629',
                'ext': 'mp4',
                'title': 'So kommen Sie bei Eis und Schnee sicher an',
                'description': 'md5:117c212f64b25e3d95747e5276863f7d',
            },
            'params': {
                'skip_download': True,
            },
            'add_ie': [TwentyMinutenIE.ie_key()],
        },
        {
            # VideoPress embed
            'url': 'https://en.support.wordpress.com/videopress/',
            'info_dict': {
                'id': 'OcobLTqC',
                'ext': 'm4v',
                'title': 'IMG_5786',
                'timestamp': 1435711927,
                'upload_date': '20150701',
            },
            'params': {
                'skip_download': True,
            },
            'add_ie': [VideoPressIE.ie_key()],
        },
        {
            # Rutube embed
            'url': 'http://magazzino.friday.ru/videos/vipuski/kazan-2',
            'info_dict': {
                'id': '9b3d5bee0a8740bf70dfd29d3ea43541',
                'ext': 'flv',
                'title': 'Магаззино: Казань 2',
                'description': 'md5:99bccdfac2269f0e8fdbc4bbc9db184a',
                'uploader': 'Магаззино',
                'upload_date': '20170228',
                'uploader_id': '996642',
            },
            'params': {
                'skip_download': True,
            },
            'add_ie': [RutubeIE.ie_key()],
        },
        {
            # ThePlatform embedded with whitespaces in URLs
            'url': 'http://www.golfchannel.com/topics/shows/golftalkcentral.htm',
            'only_matching': True,
        },
        {
            # Senate ISVP iframe https
            'url': 'https://www.hsgac.senate.gov/hearings/canadas-fast-track-refugee-plan-unanswered-questions-and-implications-for-us-national-security',
            'md5': 'fb8c70b0b515e5037981a2492099aab8',
            'info_dict': {
                'id': 'govtaff020316',
                'ext': 'mp4',
                'title': 'Integrated Senate Video Player',
            },
            'add_ie': [SenateISVPIE.ie_key()],
        },
        {
            # Limelight embeds (1 channel embed + 4 media embeds)
            'url': 'http://www.sedona.com/FacilitatorTraining2017',
            'info_dict': {
                'id': 'FacilitatorTraining2017',
                'title': 'Facilitator Training 2017',
            },
            'playlist_mincount': 5,
        },
        {
            # Limelight embed (LimelightPlayerUtil.embed)
            'url': 'https://tv5.ca/videos?v=xuu8qowr291ri',
            'info_dict': {
                'id': '95d035dc5c8a401588e9c0e6bd1e9c92',
                'ext': 'mp4',
                'title': '07448641',
                'timestamp': 1499890639,
                'upload_date': '20170712',
            },
            'params': {
                'skip_download': True,
            },
            'add_ie': ['LimelightMedia'],
        },
        {
            'url': 'http://kron4.com/2017/04/28/standoff-with-walnut-creek-murder-suspect-ends-with-arrest/',
            'info_dict': {
                'id': 'standoff-with-walnut-creek-murder-suspect-ends-with-arrest',
                'title': 'Standoff with Walnut Creek murder suspect ends',
                'description': 'md5:3ccc48a60fc9441eeccfc9c469ebf788',
            },
            'playlist_mincount': 4,
        },
        {
            # WashingtonPost embed
            'url': 'http://www.vanityfair.com/hollywood/2017/04/donald-trump-tv-pitches',
            'info_dict': {
                'id': '8caf6e88-d0ec-11e5-90d3-34c2c42653ac',
                'ext': 'mp4',
                'title': "No one has seen the drama series based on Trump's life \u2014 until now",
                'description': 'Donald Trump wanted a weekly TV drama based on his life. It never aired. But The Washington Post recently obtained a scene from the pilot script — and enlisted actors.',
                'timestamp': 1455216756,
                'uploader': 'The Washington Post',
                'upload_date': '20160211',
            },
            'add_ie': [WashingtonPostIE.ie_key()],
        },
        {
            # Mediaset embed
            'url': 'http://www.tgcom24.mediaset.it/politica/serracchiani-voglio-vivere-in-una-societa-aperta-reazioni-sproporzionate-_3071354-201702a.shtml',
            'info_dict': {
                'id': '720642',
                'ext': 'mp4',
                'title': 'Serracchiani: "Voglio vivere in una società aperta, con tutela del patto di fiducia"',
            },
            'params': {
                'skip_download': True,
            },
            'add_ie': [MediasetIE.ie_key()],
        },
        {
            # JOJ.sk embeds
            'url': 'https://www.noviny.sk/slovensko/238543-slovenskom-sa-prehnala-vlna-silnych-burok',
            'info_dict': {
                'id': '238543-slovenskom-sa-prehnala-vlna-silnych-burok',
                'title': 'Slovenskom sa prehnala vlna silných búrok',
            },
            'playlist_mincount': 5,
            'add_ie': [JojIE.ie_key()],
        },
        {
            # AMP embed (see https://www.ampproject.org/docs/reference/components/amp-video)
            'url': 'https://tvrain.ru/amp/418921/',
            'md5': 'cc00413936695987e8de148b67d14f1d',
            'info_dict': {
                'id': '418921',
                'ext': 'mp4',
                'title': 'Стас Намин: «Мы нарушили девственность Кремля»',
            },
        },
        {
            # vzaar embed
            'url': 'http://help.vzaar.com/article/165-embedding-video',
            'md5': '7e3919d9d2620b89e3e00bec7fe8c9d4',
            'info_dict': {
                'id': '8707641',
                'ext': 'mp4',
                'title': 'Building A Business Online: Principal Chairs Q & A',
            },
        },
        {
            # multiple HTML5 videos on one page
            'url': 'https://www.paragon-software.com/home/rk-free/keyscenarios.html',
            'info_dict': {
                'id': 'keyscenarios',
                'title': 'Rescue Kit 14 Free Edition - Getting started',
            },
            'playlist_count': 4,
        },
        {
            # vshare embed
            'url': 'https://youtube-dl-demo.neocities.org/vshare.html',
            'md5': '17b39f55b5497ae8b59f5fbce8e35886',
            'info_dict': {
                'id': '0f64ce6',
                'title': 'vl14062007715967',
                'ext': 'mp4',
            }
        },
        {
            'url': 'http://www.heidelberg-laureate-forum.org/blog/video/lecture-friday-september-23-2016-sir-c-antony-r-hoare/',
            'md5': 'aecd089f55b1cb5a59032cb049d3a356',
            'info_dict': {
                'id': '90227f51a80c4d8f86c345a7fa62bd9a1d',
                'ext': 'mp4',
                'title': 'Lecture: Friday, September 23, 2016 - Sir Tony Hoare',
                'description': 'md5:5a51db84a62def7b7054df2ade403c6c',
                'timestamp': 1474354800,
                'upload_date': '20160920',
            }
        },
        {
            'url': 'http://www.kidzworld.com/article/30935-trolls-the-beat-goes-on-interview-skylar-astin-and-amanda-leighton',
            'info_dict': {
                'id': '1731611',
                'ext': 'mp4',
                'title': 'Official Trailer | TROLLS: THE BEAT GOES ON!',
                'description': 'md5:eb5f23826a027ba95277d105f248b825',
                'timestamp': 1516100691,
                'upload_date': '20180116',
            },
            'params': {
                'skip_download': True,
            },
            'add_ie': [SpringboardPlatformIE.ie_key()],
        },
        {
            'url': 'https://www.yapfiles.ru/show/1872528/690b05d3054d2dbe1e69523aa21bb3b1.mp4.html',
            'info_dict': {
                'id': 'vMDE4NzI1Mjgt690b',
                'ext': 'mp4',
                'title': 'Котята',
            },
            'add_ie': [YapFilesIE.ie_key()],
            'params': {
                'skip_download': True,
            },
        },
        {
            # CloudflareStream embed
            'url': 'https://www.cloudflare.com/products/cloudflare-stream/',
            'info_dict': {
                'id': '31c9291ab41fac05471db4e73aa11717',
                'ext': 'mp4',
                'title': '31c9291ab41fac05471db4e73aa11717',
            },
            'add_ie': [CloudflareStreamIE.ie_key()],
            'params': {
                'skip_download': True,
            },
        },
        {
            # PeerTube embed
            'url': 'https://joinpeertube.org/fr/home/',
            'info_dict': {
                'id': 'home',
                'title': 'Reprenez le contrôle de vos vidéos ! #JoinPeertube',
            },
            'playlist_count': 2,
        },
        {
            # Indavideo embed
            'url': 'https://streetkitchen.hu/receptek/igy_kell_otthon_hamburgert_sutni/',
            'info_dict': {
                'id': '1693903',
                'ext': 'mp4',
                'title': 'Így kell otthon hamburgert sütni',
                'description': 'md5:f5a730ecf900a5c852e1e00540bbb0f7',
                'timestamp': 1426330212,
                'upload_date': '20150314',
                'uploader': 'StreetKitchen',
                'uploader_id': '546363',
            },
            'add_ie': [IndavideoEmbedIE.ie_key()],
            'params': {
                'skip_download': True,
            },
        },
        {
            # APA embed via JWPlatform embed
            'url': 'http://www.vol.at/blue-man-group/5593454',
            'info_dict': {
                'id': 'jjv85FdZ',
                'ext': 'mp4',
                'title': '"Blau ist mysteriös": Die Blue Man Group im Interview',
                'description': 'md5:d41d8cd98f00b204e9800998ecf8427e',
                'thumbnail': r're:^https?://.*\.jpg$',
                'duration': 254,
                'timestamp': 1519211149,
                'upload_date': '20180221',
            },
            'params': {
                'skip_download': True,
            },
        },
        {
            'url': 'http://share-videos.se/auto/video/83645793?uid=13',
            'md5': 'b68d276de422ab07ee1d49388103f457',
            'info_dict': {
                'id': '83645793',
                'title': 'Lock up and get excited',
                'ext': 'mp4'
            },
            'skip': 'TODO: fix nested playlists processing in tests',
        },
        {
            # Viqeo embeds
            'url': 'https://viqeo.tv/',
            'info_dict': {
                'id': 'viqeo',
                'title': 'All-new video platform',
            },
            'playlist_count': 6,
        },
        {
            # Squarespace video embed, 2019-08-28
            'url': 'http://ootboxford.com',
            'info_dict': {
                'id': 'Tc7b_JGdZfw',
                'title': 'Out of the Blue, at Childish Things 10',
                'ext': 'mp4',
                'description': 'md5:a83d0026666cf5ee970f8bd1cfd69c7f',
                'uploader_id': 'helendouglashouse',
                'uploader': 'Helen & Douglas House',
                'upload_date': '20140328',
            },
            'params': {
                'skip_download': True,
            },
        },
        # {
        #     # Zype embed
        #     'url': 'https://www.cookscountry.com/episode/554-smoky-barbecue-favorites',
        #     'info_dict': {
        #         'id': '5b400b834b32992a310622b9',
        #         'ext': 'mp4',
        #         'title': 'Smoky Barbecue Favorites',
        #         'thumbnail': r're:^https?://.*\.jpe?g',
        #         'description': 'md5:5ff01e76316bd8d46508af26dc86023b',
        #         'upload_date': '20170909',
        #         'timestamp': 1504915200,
        #     },
        #     'add_ie': [ZypeIE.ie_key()],
        #     'params': {
        #         'skip_download': True,
        #     },
        # },
        {
            # videojs embed
            'url': 'https://video.sibnet.ru/shell.php?videoid=3422904',
            'info_dict': {
                'id': 'shell',
                'ext': 'mp4',
                'title': 'Доставщик пиццы спросил разрешения сыграть на фортепиано',
                'description': 'md5:89209cdc587dab1e4a090453dbaa2cb1',
                'thumbnail': r're:^https?://.*\.jpg$',
            },
            'params': {
                'skip_download': True,
            },
            'expected_warnings': ['Failed to download MPD manifest'],
        },
        {
            # DailyMotion embed with DM.player
            'url': 'https://www.beinsports.com/us/copa-del-rey/video/the-locker-room-valencia-beat-barca-in-copa/1203804',
            'info_dict': {
                'id': 'k6aKkGHd9FJs4mtJN39',
                'ext': 'mp4',
                'title': 'The Locker Room: Valencia Beat Barca In Copa del Rey Final',
                'description': 'This video is private.',
                'uploader_id': 'x1jf30l',
                'uploader': 'beIN SPORTS USA',
                'upload_date': '20190528',
                'timestamp': 1559062971,
            },
            'params': {
                'skip_download': True,
            },
        },
        # {
        #     # TODO: find another test
        #     # http://schema.org/VideoObject
        #     'url': 'https://flipagram.com/f/nyvTSJMKId',
        #     'md5': '888dcf08b7ea671381f00fab74692755',
        #     'info_dict': {
        #         'id': 'nyvTSJMKId',
        #         'ext': 'mp4',
        #         'title': 'Flipagram by sjuria101 featuring Midnight Memories by One Direction',
        #         'description': '#love for cats.',
        #         'timestamp': 1461244995,
        #         'upload_date': '20160421',
        #     },
        #     'params': {
        #         'force_generic_extractor': True,
        #     },
        # },
        {
            # VHX Embed
            'url': 'https://demo.vhx.tv/category-c/videos/file-example-mp4-480-1-5mg-copy',
            'info_dict': {
                'id': '858208',
                'ext': 'mp4',
                'title': 'Untitled',
                'uploader_id': 'user80538407',
                'uploader': 'OTT Videos',
            },
        },
        {
            # ArcPublishing PoWa video player
            'url': 'https://www.adn.com/politics/2020/11/02/video-senate-candidates-campaign-in-anchorage-on-eve-of-election-day/',
            'md5': 'b03b2fac8680e1e5a7cc81a5c27e71b3',
            'info_dict': {
                'id': '8c99cb6e-b29c-4bc9-9173-7bf9979225ab',
                'ext': 'mp4',
                'title': 'Senate candidates wave to voters on Anchorage streets',
                'description': 'md5:91f51a6511f090617353dc720318b20e',
                'timestamp': 1604378735,
                'upload_date': '20201103',
                'duration': 1581,
            },
        },
        {
            # MyChannels SDK embed
            # https://www.24kitchen.nl/populair/deskundige-dit-waarom-sommigen-gevoelig-zijn-voor-voedselallergieen
            'url': 'https://www.demorgen.be/nieuws/burgemeester-rotterdam-richt-zich-in-videoboodschap-tot-relschoppers-voelt-het-goed~b0bcfd741/',
            'md5': '90c0699c37006ef18e198c032d81739c',
            'info_dict': {
                'id': '194165',
                'ext': 'mp4',
                'title': 'Burgemeester Aboutaleb spreekt relschoppers toe',
                'timestamp': 1611740340,
                'upload_date': '20210127',
                'duration': 159,
            },
        },
        {
            # Simplecast player embed
            'url': 'https://www.bio.org/podcast',
            'info_dict': {
                'id': 'podcast',
                'title': 'I AM BIO Podcast | BIO',
            },
            'playlist_mincount': 52,
        },
        {
<<<<<<< HEAD
            # Test Native <video> embed and application of the correct referrer url
            "url": 'https://streamwo.com/c11cf208',
            'md5': '64a3e444e10f90051725cc1776682b06',
            'info_dict': {
                'id': 'zrxKAY8',
                'ext': 'mp4',
                'title': "Imgur"
            }
        }
=======
            # Sibnet embed (https://help.sibnet.ru/?sibnet_video_embed)
            'url': 'https://phpbb3.x-tk.ru/bbcode-video-sibnet-t24.html',
            'only_matching': True,
        },
>>>>>>> a8035827
    ]

    def report_following_redirect(self, new_url):
        """Report information extraction."""
        self._downloader.to_screen('[redirect] Following redirect to %s' % new_url)

    def _extract_rss(self, url, video_id, doc):
        playlist_title = doc.find('./channel/title').text
        playlist_desc_el = doc.find('./channel/description')
        playlist_desc = None if playlist_desc_el is None else playlist_desc_el.text

        NS_MAP = {
            'itunes': 'http://www.itunes.com/dtds/podcast-1.0.dtd',
        }

        entries = []
        for it in doc.findall('./channel/item'):
            next_url = None
            enclosure_nodes = it.findall('./enclosure')
            for e in enclosure_nodes:
                next_url = e.attrib.get('url')
                if next_url:
                    break

            if not next_url:
                next_url = xpath_text(it, 'link', fatal=False)

            if not next_url:
                continue

            def itunes(key):
                return xpath_text(
                    it, xpath_with_ns('./itunes:%s' % key, NS_MAP),
                    default=None)

            duration = itunes('duration')
            explicit = (itunes('explicit') or '').lower()
            if explicit in ('true', 'yes'):
                age_limit = 18
            elif explicit in ('false', 'no'):
                age_limit = 0
            else:
                age_limit = None

            entries.append({
                '_type': 'url_transparent',
                'url': next_url,
                'title': it.find('title').text,
                'description': xpath_text(it, 'description', default=None),
                'timestamp': unified_timestamp(
                    xpath_text(it, 'pubDate', default=None)),
                'duration': int_or_none(duration) or parse_duration(duration),
                'thumbnail': url_or_none(xpath_attr(it, xpath_with_ns('./itunes:image', NS_MAP), 'href')),
                'episode': itunes('title'),
                'episode_number': int_or_none(itunes('episode')),
                'season_number': int_or_none(itunes('season')),
                'age_limit': age_limit,
            })

        return {
            '_type': 'playlist',
            'id': url,
            'title': playlist_title,
            'description': playlist_desc,
            'entries': entries,
        }

    def _extract_camtasia(self, url, video_id, webpage):
        """ Returns None if no camtasia video can be found. """

        camtasia_cfg = self._search_regex(
            r'fo\.addVariable\(\s*"csConfigFile",\s*"([^"]+)"\s*\);',
            webpage, 'camtasia configuration file', default=None)
        if camtasia_cfg is None:
            return None

        title = self._html_search_meta('DC.title', webpage, fatal=True)

        camtasia_url = compat_urlparse.urljoin(url, camtasia_cfg)
        camtasia_cfg = self._download_xml(
            camtasia_url, video_id,
            note='Downloading camtasia configuration',
            errnote='Failed to download camtasia configuration')
        fileset_node = camtasia_cfg.find('./playlist/array/fileset')

        entries = []
        for n in fileset_node.getchildren():
            url_n = n.find('./uri')
            if url_n is None:
                continue

            entries.append({
                'id': os.path.splitext(url_n.text.rpartition('/')[2])[0],
                'title': '%s - %s' % (title, n.tag),
                'url': compat_urlparse.urljoin(url, url_n.text),
                'duration': float_or_none(n.find('./duration').text),
            })

        return {
            '_type': 'playlist',
            'entries': entries,
            'title': title,
        }

    def _real_extract(self, url):
        if url.startswith('//'):
            return self.url_result(self.http_scheme() + url)

        parsed_url = compat_urlparse.urlparse(url)
        if not parsed_url.scheme:
            default_search = self._downloader.params.get('default_search')
            if default_search is None:
                default_search = 'fixup_error'

            if default_search in ('auto', 'auto_warning', 'fixup_error'):
                if re.match(r'^[^\s/]+\.[^\s/]+/', url):
                    self._downloader.report_warning('The url doesn\'t specify the protocol, trying with http')
                    return self.url_result('http://' + url)
                elif default_search != 'fixup_error':
                    if default_search == 'auto_warning':
                        if re.match(r'^(?:url|URL)$', url):
                            raise ExtractorError(
                                'Invalid URL:  %r . Call youtube-dl like this:  youtube-dl -v "https://www.youtube.com/watch?v=BaW_jenozKc"  ' % url,
                                expected=True)
                        else:
                            self._downloader.report_warning(
                                'Falling back to youtube search for  %s . Set --default-search "auto" to suppress this warning.' % url)
                    return self.url_result('ytsearch:' + url)

            if default_search in ('error', 'fixup_error'):
                raise ExtractorError(
                    '%r is not a valid URL. '
                    'Set --default-search "ytsearch" (or run  youtube-dl "ytsearch:%s" ) to search YouTube'
                    % (url, url), expected=True)
            else:
                if ':' not in default_search:
                    default_search += ':'
                return self.url_result(default_search + url)

        url, smuggled_data = unsmuggle_url(url)
        force_videoid = None
        is_intentional = smuggled_data and smuggled_data.get('to_generic')
        if smuggled_data and 'force_videoid' in smuggled_data:
            force_videoid = smuggled_data['force_videoid']
            video_id = force_videoid
        else:
            video_id = self._generic_id(url)

        self.to_screen('%s: Requesting header' % video_id)

        head_req = HEADRequest(url)
        head_response = self._request_webpage(
            head_req, video_id,
            note=False, errnote='Could not send HEAD request to %s' % url,
            fatal=False)

        if head_response is not False:
            # Check for redirect
            new_url = head_response.geturl()
            if url != new_url:
                self.report_following_redirect(new_url)
                if force_videoid:
                    new_url = smuggle_url(
                        new_url, {'force_videoid': force_videoid})
                return self.url_result(new_url)

        full_response = None
        if head_response is False:
            request = sanitized_Request(url)
            request.add_header('Accept-Encoding', '*')
            full_response = self._request_webpage(request, video_id)
            head_response = full_response

        info_dict = {
            'id': video_id,
            'title': self._generic_title(url),
            'timestamp': unified_timestamp(head_response.headers.get('Last-Modified'))
        }

        # Check for direct link to a video
        content_type = head_response.headers.get('Content-Type', '').lower()
        m = re.match(r'^(?P<type>audio|video|application(?=/(?:ogg$|(?:vnd\.apple\.|x-)?mpegurl)))/(?P<format_id>[^;\s]+)', content_type)
        if m:
            format_id = compat_str(m.group('format_id'))
            if format_id.endswith('mpegurl'):
                formats = self._extract_m3u8_formats(url, video_id, 'mp4')
            elif format_id == 'f4m':
                formats = self._extract_f4m_formats(url, video_id)
            else:
                formats = [{
                    'format_id': format_id,
                    'url': url,
                    'vcodec': 'none' if m.group('type') == 'audio' else None
                }]
                info_dict['direct'] = True
            self._sort_formats(formats)
            info_dict['formats'] = formats
            return info_dict

        if not self._downloader.params.get('test', False) and not is_intentional:
            force = self._downloader.params.get('force_generic_extractor', False)
            self._downloader.report_warning(
                '%s on generic information extractor.' % ('Forcing' if force else 'Falling back'))

        if not full_response:
            request = sanitized_Request(url)
            # Some webservers may serve compressed content of rather big size (e.g. gzipped flac)
            # making it impossible to download only chunk of the file (yet we need only 512kB to
            # test whether it's HTML or not). According to youtube-dl default Accept-Encoding
            # that will always result in downloading the whole file that is not desirable.
            # Therefore for extraction pass we have to override Accept-Encoding to any in order
            # to accept raw bytes and being able to download only a chunk.
            # It may probably better to solve this by checking Content-Type for application/octet-stream
            # after HEAD request finishes, but not sure if we can rely on this.
            request.add_header('Accept-Encoding', '*')
            full_response = self._request_webpage(request, video_id)

        first_bytes = full_response.read(512)

        # Is it an M3U playlist?
        if first_bytes.startswith(b'#EXTM3U'):
            info_dict['formats'] = self._extract_m3u8_formats(url, video_id, 'mp4')
            self._sort_formats(info_dict['formats'])
            return info_dict

        # Maybe it's a direct link to a video?
        # Be careful not to download the whole thing!
        if not is_html(first_bytes):
            self._downloader.report_warning(
                'URL could be a direct video link, returning it as such.')
            info_dict.update({
                'direct': True,
                'url': url,
            })
            return info_dict

        webpage = self._webpage_read_content(
            full_response, url, video_id, prefix=first_bytes)

        if '<title>DPG Media Privacy Gate</title>' in webpage:
            webpage = self._download_webpage(url, video_id)

        self.report_extraction(video_id)

        # Is it an RSS feed, a SMIL file, an XSPF playlist or a MPD manifest?
        try:
            doc = compat_etree_fromstring(webpage.encode('utf-8'))
            if doc.tag == 'rss':
                return self._extract_rss(url, video_id, doc)
            elif doc.tag == 'SmoothStreamingMedia':
                info_dict['formats'] = self._parse_ism_formats(doc, url)
                self._sort_formats(info_dict['formats'])
                return info_dict
            elif re.match(r'^(?:{[^}]+})?smil$', doc.tag):
                smil = self._parse_smil(doc, url, video_id)
                self._sort_formats(smil['formats'])
                return smil
            elif doc.tag == '{http://xspf.org/ns/0/}playlist':
                return self.playlist_result(
                    self._parse_xspf(
                        doc, video_id, xspf_url=url,
                        xspf_base_url=full_response.geturl()),
                    video_id)
            elif re.match(r'(?i)^(?:{[^}]+})?MPD$', doc.tag):
                info_dict['formats'] = self._parse_mpd_formats(
                    doc,
                    mpd_base_url=full_response.geturl().rpartition('/')[0],
                    mpd_url=url)
                self._sort_formats(info_dict['formats'])
                return info_dict
            elif re.match(r'^{http://ns\.adobe\.com/f4m/[12]\.0}manifest$', doc.tag):
                info_dict['formats'] = self._parse_f4m_formats(doc, url, video_id)
                self._sort_formats(info_dict['formats'])
                return info_dict
        except compat_xml_parse_error:
            pass

        # Is it a Camtasia project?
        camtasia_res = self._extract_camtasia(url, video_id, webpage)
        if camtasia_res is not None:
            return camtasia_res

        # Sometimes embedded video player is hidden behind percent encoding
        # (e.g. https://github.com/ytdl-org/youtube-dl/issues/2448)
        # Unescaping the whole page allows to handle those cases in a generic way
        # FIXME: unescaping the whole page may break URLs, commenting out for now.
        # There probably should be a second run of generic extractor on unescaped webpage.
        # webpage = compat_urllib_parse_unquote(webpage)

        # Unescape squarespace embeds to be detected by generic extractor,
        # see https://github.com/ytdl-org/youtube-dl/issues/21294
        webpage = re.sub(
            r'<div[^>]+class=[^>]*?\bsqs-video-wrapper\b[^>]*>',
            lambda x: unescapeHTML(x.group(0)), webpage)

        # it's tempting to parse this further, but you would
        # have to take into account all the variations like
        #   Video Title - Site Name
        #   Site Name | Video Title
        #   Video Title - Tagline | Site Name
        # and so on and so forth; it's just not practical
        video_title = self._og_search_title(
            webpage, default=None) or self._html_search_regex(
            r'(?s)<title>(.*?)</title>', webpage, 'video title',
            default='video')

        # Try to detect age limit automatically
        age_limit = self._rta_search(webpage)
        # And then there are the jokers who advertise that they use RTA,
        # but actually don't.
        AGE_LIMIT_MARKERS = [
            r'Proudly Labeled <a href="http://www\.rtalabel\.org/" title="Restricted to Adults">RTA</a>',
        ]
        if any(re.search(marker, webpage) for marker in AGE_LIMIT_MARKERS):
            age_limit = 18

        # video uploader is domain name
        video_uploader = self._search_regex(
            r'^(?:https?://)?([^/]*)/.*', url, 'video uploader')

        video_description = self._og_search_description(webpage, default=None)
        video_thumbnail = self._og_search_thumbnail(webpage, default=None)

        info_dict.update({
            'title': video_title,
            'description': video_description,
            'thumbnail': video_thumbnail,
            'age_limit': age_limit,
        })

        # Look for Brightcove Legacy Studio embeds
        bc_urls = BrightcoveLegacyIE._extract_brightcove_urls(webpage)
        if bc_urls:
            entries = [{
                '_type': 'url',
                'url': smuggle_url(bc_url, {'Referer': url}),
                'ie_key': 'BrightcoveLegacy'
            } for bc_url in bc_urls]

            return {
                '_type': 'playlist',
                'title': video_title,
                'id': video_id,
                'entries': entries,
            }

        # Look for Brightcove New Studio embeds
        bc_urls = BrightcoveNewIE._extract_urls(self, webpage)
        if bc_urls:
            return self.playlist_from_matches(
                bc_urls, video_id, video_title,
                getter=lambda x: smuggle_url(x, {'referrer': url}),
                ie='BrightcoveNew')

        # Look for Nexx embeds
        nexx_urls = NexxIE._extract_urls(webpage)
        if nexx_urls:
            return self.playlist_from_matches(nexx_urls, video_id, video_title, ie=NexxIE.ie_key())

        # Look for Nexx iFrame embeds
        nexx_embed_urls = NexxEmbedIE._extract_urls(webpage)
        if nexx_embed_urls:
            return self.playlist_from_matches(nexx_embed_urls, video_id, video_title, ie=NexxEmbedIE.ie_key())

        # Look for ThePlatform embeds
        tp_urls = ThePlatformIE._extract_urls(webpage)
        if tp_urls:
            return self.playlist_from_matches(tp_urls, video_id, video_title, ie='ThePlatform')

        arc_urls = ArcPublishingIE._extract_urls(webpage)
        if arc_urls:
            return self.playlist_from_matches(arc_urls, video_id, video_title, ie=ArcPublishingIE.ie_key())

        mychannels_urls = MedialaanIE._extract_urls(webpage)
        if mychannels_urls:
            return self.playlist_from_matches(
                mychannels_urls, video_id, video_title, ie=MedialaanIE.ie_key())

        # Look for embedded rtl.nl player
        matches = re.findall(
            r'<iframe[^>]+?src="((?:https?:)?//(?:(?:www|static)\.)?rtl\.nl/(?:system/videoplayer/[^"]+(?:video_)?)?embed[^"]+)"',
            webpage)
        if matches:
            return self.playlist_from_matches(matches, video_id, video_title, ie='RtlNl')

        vimeo_urls = VimeoIE._extract_urls(url, webpage)
        if vimeo_urls:
            return self.playlist_from_matches(vimeo_urls, video_id, video_title, ie=VimeoIE.ie_key())

        vhx_url = VHXEmbedIE._extract_url(webpage)
        if vhx_url:
            return self.url_result(vhx_url, VHXEmbedIE.ie_key())

        vid_me_embed_url = self._search_regex(
            r'src=[\'"](https?://vid\.me/[^\'"]+)[\'"]',
            webpage, 'vid.me embed', default=None)
        if vid_me_embed_url is not None:
            return self.url_result(vid_me_embed_url, 'Vidme')

        # Look for YouTube embeds
        youtube_urls = YoutubeIE._extract_urls(webpage)
        if youtube_urls:
            return self.playlist_from_matches(
                youtube_urls, video_id, video_title, ie=YoutubeIE.ie_key())

        matches = DailymotionIE._extract_urls(webpage)
        if matches:
            return self.playlist_from_matches(matches, video_id, video_title)

        # Look for embedded Dailymotion playlist player (#3822)
        m = re.search(
            r'<iframe[^>]+?src=(["\'])(?P<url>(?:https?:)?//(?:www\.)?dailymotion\.[a-z]{2,3}/widget/jukebox\?.+?)\1', webpage)
        if m:
            playlists = re.findall(
                r'list\[\]=/playlist/([^/]+)/', unescapeHTML(m.group('url')))
            if playlists:
                return self.playlist_from_matches(
                    playlists, video_id, video_title, lambda p: '//dailymotion.com/playlist/%s' % p)

        # Look for DailyMail embeds
        dailymail_urls = DailyMailIE._extract_urls(webpage)
        if dailymail_urls:
            return self.playlist_from_matches(
                dailymail_urls, video_id, video_title, ie=DailyMailIE.ie_key())

        # Look for Teachable embeds, must be before Wistia
        teachable_url = TeachableIE._extract_url(webpage, url)
        if teachable_url:
            return self.url_result(teachable_url)

        # Look for embedded Wistia player
        wistia_urls = WistiaIE._extract_urls(webpage)
        if wistia_urls:
            playlist = self.playlist_from_matches(wistia_urls, video_id, video_title, ie=WistiaIE.ie_key())
            for entry in playlist['entries']:
                entry.update({
                    '_type': 'url_transparent',
                    'uploader': video_uploader,
                })
            return playlist

        # Look for SVT player
        svt_url = SVTIE._extract_url(webpage)
        if svt_url:
            return self.url_result(svt_url, 'SVT')

        # Look for Bandcamp pages with custom domain
        mobj = re.search(r'<meta property="og:url"[^>]*?content="(.*?bandcamp\.com.*?)"', webpage)
        if mobj is not None:
            burl = unescapeHTML(mobj.group(1))
            # Don't set the extractor because it can be a track url or an album
            return self.url_result(burl)

        # Look for embedded Vevo player
        mobj = re.search(
            r'<iframe[^>]+?src=(["\'])(?P<url>(?:https?:)?//(?:cache\.)?vevo\.com/.+?)\1', webpage)
        if mobj is not None:
            return self.url_result(mobj.group('url'))

        # Look for embedded Viddler player
        mobj = re.search(
            r'<(?:iframe[^>]+?src|param[^>]+?value)=(["\'])(?P<url>(?:https?:)?//(?:www\.)?viddler\.com/(?:embed|player)/.+?)\1',
            webpage)
        if mobj is not None:
            return self.url_result(mobj.group('url'))

        # Look for NYTimes player
        mobj = re.search(
            r'<iframe[^>]+src=(["\'])(?P<url>(?:https?:)?//graphics8\.nytimes\.com/bcvideo/[^/]+/iframe/embed\.html.+?)\1>',
            webpage)
        if mobj is not None:
            return self.url_result(mobj.group('url'))

        # Look for Libsyn player
        mobj = re.search(
            r'<iframe[^>]+src=(["\'])(?P<url>(?:https?:)?//html5-player\.libsyn\.com/embed/.+?)\1', webpage)
        if mobj is not None:
            return self.url_result(mobj.group('url'))

        # Look for Ooyala videos
        mobj = (re.search(r'player\.ooyala\.com/[^"?]+[?#][^"]*?(?:embedCode|ec)=(?P<ec>[^"&]+)', webpage)
                or re.search(r'OO\.Player\.create\([\'"].*?[\'"],\s*[\'"](?P<ec>.{32})[\'"]', webpage)
                or re.search(r'OO\.Player\.create\.apply\(\s*OO\.Player\s*,\s*op\(\s*\[\s*[\'"][^\'"]*[\'"]\s*,\s*[\'"](?P<ec>.{32})[\'"]', webpage)
                or re.search(r'SBN\.VideoLinkset\.ooyala\([\'"](?P<ec>.{32})[\'"]\)', webpage)
                or re.search(r'data-ooyala-video-id\s*=\s*[\'"](?P<ec>.{32})[\'"]', webpage))
        if mobj is not None:
            embed_token = self._search_regex(
                r'embedToken[\'"]?\s*:\s*[\'"]([^\'"]+)',
                webpage, 'ooyala embed token', default=None)
            return OoyalaIE._build_url_result(smuggle_url(
                mobj.group('ec'), {
                    'domain': url,
                    'embed_token': embed_token,
                }))

        # Look for multiple Ooyala embeds on SBN network websites
        mobj = re.search(r'SBN\.VideoLinkset\.entryGroup\((\[.*?\])', webpage)
        if mobj is not None:
            embeds = self._parse_json(mobj.group(1), video_id, fatal=False)
            if embeds:
                return self.playlist_from_matches(
                    embeds, video_id, video_title,
                    getter=lambda v: OoyalaIE._url_for_embed_code(smuggle_url(v['provider_video_id'], {'domain': url})), ie='Ooyala')

        # Look for Aparat videos
        mobj = re.search(r'<iframe .*?src="(http://www\.aparat\.com/video/[^"]+)"', webpage)
        if mobj is not None:
            return self.url_result(mobj.group(1), 'Aparat')

        # Look for MPORA videos
        mobj = re.search(r'<iframe .*?src="(http://mpora\.(?:com|de)/videos/[^"]+)"', webpage)
        if mobj is not None:
            return self.url_result(mobj.group(1), 'Mpora')

        # Look for embedded Facebook player
        facebook_urls = FacebookIE._extract_urls(webpage)
        if facebook_urls:
            return self.playlist_from_matches(facebook_urls, video_id, video_title)

        # Look for embedded VK player
        mobj = re.search(r'<iframe[^>]+?src=(["\'])(?P<url>https?://vk\.com/video_ext\.php.+?)\1', webpage)
        if mobj is not None:
            return self.url_result(mobj.group('url'), 'VK')

        # Look for embedded Odnoklassniki player
        odnoklassniki_url = OdnoklassnikiIE._extract_url(webpage)
        if odnoklassniki_url:
            return self.url_result(odnoklassniki_url, OdnoklassnikiIE.ie_key())

        # Look for sibnet embedded player
        sibnet_urls = VKIE._extract_sibnet_urls(webpage)
        if sibnet_urls:
            return self.playlist_from_matches(sibnet_urls, video_id, video_title)

        # Look for embedded ivi player
        mobj = re.search(r'<embed[^>]+?src=(["\'])(?P<url>https?://(?:www\.)?ivi\.ru/video/player.+?)\1', webpage)
        if mobj is not None:
            return self.url_result(mobj.group('url'), 'Ivi')

        # Look for embedded Huffington Post player
        mobj = re.search(
            r'<iframe[^>]+?src=(["\'])(?P<url>https?://embed\.live\.huffingtonpost\.com/.+?)\1', webpage)
        if mobj is not None:
            return self.url_result(mobj.group('url'), 'HuffPost')

        # Look for embed.ly
        mobj = re.search(r'class=["\']embedly-card["\'][^>]href=["\'](?P<url>[^"\']+)', webpage)
        if mobj is not None:
            return self.url_result(mobj.group('url'))
        mobj = re.search(r'class=["\']embedly-embed["\'][^>]src=["\'][^"\']*url=(?P<url>[^&]+)', webpage)
        if mobj is not None:
            return self.url_result(compat_urllib_parse_unquote(mobj.group('url')))

        # Look for funnyordie embed
        matches = re.findall(r'<iframe[^>]+?src="(https?://(?:www\.)?funnyordie\.com/embed/[^"]+)"', webpage)
        if matches:
            return self.playlist_from_matches(
                matches, video_id, video_title, getter=unescapeHTML, ie='FunnyOrDie')

        # Look for Simplecast embeds
        simplecast_urls = SimplecastIE._extract_urls(webpage)
        if simplecast_urls:
            return self.playlist_from_matches(
                simplecast_urls, video_id, video_title)

        # Look for BBC iPlayer embed
        matches = re.findall(r'setPlaylist\("(https?://www\.bbc\.co\.uk/iplayer/[^/]+/[\da-z]{8})"\)', webpage)
        if matches:
            return self.playlist_from_matches(matches, video_id, video_title, ie='BBCCoUk')

        # Look for embedded RUTV player
        rutv_url = RUTVIE._extract_url(webpage)
        if rutv_url:
            return self.url_result(rutv_url, 'RUTV')

        # Look for embedded TVC player
        tvc_url = TVCIE._extract_url(webpage)
        if tvc_url:
            return self.url_result(tvc_url, 'TVC')

        # Look for embedded SportBox player
        sportbox_urls = SportBoxIE._extract_urls(webpage)
        if sportbox_urls:
            return self.playlist_from_matches(sportbox_urls, video_id, video_title, ie=SportBoxIE.ie_key())

        # Look for embedded XHamster player
        xhamster_urls = XHamsterEmbedIE._extract_urls(webpage)
        if xhamster_urls:
            return self.playlist_from_matches(xhamster_urls, video_id, video_title, ie='XHamsterEmbed')

        # Look for embedded TNAFlixNetwork player
        tnaflix_urls = TNAFlixNetworkEmbedIE._extract_urls(webpage)
        if tnaflix_urls:
            return self.playlist_from_matches(tnaflix_urls, video_id, video_title, ie=TNAFlixNetworkEmbedIE.ie_key())

        # Look for embedded PornHub player
        pornhub_urls = PornHubIE._extract_urls(webpage)
        if pornhub_urls:
            return self.playlist_from_matches(pornhub_urls, video_id, video_title, ie=PornHubIE.ie_key())

        # Look for embedded DrTuber player
        drtuber_urls = DrTuberIE._extract_urls(webpage)
        if drtuber_urls:
            return self.playlist_from_matches(drtuber_urls, video_id, video_title, ie=DrTuberIE.ie_key())

        # Look for embedded RedTube player
        redtube_urls = RedTubeIE._extract_urls(webpage)
        if redtube_urls:
            return self.playlist_from_matches(redtube_urls, video_id, video_title, ie=RedTubeIE.ie_key())

        # Look for embedded Tube8 player
        tube8_urls = Tube8IE._extract_urls(webpage)
        if tube8_urls:
            return self.playlist_from_matches(tube8_urls, video_id, video_title, ie=Tube8IE.ie_key())

        # Look for embedded Mofosex player
        mofosex_urls = MofosexEmbedIE._extract_urls(webpage)
        if mofosex_urls:
            return self.playlist_from_matches(mofosex_urls, video_id, video_title, ie=MofosexEmbedIE.ie_key())

        # Look for embedded Spankwire player
        spankwire_urls = SpankwireIE._extract_urls(webpage)
        if spankwire_urls:
            return self.playlist_from_matches(spankwire_urls, video_id, video_title, ie=SpankwireIE.ie_key())

        # Look for embedded YouPorn player
        youporn_urls = YouPornIE._extract_urls(webpage)
        if youporn_urls:
            return self.playlist_from_matches(youporn_urls, video_id, video_title, ie=YouPornIE.ie_key())

        # Look for embedded Tvigle player
        mobj = re.search(
            r'<iframe[^>]+?src=(["\'])(?P<url>(?:https?:)?//cloud\.tvigle\.ru/video/.+?)\1', webpage)
        if mobj is not None:
            return self.url_result(mobj.group('url'), 'Tvigle')

        # Look for embedded TED player
        mobj = re.search(
            r'<iframe[^>]+?src=(["\'])(?P<url>https?://embed(?:-ssl)?\.ted\.com/.+?)\1', webpage)
        if mobj is not None:
            return self.url_result(mobj.group('url'), 'TED')

        # Look for embedded Ustream videos
        ustream_url = UstreamIE._extract_url(webpage)
        if ustream_url:
            return self.url_result(ustream_url, UstreamIE.ie_key())

        # Look for embedded arte.tv player
        arte_urls = ArteTVEmbedIE._extract_urls(webpage)
        if arte_urls:
            return self.playlist_from_matches(arte_urls, video_id, video_title)

        # Look for embedded francetv player
        mobj = re.search(
            r'<iframe[^>]+?src=(["\'])(?P<url>(?:https?://)?embed\.francetv\.fr/\?ue=.+?)\1',
            webpage)
        if mobj is not None:
            return self.url_result(mobj.group('url'))

        # Look for embedded Myvi.ru player
        myvi_url = MyviIE._extract_url(webpage)
        if myvi_url:
            return self.url_result(myvi_url)

        # Look for embedded soundcloud player
        soundcloud_urls = SoundcloudEmbedIE._extract_urls(webpage)
        if soundcloud_urls:
            return self.playlist_from_matches(soundcloud_urls, video_id, video_title, getter=unescapeHTML)

        # Look for tunein player
        tunein_urls = TuneInBaseIE._extract_urls(webpage)
        if tunein_urls:
            return self.playlist_from_matches(tunein_urls, video_id, video_title)

        # Look for embedded mtvservices player
        mtvservices_url = MTVServicesEmbeddedIE._extract_url(webpage)
        if mtvservices_url:
            return self.url_result(mtvservices_url, ie='MTVServicesEmbedded')

        # Look for embedded yahoo player
        mobj = re.search(
            r'<iframe[^>]+?src=(["\'])(?P<url>https?://(?:screen|movies)\.yahoo\.com/.+?\.html\?format=embed)\1',
            webpage)
        if mobj is not None:
            return self.url_result(mobj.group('url'), 'Yahoo')

        # Look for embedded sbs.com.au player
        mobj = re.search(
            r'''(?x)
            (?:
                <meta\s+property="og:video"\s+content=|
                <iframe[^>]+?src=
            )
            (["\'])(?P<url>https?://(?:www\.)?sbs\.com\.au/ondemand/video/.+?)\1''',
            webpage)
        if mobj is not None:
            return self.url_result(mobj.group('url'), 'SBS')

        # Look for embedded Cinchcast player
        mobj = re.search(
            r'<iframe[^>]+?src=(["\'])(?P<url>https?://player\.cinchcast\.com/.+?)\1',
            webpage)
        if mobj is not None:
            return self.url_result(mobj.group('url'), 'Cinchcast')

        mobj = re.search(
            r'<iframe[^>]+?src=(["\'])(?P<url>https?://m(?:lb)?\.mlb\.com/shared/video/embed/embed\.html\?.+?)\1',
            webpage)
        if not mobj:
            mobj = re.search(
                r'data-video-link=["\'](?P<url>http://m\.mlb\.com/video/[^"\']+)',
                webpage)
        if mobj is not None:
            return self.url_result(mobj.group('url'), 'MLB')

        mobj = re.search(
            r'<(?:iframe|script)[^>]+?src=(["\'])(?P<url>%s)\1' % CondeNastIE.EMBED_URL,
            webpage)
        if mobj is not None:
            return self.url_result(self._proto_relative_url(mobj.group('url'), scheme='http:'), 'CondeNast')

        mobj = re.search(
            r'<iframe[^>]+src="(?P<url>https?://(?:new\.)?livestream\.com/[^"]+/player[^"]+)"',
            webpage)
        if mobj is not None:
            return self.url_result(mobj.group('url'), 'Livestream')

        # Look for Zapiks embed
        mobj = re.search(
            r'<iframe[^>]+src="(?P<url>https?://(?:www\.)?zapiks\.fr/index\.php\?.+?)"', webpage)
        if mobj is not None:
            return self.url_result(mobj.group('url'), 'Zapiks')

        # Look for Kaltura embeds
        kaltura_urls = KalturaIE._extract_urls(webpage)
        if kaltura_urls:
            return self.playlist_from_matches(
                kaltura_urls, video_id, video_title,
                getter=lambda x: smuggle_url(x, {'source_url': url}),
                ie=KalturaIE.ie_key())

        # Look for EaglePlatform embeds
        eagleplatform_url = EaglePlatformIE._extract_url(webpage)
        if eagleplatform_url:
            return self.url_result(smuggle_url(eagleplatform_url, {'referrer': url}), EaglePlatformIE.ie_key())

        # Look for ClipYou (uses EaglePlatform) embeds
        mobj = re.search(
            r'<iframe[^>]+src="https?://(?P<host>media\.clipyou\.ru)/index/player\?.*\brecord_id=(?P<id>\d+).*"', webpage)
        if mobj is not None:
            return self.url_result('eagleplatform:%(host)s:%(id)s' % mobj.groupdict(), 'EaglePlatform')

        # Look for Pladform embeds
        pladform_url = PladformIE._extract_url(webpage)
        if pladform_url:
            return self.url_result(pladform_url)

        # Look for Videomore embeds
        videomore_url = VideomoreIE._extract_url(webpage)
        if videomore_url:
            return self.url_result(videomore_url)

        # Look for Webcaster embeds
        webcaster_url = WebcasterFeedIE._extract_url(self, webpage)
        if webcaster_url:
            return self.url_result(webcaster_url, ie=WebcasterFeedIE.ie_key())

        # Look for Playwire embeds
        mobj = re.search(
            r'<script[^>]+data-config=(["\'])(?P<url>(?:https?:)?//config\.playwire\.com/.+?)\1', webpage)
        if mobj is not None:
            return self.url_result(mobj.group('url'))

        # Look for 5min embeds
        mobj = re.search(
            r'<meta[^>]+property="og:video"[^>]+content="https?://embed\.5min\.com/(?P<id>[0-9]+)/?', webpage)
        if mobj is not None:
            return self.url_result('5min:%s' % mobj.group('id'), 'FiveMin')

        # Look for Crooks and Liars embeds
        mobj = re.search(
            r'<(?:iframe[^>]+src|param[^>]+value)=(["\'])(?P<url>(?:https?:)?//embed\.crooksandliars\.com/(?:embed|v)/.+?)\1', webpage)
        if mobj is not None:
            return self.url_result(mobj.group('url'))

        # Look for NBC Sports VPlayer embeds
        nbc_sports_url = NBCSportsVPlayerIE._extract_url(webpage)
        if nbc_sports_url:
            return self.url_result(nbc_sports_url, 'NBCSportsVPlayer')

        # Look for NBC News embeds
        nbc_news_embed_url = re.search(
            r'<iframe[^>]+src=(["\'])(?P<url>(?:https?:)?//www\.nbcnews\.com/widget/video-embed/[^"\']+)\1', webpage)
        if nbc_news_embed_url:
            return self.url_result(nbc_news_embed_url.group('url'), 'NBCNews')

        # Look for Google Drive embeds
        google_drive_url = GoogleDriveIE._extract_url(webpage)
        if google_drive_url:
            return self.url_result(google_drive_url, 'GoogleDrive')

        # Look for UDN embeds
        mobj = re.search(
            r'<iframe[^>]+src="(?:https?:)?(?P<url>%s)"' % UDNEmbedIE._PROTOCOL_RELATIVE_VALID_URL, webpage)
        if mobj is not None:
            return self.url_result(
                compat_urlparse.urljoin(url, mobj.group('url')), 'UDNEmbed')

        # Look for Senate ISVP iframe
        senate_isvp_url = SenateISVPIE._search_iframe_url(webpage)
        if senate_isvp_url:
            return self.url_result(senate_isvp_url, 'SenateISVP')

        # Look for Kinja embeds
        kinja_embed_urls = KinjaEmbedIE._extract_urls(webpage, url)
        if kinja_embed_urls:
            return self.playlist_from_matches(
                kinja_embed_urls, video_id, video_title)

        # Look for OnionStudios embeds
        onionstudios_url = OnionStudiosIE._extract_url(webpage)
        if onionstudios_url:
            return self.url_result(onionstudios_url)

        # Look for ViewLift embeds
        viewlift_url = ViewLiftEmbedIE._extract_url(webpage)
        if viewlift_url:
            return self.url_result(viewlift_url)

        # Look for JWPlatform embeds
        jwplatform_urls = JWPlatformIE._extract_urls(webpage)
        if jwplatform_urls:
            return self.playlist_from_matches(jwplatform_urls, video_id, video_title, ie=JWPlatformIE.ie_key())

        # Look for Digiteka embeds
        digiteka_url = DigitekaIE._extract_url(webpage)
        if digiteka_url:
            return self.url_result(self._proto_relative_url(digiteka_url), DigitekaIE.ie_key())

        # Look for Arkena embeds
        arkena_url = ArkenaIE._extract_url(webpage)
        if arkena_url:
            return self.url_result(arkena_url, ArkenaIE.ie_key())

        # Look for Piksel embeds
        piksel_url = PikselIE._extract_url(webpage)
        if piksel_url:
            return self.url_result(piksel_url, PikselIE.ie_key())

        # Look for Limelight embeds
        limelight_urls = LimelightBaseIE._extract_urls(webpage, url)
        if limelight_urls:
            return self.playlist_result(
                limelight_urls, video_id, video_title, video_description)

        # Look for Anvato embeds
        anvato_urls = AnvatoIE._extract_urls(self, webpage, video_id)
        if anvato_urls:
            return self.playlist_result(
                anvato_urls, video_id, video_title, video_description)

        # Look for AdobeTVVideo embeds
        mobj = re.search(
            r'<iframe[^>]+src=[\'"]((?:https?:)?//video\.tv\.adobe\.com/v/\d+[^"]+)[\'"]',
            webpage)
        if mobj is not None:
            return self.url_result(
                self._proto_relative_url(unescapeHTML(mobj.group(1))),
                'AdobeTVVideo')

        # Look for Vine embeds
        mobj = re.search(
            r'<iframe[^>]+src=[\'"]((?:https?:)?//(?:www\.)?vine\.co/v/[^/]+/embed/(?:simple|postcard))',
            webpage)
        if mobj is not None:
            return self.url_result(
                self._proto_relative_url(unescapeHTML(mobj.group(1))), 'Vine')

        # Look for VODPlatform embeds
        mobj = re.search(
            r'<iframe[^>]+src=(["\'])(?P<url>(?:https?:)?//(?:(?:www\.)?vod-platform\.net|embed\.kwikmotion\.com)/[eE]mbed/.+?)\1',
            webpage)
        if mobj is not None:
            return self.url_result(
                self._proto_relative_url(unescapeHTML(mobj.group('url'))), 'VODPlatform')

        # Look for Mangomolo embeds
        mobj = re.search(
            r'''(?x)<iframe[^>]+src=(["\'])(?P<url>(?:https?:)?//
                (?:
                    admin\.mangomolo\.com/analytics/index\.php/customers/embed|
                    player\.mangomolo\.com/v1
                )/
                (?:
                    video\?.*?\bid=(?P<video_id>\d+)|
                    (?:index|live)\?.*?\bchannelid=(?P<channel_id>(?:[A-Za-z0-9+/=]|%2B|%2F|%3D)+)
                ).+?)\1''', webpage)
        if mobj is not None:
            info = {
                '_type': 'url_transparent',
                'url': self._proto_relative_url(unescapeHTML(mobj.group('url'))),
                'title': video_title,
                'description': video_description,
                'thumbnail': video_thumbnail,
                'uploader': video_uploader,
            }
            video_id = mobj.group('video_id')
            if video_id:
                info.update({
                    'ie_key': 'MangomoloVideo',
                    'id': video_id,
                })
            else:
                info.update({
                    'ie_key': 'MangomoloLive',
                    'id': mobj.group('channel_id'),
                })
            return info

        # Look for Instagram embeds
        instagram_embed_url = InstagramIE._extract_embed_url(webpage)
        if instagram_embed_url is not None:
            return self.url_result(
                self._proto_relative_url(instagram_embed_url), InstagramIE.ie_key())

        # Look for 3Q SDN embeds
        threeqsdn_url = ThreeQSDNIE._extract_url(webpage)
        if threeqsdn_url:
            return {
                '_type': 'url_transparent',
                'ie_key': ThreeQSDNIE.ie_key(),
                'url': self._proto_relative_url(threeqsdn_url),
                'title': video_title,
                'description': video_description,
                'thumbnail': video_thumbnail,
                'uploader': video_uploader,
            }

        # Look for VBOX7 embeds
        vbox7_url = Vbox7IE._extract_url(webpage)
        if vbox7_url:
            return self.url_result(vbox7_url, Vbox7IE.ie_key())

        # Look for DBTV embeds
        dbtv_urls = DBTVIE._extract_urls(webpage)
        if dbtv_urls:
            return self.playlist_from_matches(dbtv_urls, video_id, video_title, ie=DBTVIE.ie_key())

        # Look for Videa embeds
        videa_urls = VideaIE._extract_urls(webpage)
        if videa_urls:
            return self.playlist_from_matches(videa_urls, video_id, video_title, ie=VideaIE.ie_key())

        # Look for 20 minuten embeds
        twentymin_urls = TwentyMinutenIE._extract_urls(webpage)
        if twentymin_urls:
            return self.playlist_from_matches(
                twentymin_urls, video_id, video_title, ie=TwentyMinutenIE.ie_key())

        # Look for VideoPress embeds
        videopress_urls = VideoPressIE._extract_urls(webpage)
        if videopress_urls:
            return self.playlist_from_matches(
                videopress_urls, video_id, video_title, ie=VideoPressIE.ie_key())

        # Look for Rutube embeds
        rutube_urls = RutubeIE._extract_urls(webpage)
        if rutube_urls:
            return self.playlist_from_matches(
                rutube_urls, video_id, video_title, ie=RutubeIE.ie_key())

        # Look for WashingtonPost embeds
        wapo_urls = WashingtonPostIE._extract_urls(webpage)
        if wapo_urls:
            return self.playlist_from_matches(
                wapo_urls, video_id, video_title, ie=WashingtonPostIE.ie_key())

        # Look for Mediaset embeds
        mediaset_urls = MediasetIE._extract_urls(self, webpage)
        if mediaset_urls:
            return self.playlist_from_matches(
                mediaset_urls, video_id, video_title, ie=MediasetIE.ie_key())

        # Look for JOJ.sk embeds
        joj_urls = JojIE._extract_urls(webpage)
        if joj_urls:
            return self.playlist_from_matches(
                joj_urls, video_id, video_title, ie=JojIE.ie_key())

        # Look for megaphone.fm embeds
        mpfn_urls = MegaphoneIE._extract_urls(webpage)
        if mpfn_urls:
            return self.playlist_from_matches(
                mpfn_urls, video_id, video_title, ie=MegaphoneIE.ie_key())

        # Look for vzaar embeds
        vzaar_urls = VzaarIE._extract_urls(webpage)
        if vzaar_urls:
            return self.playlist_from_matches(
                vzaar_urls, video_id, video_title, ie=VzaarIE.ie_key())

        channel9_urls = Channel9IE._extract_urls(webpage)
        if channel9_urls:
            return self.playlist_from_matches(
                channel9_urls, video_id, video_title, ie=Channel9IE.ie_key())

        vshare_urls = VShareIE._extract_urls(webpage)
        if vshare_urls:
            return self.playlist_from_matches(
                vshare_urls, video_id, video_title, ie=VShareIE.ie_key())

        # Look for Mediasite embeds
        mediasite_urls = MediasiteIE._extract_urls(webpage)
        if mediasite_urls:
            entries = [
                self.url_result(smuggle_url(
                    compat_urlparse.urljoin(url, mediasite_url),
                    {'UrlReferrer': url}), ie=MediasiteIE.ie_key())
                for mediasite_url in mediasite_urls]
            return self.playlist_result(entries, video_id, video_title)

        springboardplatform_urls = SpringboardPlatformIE._extract_urls(webpage)
        if springboardplatform_urls:
            return self.playlist_from_matches(
                springboardplatform_urls, video_id, video_title,
                ie=SpringboardPlatformIE.ie_key())

        yapfiles_urls = YapFilesIE._extract_urls(webpage)
        if yapfiles_urls:
            return self.playlist_from_matches(
                yapfiles_urls, video_id, video_title, ie=YapFilesIE.ie_key())

        vice_urls = ViceIE._extract_urls(webpage)
        if vice_urls:
            return self.playlist_from_matches(
                vice_urls, video_id, video_title, ie=ViceIE.ie_key())

        xfileshare_urls = XFileShareIE._extract_urls(webpage)
        if xfileshare_urls:
            return self.playlist_from_matches(
                xfileshare_urls, video_id, video_title, ie=XFileShareIE.ie_key())

        cloudflarestream_urls = CloudflareStreamIE._extract_urls(webpage)
        if cloudflarestream_urls:
            return self.playlist_from_matches(
                cloudflarestream_urls, video_id, video_title, ie=CloudflareStreamIE.ie_key())

        peertube_urls = PeerTubeIE._extract_urls(webpage, url)
        if peertube_urls:
            return self.playlist_from_matches(
                peertube_urls, video_id, video_title, ie=PeerTubeIE.ie_key())

        indavideo_urls = IndavideoEmbedIE._extract_urls(webpage)
        if indavideo_urls:
            return self.playlist_from_matches(
                indavideo_urls, video_id, video_title, ie=IndavideoEmbedIE.ie_key())

        apa_urls = APAIE._extract_urls(webpage)
        if apa_urls:
            return self.playlist_from_matches(
                apa_urls, video_id, video_title, ie=APAIE.ie_key())

        foxnews_urls = FoxNewsIE._extract_urls(webpage)
        if foxnews_urls:
            return self.playlist_from_matches(
                foxnews_urls, video_id, video_title, ie=FoxNewsIE.ie_key())

        sharevideos_urls = [sharevideos_mobj.group('url') for sharevideos_mobj in re.finditer(
            r'<iframe[^>]+?\bsrc\s*=\s*(["\'])(?P<url>(?:https?:)?//embed\.share-videos\.se/auto/embed/\d+\?.*?\buid=\d+.*?)\1',
            webpage)]
        if sharevideos_urls:
            return self.playlist_from_matches(
                sharevideos_urls, video_id, video_title)

        viqeo_urls = ViqeoIE._extract_urls(webpage)
        if viqeo_urls:
            return self.playlist_from_matches(
                viqeo_urls, video_id, video_title, ie=ViqeoIE.ie_key())

        expressen_urls = ExpressenIE._extract_urls(webpage)
        if expressen_urls:
            return self.playlist_from_matches(
                expressen_urls, video_id, video_title, ie=ExpressenIE.ie_key())

        zype_urls = ZypeIE._extract_urls(webpage)
        if zype_urls:
            return self.playlist_from_matches(
                zype_urls, video_id, video_title, ie=ZypeIE.ie_key())

        # Look for HTML5 media
        entries = self._parse_html5_media_entries(url, webpage, video_id, m3u8_id='hls')
        if entries:
            if len(entries) == 1:
                entries[0].update({
                    'id': video_id,
                    'title': video_title,
                })
            else:
                for num, entry in enumerate(entries, start=1):
                    entry.update({
                        'id': '%s-%s' % (video_id, num),
                        'title': '%s (%d)' % (video_title, num),
                    })
            for entry in entries:
                self._sort_formats(entry['formats'])
            return self.playlist_result(entries, video_id, video_title)

        jwplayer_data = self._find_jwplayer_data(
            webpage, video_id, transform_source=js_to_json)
        if jwplayer_data:
            try:
                info = self._parse_jwplayer_data(
                    jwplayer_data, video_id, require_title=False, base_url=url)
                return merge_dicts(info, info_dict)
            except ExtractorError:
                # See https://github.com/ytdl-org/youtube-dl/pull/16735
                pass

        # Video.js embed
        mobj = re.search(
            r'(?s)\bvideojs\s*\(.+?\.src\s*\(\s*((?:\[.+?\]|{.+?}))\s*\)\s*;',
            webpage)
        if mobj is not None:
            sources = self._parse_json(
                mobj.group(1), video_id, transform_source=js_to_json,
                fatal=False) or []
            if not isinstance(sources, list):
                sources = [sources]
            formats = []
            for source in sources:
                src = source.get('src')
                if not src or not isinstance(src, compat_str):
                    continue
                src = compat_urlparse.urljoin(url, src)
                src_type = source.get('type')
                if isinstance(src_type, compat_str):
                    src_type = src_type.lower()
                ext = determine_ext(src).lower()
                if src_type == 'video/youtube':
                    return self.url_result(src, YoutubeIE.ie_key())
                if src_type == 'application/dash+xml' or ext == 'mpd':
                    formats.extend(self._extract_mpd_formats(
                        src, video_id, mpd_id='dash', fatal=False))
                elif src_type == 'application/x-mpegurl' or ext == 'm3u8':
                    formats.extend(self._extract_m3u8_formats(
                        src, video_id, 'mp4', entry_protocol='m3u8_native',
                        m3u8_id='hls', fatal=False))
                else:
                    formats.append({
                        'url': src,
                        'ext': (mimetype2ext(src_type)
                                or ext if ext in KNOWN_EXTENSIONS else 'mp4'),
                        'http_headers': {
                            'Referer': full_response.geturl(),
                        },
                    })
            if formats:
                self._sort_formats(formats)
                info_dict['formats'] = formats
                return info_dict

        # Looking for http://schema.org/VideoObject
        json_ld = self._search_json_ld(
            webpage, video_id, default={}, expected_type='VideoObject')
        if json_ld.get('url'):
            return merge_dicts(json_ld, info_dict)

        def check_video(vurl):
            if YoutubeIE.suitable(vurl):
                return True
            if RtmpIE.suitable(vurl):
                return True
            vpath = compat_urlparse.urlparse(vurl).path
            vext = determine_ext(vpath)
            return '.' in vpath and vext not in ('swf', 'png', 'jpg', 'srt', 'sbv', 'sub', 'vtt', 'ttml', 'js', 'xml')

        def filter_video(urls):
            return list(filter(check_video, urls))

        # Start with something easy: JW Player in SWFObject
        found = filter_video(re.findall(r'flashvars: [\'"](?:.*&)?file=(http[^\'"&]*)', webpage))
        if not found:
            # Look for gorilla-vid style embedding
            found = filter_video(re.findall(r'''(?sx)
                (?:
                    jw_plugins|
                    JWPlayerOptions|
                    jwplayer\s*\(\s*["'][^'"]+["']\s*\)\s*\.setup
                )
                .*?
                ['"]?file['"]?\s*:\s*["\'](.*?)["\']''', webpage))
        if not found:
            # Broaden the search a little bit
            found = filter_video(re.findall(r'[^A-Za-z0-9]?(?:file|source)=(http[^\'"&]*)', webpage))
        if not found:
            # Broaden the findall a little bit: JWPlayer JS loader
            found = filter_video(re.findall(
                r'[^A-Za-z0-9]?(?:file|video_url)["\']?:\s*["\'](http(?![^\'"]+\.[0-9]+[\'"])[^\'"]+)["\']', webpage))
        if not found:
            # Flow player
            found = filter_video(re.findall(r'''(?xs)
                flowplayer\("[^"]+",\s*
                    \{[^}]+?\}\s*,
                    \s*\{[^}]+? ["']?clip["']?\s*:\s*\{\s*
                        ["']?url["']?\s*:\s*["']([^"']+)["']
            ''', webpage))
        if not found:
            # Cinerama player
            found = re.findall(
                r"cinerama\.embedPlayer\(\s*\'[^']+\',\s*'([^']+)'", webpage)
        if not found:
            # Try to find twitter cards info
            # twitter:player:stream should be checked before twitter:player since
            # it is expected to contain a raw stream (see
            # https://dev.twitter.com/cards/types/player#On_twitter.com_via_desktop_browser)
            found = filter_video(re.findall(
                r'<meta (?:property|name)="twitter:player:stream" (?:content|value)="(.+?)"', webpage))
        if not found:
            # We look for Open Graph info:
            # We have to match any number spaces between elements, some sites try to align them (eg.: statigr.am)
            m_video_type = re.findall(r'<meta.*?property="og:video:type".*?content="video/(.*?)"', webpage)
            # We only look in og:video if the MIME type is a video, don't try if it's a Flash player:
            if m_video_type is not None:
                found = filter_video(re.findall(r'<meta.*?property="og:(?:video|audio)".*?content="(.*?)"', webpage))
        if not found:
            REDIRECT_REGEX = r'[0-9]{,2};\s*(?:URL|url)=\'?([^\'"]+)'
            found = re.search(
                r'(?i)<meta\s+(?=(?:[a-z-]+="[^"]+"\s+)*http-equiv="refresh")'
                r'(?:[a-z-]+="[^"]+"\s+)*?content="%s' % REDIRECT_REGEX,
                webpage)
            if not found:
                # Look also in Refresh HTTP header
                refresh_header = head_response.headers.get('Refresh')
                if refresh_header:
                    # In python 2 response HTTP headers are bytestrings
                    if sys.version_info < (3, 0) and isinstance(refresh_header, str):
                        refresh_header = refresh_header.decode('iso-8859-1')
                    found = re.search(REDIRECT_REGEX, refresh_header)
            if found:
                new_url = compat_urlparse.urljoin(url, unescapeHTML(found.group(1)))
                if new_url != url:
                    self.report_following_redirect(new_url)
                    return {
                        '_type': 'url',
                        'url': new_url,
                    }
                else:
                    found = None

        if not found:
            # twitter:player is a https URL to iframe player that may or may not
            # be supported by youtube-dl thus this is checked the very last (see
            # https://dev.twitter.com/cards/types/player#On_twitter.com_via_desktop_browser)
            embed_url = self._html_search_meta('twitter:player', webpage, default=None)
            if embed_url and embed_url != url:
                return self.url_result(embed_url)

        if not found:
            raise UnsupportedError(url)

        entries = []
        for video_url in orderedSet(found):
            video_url = unescapeHTML(video_url)
            video_url = video_url.replace('\\/', '/')
            video_url = compat_urlparse.urljoin(url, video_url)
            video_id = compat_urllib_parse_unquote(os.path.basename(video_url))

            # Sometimes, jwplayer extraction will result in a YouTube URL
            if YoutubeIE.suitable(video_url):
                entries.append(self.url_result(video_url, 'Youtube'))
                continue

            # here's a fun little line of code for you:
            video_id = os.path.splitext(video_id)[0]

            entry_info_dict = {
                'id': video_id,
                'uploader': video_uploader,
                'title': video_title,
                'age_limit': age_limit,
            }

            if RtmpIE.suitable(video_url):
                entry_info_dict.update({
                    '_type': 'url_transparent',
                    'ie_key': RtmpIE.ie_key(),
                    'url': video_url,
                })
                entries.append(entry_info_dict)
                continue

            ext = determine_ext(video_url)
            if ext == 'smil':
                entry_info_dict['formats'] = self._extract_smil_formats(video_url, video_id)
            elif ext == 'xspf':
                return self.playlist_result(self._extract_xspf_playlist(video_url, video_id), video_id)
            elif ext == 'm3u8':
                entry_info_dict['formats'] = self._extract_m3u8_formats(video_url, video_id, ext='mp4')
            elif ext == 'mpd':
                entry_info_dict['formats'] = self._extract_mpd_formats(video_url, video_id)
            elif ext == 'f4m':
                entry_info_dict['formats'] = self._extract_f4m_formats(video_url, video_id)
            elif re.search(r'(?i)\.(?:ism|smil)/manifest', video_url) and video_url != url:
                # Just matching .ism/manifest is not enough to be reliably sure
                # whether it's actually an ISM manifest or some other streaming
                # manifest since there are various streaming URL formats
                # possible (see [1]) as well as some other shenanigans like
                # .smil/manifest URLs that actually serve an ISM (see [2]) and
                # so on.
                # Thus the most reasonable way to solve this is to delegate
                # to generic extractor in order to look into the contents of
                # the manifest itself.
                # 1. https://azure.microsoft.com/en-us/documentation/articles/media-services-deliver-content-overview/#streaming-url-formats
                # 2. https://svs.itworkscdn.net/lbcivod/smil:itwfcdn/lbci/170976.smil/Manifest
                entry_info_dict = self.url_result(
                    smuggle_url(video_url, {'to_generic': True}),
                    GenericIE.ie_key())
            else:
                entry_info_dict['url'] = video_url

            if entry_info_dict.get('formats'):
                self._sort_formats(entry_info_dict['formats'])

            entries.append(entry_info_dict)

        if len(entries) == 1:
            return entries[0]
        else:
            for num, e in enumerate(entries, start=1):
                # 'url' results don't have a title
                if e.get('title') is not None:
                    e['title'] = '%s (%d)' % (e['title'], num)
            return {
                '_type': 'playlist',
                'entries': entries,
            }<|MERGE_RESOLUTION|>--- conflicted
+++ resolved
@@ -2224,7 +2224,11 @@
             'playlist_mincount': 52,
         },
         {
-<<<<<<< HEAD
+            # Sibnet embed (https://help.sibnet.ru/?sibnet_video_embed)
+            'url': 'https://phpbb3.x-tk.ru/bbcode-video-sibnet-t24.html',
+            'only_matching': True,
+        },
+        {
             # Test Native <video> embed and application of the correct referrer url
             "url": 'https://streamwo.com/c11cf208',
             'md5': '64a3e444e10f90051725cc1776682b06',
@@ -2233,13 +2237,7 @@
                 'ext': 'mp4',
                 'title': "Imgur"
             }
-        }
-=======
-            # Sibnet embed (https://help.sibnet.ru/?sibnet_video_embed)
-            'url': 'https://phpbb3.x-tk.ru/bbcode-video-sibnet-t24.html',
-            'only_matching': True,
-        },
->>>>>>> a8035827
+        },
     ]
 
     def report_following_redirect(self, new_url):
