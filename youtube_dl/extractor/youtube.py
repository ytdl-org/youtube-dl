# coding: utf-8

from __future__ import unicode_literals


import itertools
import json
import os.path
import random
import re
import time
import traceback

from .common import InfoExtractor, SearchInfoExtractor
from ..jsinterp import JSInterpreter
from ..swfinterp import SWFInterpreter
from ..compat import (
    compat_chr,
    compat_parse_qs,
    compat_urllib_parse_unquote,
    compat_urllib_parse_unquote_plus,
    compat_urllib_parse_urlencode,
    compat_urllib_parse_urlparse,
    compat_urlparse,
    compat_str,
)
from ..utils import (
    clean_html,
    error_to_compat_str,
    ExtractorError,
    float_or_none,
    get_element_by_attribute,
    get_element_by_id,
    int_or_none,
    mimetype2ext,
    orderedSet,
    parse_duration,
    remove_quotes,
    remove_start,
    sanitized_Request,
    smuggle_url,
    str_to_int,
    try_get,
    unescapeHTML,
    unified_strdate,
    unsmuggle_url,
    uppercase_escape,
    urlencode_postdata,
    ISO3166Utils,
)


class YoutubeBaseInfoExtractor(InfoExtractor):
    """Provide base functions for Youtube extractors"""
    _LOGIN_URL = 'https://accounts.google.com/ServiceLogin'
    _TWOFACTOR_URL = 'https://accounts.google.com/signin/challenge'
    _PASSWORD_CHALLENGE_URL = 'https://accounts.google.com/signin/challenge/sl/password'
    _NETRC_MACHINE = 'youtube'
    # If True it will raise an error if no login info is provided
    _LOGIN_REQUIRED = False

    def _set_language(self):
        self._set_cookie(
            '.youtube.com', 'PREF', 'f1=50000000&hl=en',
            # YouTube sets the expire time to about two months
            expire_time=time.time() + 2 * 30 * 24 * 3600)

    def _ids_to_results(self, ids):
        return [
            self.url_result(vid_id, 'Youtube', video_id=vid_id)
            for vid_id in ids]

    def _login(self):
        """
        Attempt to log in to YouTube.
        True is returned if successful or skipped.
        False is returned if login failed.

        If _LOGIN_REQUIRED is set and no authentication was provided, an error is raised.
        """
        (username, password) = self._get_login_info()
        # No authentication to be performed
        if username is None:
            if self._LOGIN_REQUIRED:
                raise ExtractorError('No login info available, needed for using %s.' % self.IE_NAME, expected=True)
            return True

        login_page = self._download_webpage(
            self._LOGIN_URL, None,
            note='Downloading login page',
            errnote='unable to fetch login page', fatal=False)
        if login_page is False:
            return

        login_form = self._hidden_inputs(login_page)

        login_form.update({
            'checkConnection': 'youtube',
            'Email': username,
            'Passwd': password,
        })

        login_results = self._download_webpage(
            self._PASSWORD_CHALLENGE_URL, None,
            note='Logging in', errnote='unable to log in', fatal=False,
            data=urlencode_postdata(login_form))
        if login_results is False:
            return False

        error_msg = self._html_search_regex(
            r'<[^>]+id="errormsg_0_Passwd"[^>]*>([^<]+)<',
            login_results, 'error message', default=None)
        if error_msg:
            raise ExtractorError('Unable to login: %s' % error_msg, expected=True)

        if re.search(r'id="errormsg_0_Passwd"', login_results) is not None:
            raise ExtractorError('Please use your account password and a two-factor code instead of an application-specific password.', expected=True)

        # Two-Factor
        # TODO add SMS and phone call support - these require making a request and then prompting the user

        if re.search(r'(?i)<form[^>]+id="challenge"', login_results) is not None:
            tfa_code = self._get_tfa_info('2-step verification code')

            if not tfa_code:
                self._downloader.report_warning(
                    'Two-factor authentication required. Provide it either interactively or with --twofactor <code>'
                    '(Note that only TOTP (Google Authenticator App) codes work at this time.)')
                return False

            tfa_code = remove_start(tfa_code, 'G-')

            tfa_form_strs = self._form_hidden_inputs('challenge', login_results)

            tfa_form_strs.update({
                'Pin': tfa_code,
                'TrustDevice': 'on',
            })

            tfa_data = urlencode_postdata(tfa_form_strs)

            tfa_req = sanitized_Request(self._TWOFACTOR_URL, tfa_data)
            tfa_results = self._download_webpage(
                tfa_req, None,
                note='Submitting TFA code', errnote='unable to submit tfa', fatal=False)

            if tfa_results is False:
                return False

            if re.search(r'(?i)<form[^>]+id="challenge"', tfa_results) is not None:
                self._downloader.report_warning('Two-factor code expired or invalid. Please try again, or use a one-use backup code instead.')
                return False
            if re.search(r'(?i)<form[^>]+id="gaia_loginform"', tfa_results) is not None:
                self._downloader.report_warning('unable to log in - did the page structure change?')
                return False
            if re.search(r'smsauth-interstitial-reviewsettings', tfa_results) is not None:
                self._downloader.report_warning('Your Google account has a security notice. Please log in on your web browser, resolve the notice, and try again.')
                return False

        if re.search(r'(?i)<form[^>]+id="gaia_loginform"', login_results) is not None:
            self._downloader.report_warning('unable to log in: bad username or password')
            return False
        return True

    def _real_initialize(self):
        if self._downloader is None:
            return
        self._set_language()
        if not self._login():
            return


class YoutubeEntryListBaseInfoExtractor(YoutubeBaseInfoExtractor):
    # Extract entries from page with "Load more" button
    def _entries(self, page, playlist_id):
        more_widget_html = content_html = page
        for page_num in itertools.count(1):
            for entry in self._process_page(content_html):
                yield entry

            mobj = re.search(r'data-uix-load-more-href="/?(?P<more>[^"]+)"', more_widget_html)
            if not mobj:
                break

            more = self._download_json(
                'https://youtube.com/%s' % mobj.group('more'), playlist_id,
                'Downloading page #%s' % page_num,
                transform_source=uppercase_escape)
            content_html = more['content_html']
            if not content_html.strip():
                # Some webpages show a "Load more" button but they don't
                # have more videos
                break
            more_widget_html = more['load_more_widget_html']


class YoutubePlaylistBaseInfoExtractor(YoutubeEntryListBaseInfoExtractor):
    def _process_page(self, content):
        for video_id, video_title in self.extract_videos_from_page(content):
            yield self.url_result(video_id, 'Youtube', video_id, video_title)

    def extract_videos_from_page(self, page):
        ids_in_page = []
        titles_in_page = []
        for mobj in re.finditer(self._VIDEO_RE, page):
            # The link with index 0 is not the first video of the playlist (not sure if still actual)
            if 'index' in mobj.groupdict() and mobj.group('id') == '0':
                continue
            video_id = mobj.group('id')
            video_title = unescapeHTML(mobj.group('title'))
            if video_title:
                video_title = video_title.strip()
            try:
                idx = ids_in_page.index(video_id)
                if video_title and not titles_in_page[idx]:
                    titles_in_page[idx] = video_title
            except ValueError:
                ids_in_page.append(video_id)
                titles_in_page.append(video_title)
        return zip(ids_in_page, titles_in_page)


class YoutubePlaylistsBaseInfoExtractor(YoutubeEntryListBaseInfoExtractor):
    def _process_page(self, content):
        for playlist_id in orderedSet(re.findall(
                r'<h3[^>]+class="[^"]*yt-lockup-title[^"]*"[^>]*><a[^>]+href="/?playlist\?list=([0-9A-Za-z-_]{10,})"',
                content)):
            yield self.url_result(
                'https://www.youtube.com/playlist?list=%s' % playlist_id, 'YoutubePlaylist')

    def _real_extract(self, url):
        playlist_id = self._match_id(url)
        webpage = self._download_webpage(url, playlist_id)
        title = self._og_search_title(webpage, fatal=False)
        return self.playlist_result(self._entries(webpage, playlist_id), playlist_id, title)


class YoutubeIE(YoutubeBaseInfoExtractor):
    IE_DESC = 'YouTube.com'
    _VALID_URL = r"""(?x)^
                     (
                         (?:https?://|//)                                    # http(s):// or protocol-independent URL
                         (?:(?:(?:(?:\w+\.)?[yY][oO][uU][tT][uU][bB][eE](?:-nocookie)?\.com/|
                            (?:www\.)?deturl\.com/www\.youtube\.com/|
                            (?:www\.)?pwnyoutube\.com/|
                            (?:www\.)?yourepeat\.com/|
                            tube\.majestyc\.net/|
                            youtube\.googleapis\.com/)                        # the various hostnames, with wildcard subdomains
                         (?:.*?\#/)?                                          # handle anchor (#/) redirect urls
                         (?:                                                  # the various things that can precede the ID:
                             (?:(?:v|embed|e)/(?!videoseries))                # v/ or embed/ or e/
                             |(?:                                             # or the v= param in all its forms
                                 (?:(?:watch|movie)(?:_popup)?(?:\.php)?/?)?  # preceding watch(_popup|.php) or nothing (like /?v=xxxx)
                                 (?:\?|\#!?)                                  # the params delimiter ? or # or #!
                                 (?:.*?[&;])??                                # any other preceding param (like /?s=tuff&v=xxxx or ?s=tuff&amp;v=V36LpHqtcDY)
                                 v=
                             )
                         ))
                         |(?:
                            youtu\.be|                                        # just youtu.be/xxxx
                            vid\.plus|                                        # or vid.plus/xxxx
                            zwearz\.com/watch|                                # or zwearz.com/watch/xxxx
                         )/
                         |(?:www\.)?cleanvideosearch\.com/media/action/yt/watch\?videoId=
                         )
                     )?                                                       # all until now is optional -> you can pass the naked ID
                     ([0-9A-Za-z_-]{11})                                      # here is it! the YouTube video ID
                     (?!.*?\blist=)                                            # combined list/video URLs are handled by the playlist IE
                     (?(1).+)?                                                # if we found the ID, everything can follow
                     $"""
    _NEXT_URL_RE = r'[\?&]next_url=([^&]+)'
    _formats = {
        '5': {'ext': 'flv', 'width': 400, 'height': 240, 'acodec': 'mp3', 'abr': 64, 'vcodec': 'h263'},
        '6': {'ext': 'flv', 'width': 450, 'height': 270, 'acodec': 'mp3', 'abr': 64, 'vcodec': 'h263'},
        '13': {'ext': '3gp', 'acodec': 'aac', 'vcodec': 'mp4v'},
        '17': {'ext': '3gp', 'width': 176, 'height': 144, 'acodec': 'aac', 'abr': 24, 'vcodec': 'mp4v'},
        '18': {'ext': 'mp4', 'width': 640, 'height': 360, 'acodec': 'aac', 'abr': 96, 'vcodec': 'h264'},
        '22': {'ext': 'mp4', 'width': 1280, 'height': 720, 'acodec': 'aac', 'abr': 192, 'vcodec': 'h264'},
        '34': {'ext': 'flv', 'width': 640, 'height': 360, 'acodec': 'aac', 'abr': 128, 'vcodec': 'h264'},
        '35': {'ext': 'flv', 'width': 854, 'height': 480, 'acodec': 'aac', 'abr': 128, 'vcodec': 'h264'},
        # itag 36 videos are either 320x180 (BaW_jenozKc) or 320x240 (__2ABJjxzNo), abr varies as well
        '36': {'ext': '3gp', 'width': 320, 'acodec': 'aac', 'vcodec': 'mp4v'},
        '37': {'ext': 'mp4', 'width': 1920, 'height': 1080, 'acodec': 'aac', 'abr': 192, 'vcodec': 'h264'},
        '38': {'ext': 'mp4', 'width': 4096, 'height': 3072, 'acodec': 'aac', 'abr': 192, 'vcodec': 'h264'},
        '43': {'ext': 'webm', 'width': 640, 'height': 360, 'acodec': 'vorbis', 'abr': 128, 'vcodec': 'vp8'},
        '44': {'ext': 'webm', 'width': 854, 'height': 480, 'acodec': 'vorbis', 'abr': 128, 'vcodec': 'vp8'},
        '45': {'ext': 'webm', 'width': 1280, 'height': 720, 'acodec': 'vorbis', 'abr': 192, 'vcodec': 'vp8'},
        '46': {'ext': 'webm', 'width': 1920, 'height': 1080, 'acodec': 'vorbis', 'abr': 192, 'vcodec': 'vp8'},
        '59': {'ext': 'mp4', 'width': 854, 'height': 480, 'acodec': 'aac', 'abr': 128, 'vcodec': 'h264'},
        '78': {'ext': 'mp4', 'width': 854, 'height': 480, 'acodec': 'aac', 'abr': 128, 'vcodec': 'h264'},


        # 3D videos
        '82': {'ext': 'mp4', 'height': 360, 'format_note': '3D', 'acodec': 'aac', 'abr': 128, 'vcodec': 'h264', 'preference': -20},
        '83': {'ext': 'mp4', 'height': 480, 'format_note': '3D', 'acodec': 'aac', 'abr': 128, 'vcodec': 'h264', 'preference': -20},
        '84': {'ext': 'mp4', 'height': 720, 'format_note': '3D', 'acodec': 'aac', 'abr': 192, 'vcodec': 'h264', 'preference': -20},
        '85': {'ext': 'mp4', 'height': 1080, 'format_note': '3D', 'acodec': 'aac', 'abr': 192, 'vcodec': 'h264', 'preference': -20},
        '100': {'ext': 'webm', 'height': 360, 'format_note': '3D', 'acodec': 'vorbis', 'abr': 128, 'vcodec': 'vp8', 'preference': -20},
        '101': {'ext': 'webm', 'height': 480, 'format_note': '3D', 'acodec': 'vorbis', 'abr': 192, 'vcodec': 'vp8', 'preference': -20},
        '102': {'ext': 'webm', 'height': 720, 'format_note': '3D', 'acodec': 'vorbis', 'abr': 192, 'vcodec': 'vp8', 'preference': -20},

        # Apple HTTP Live Streaming
        '91': {'ext': 'mp4', 'height': 144, 'format_note': 'HLS', 'acodec': 'aac', 'abr': 48, 'vcodec': 'h264', 'preference': -10},
        '92': {'ext': 'mp4', 'height': 240, 'format_note': 'HLS', 'acodec': 'aac', 'abr': 48, 'vcodec': 'h264', 'preference': -10},
        '93': {'ext': 'mp4', 'height': 360, 'format_note': 'HLS', 'acodec': 'aac', 'abr': 128, 'vcodec': 'h264', 'preference': -10},
        '94': {'ext': 'mp4', 'height': 480, 'format_note': 'HLS', 'acodec': 'aac', 'abr': 128, 'vcodec': 'h264', 'preference': -10},
        '95': {'ext': 'mp4', 'height': 720, 'format_note': 'HLS', 'acodec': 'aac', 'abr': 256, 'vcodec': 'h264', 'preference': -10},
        '96': {'ext': 'mp4', 'height': 1080, 'format_note': 'HLS', 'acodec': 'aac', 'abr': 256, 'vcodec': 'h264', 'preference': -10},
        '132': {'ext': 'mp4', 'height': 240, 'format_note': 'HLS', 'acodec': 'aac', 'abr': 48, 'vcodec': 'h264', 'preference': -10},
        '151': {'ext': 'mp4', 'height': 72, 'format_note': 'HLS', 'acodec': 'aac', 'abr': 24, 'vcodec': 'h264', 'preference': -10},

        # DASH mp4 video
        '133': {'ext': 'mp4', 'height': 240, 'format_note': 'DASH video', 'vcodec': 'h264', 'preference': -40},
        '134': {'ext': 'mp4', 'height': 360, 'format_note': 'DASH video', 'vcodec': 'h264', 'preference': -40},
        '135': {'ext': 'mp4', 'height': 480, 'format_note': 'DASH video', 'vcodec': 'h264', 'preference': -40},
        '136': {'ext': 'mp4', 'height': 720, 'format_note': 'DASH video', 'vcodec': 'h264', 'preference': -40},
        '137': {'ext': 'mp4', 'height': 1080, 'format_note': 'DASH video', 'vcodec': 'h264', 'preference': -40},
        '138': {'ext': 'mp4', 'format_note': 'DASH video', 'vcodec': 'h264', 'preference': -40},  # Height can vary (https://github.com/rg3/youtube-dl/issues/4559)
        '160': {'ext': 'mp4', 'height': 144, 'format_note': 'DASH video', 'vcodec': 'h264', 'preference': -40},
        '212': {'ext': 'mp4', 'height': 480, 'format_note': 'DASH video', 'vcodec': 'h264', 'preference': -40},
        '264': {'ext': 'mp4', 'height': 1440, 'format_note': 'DASH video', 'vcodec': 'h264', 'preference': -40},
        '298': {'ext': 'mp4', 'height': 720, 'format_note': 'DASH video', 'vcodec': 'h264', 'fps': 60, 'preference': -40},
        '299': {'ext': 'mp4', 'height': 1080, 'format_note': 'DASH video', 'vcodec': 'h264', 'fps': 60, 'preference': -40},
        '266': {'ext': 'mp4', 'height': 2160, 'format_note': 'DASH video', 'vcodec': 'h264', 'preference': -40},

        # Dash mp4 audio
        '139': {'ext': 'm4a', 'format_note': 'DASH audio', 'acodec': 'aac', 'abr': 48, 'preference': -50, 'container': 'm4a_dash'},
        '140': {'ext': 'm4a', 'format_note': 'DASH audio', 'acodec': 'aac', 'abr': 128, 'preference': -50, 'container': 'm4a_dash'},
        '141': {'ext': 'm4a', 'format_note': 'DASH audio', 'acodec': 'aac', 'abr': 256, 'preference': -50, 'container': 'm4a_dash'},
        '256': {'ext': 'm4a', 'format_note': 'DASH audio', 'acodec': 'aac', 'preference': -50, 'container': 'm4a_dash'},
        '258': {'ext': 'm4a', 'format_note': 'DASH audio', 'acodec': 'aac', 'preference': -50, 'container': 'm4a_dash'},
        '325': {'ext': 'm4a', 'format_note': 'DASH audio', 'acodec': 'dtse', 'preference': -50, 'container': 'm4a_dash'},
        '328': {'ext': 'm4a', 'format_note': 'DASH audio', 'acodec': 'ec-3', 'preference': -50, 'container': 'm4a_dash'},

        # Dash webm
        '167': {'ext': 'webm', 'height': 360, 'width': 640, 'format_note': 'DASH video', 'container': 'webm', 'vcodec': 'vp8', 'preference': -40},
        '168': {'ext': 'webm', 'height': 480, 'width': 854, 'format_note': 'DASH video', 'container': 'webm', 'vcodec': 'vp8', 'preference': -40},
        '169': {'ext': 'webm', 'height': 720, 'width': 1280, 'format_note': 'DASH video', 'container': 'webm', 'vcodec': 'vp8', 'preference': -40},
        '170': {'ext': 'webm', 'height': 1080, 'width': 1920, 'format_note': 'DASH video', 'container': 'webm', 'vcodec': 'vp8', 'preference': -40},
        '218': {'ext': 'webm', 'height': 480, 'width': 854, 'format_note': 'DASH video', 'container': 'webm', 'vcodec': 'vp8', 'preference': -40},
        '219': {'ext': 'webm', 'height': 480, 'width': 854, 'format_note': 'DASH video', 'container': 'webm', 'vcodec': 'vp8', 'preference': -40},
        '278': {'ext': 'webm', 'height': 144, 'format_note': 'DASH video', 'container': 'webm', 'vcodec': 'vp9', 'preference': -40},
        '242': {'ext': 'webm', 'height': 240, 'format_note': 'DASH video', 'vcodec': 'vp9', 'preference': -40},
        '243': {'ext': 'webm', 'height': 360, 'format_note': 'DASH video', 'vcodec': 'vp9', 'preference': -40},
        '244': {'ext': 'webm', 'height': 480, 'format_note': 'DASH video', 'vcodec': 'vp9', 'preference': -40},
        '245': {'ext': 'webm', 'height': 480, 'format_note': 'DASH video', 'vcodec': 'vp9', 'preference': -40},
        '246': {'ext': 'webm', 'height': 480, 'format_note': 'DASH video', 'vcodec': 'vp9', 'preference': -40},
        '247': {'ext': 'webm', 'height': 720, 'format_note': 'DASH video', 'vcodec': 'vp9', 'preference': -40},
        '248': {'ext': 'webm', 'height': 1080, 'format_note': 'DASH video', 'vcodec': 'vp9', 'preference': -40},
        '271': {'ext': 'webm', 'height': 1440, 'format_note': 'DASH video', 'vcodec': 'vp9', 'preference': -40},
        # itag 272 videos are either 3840x2160 (e.g. RtoitU2A-3E) or 7680x4320 (sLprVF6d7Ug)
        '272': {'ext': 'webm', 'height': 2160, 'format_note': 'DASH video', 'vcodec': 'vp9', 'preference': -40},
        '302': {'ext': 'webm', 'height': 720, 'format_note': 'DASH video', 'vcodec': 'vp9', 'fps': 60, 'preference': -40},
        '303': {'ext': 'webm', 'height': 1080, 'format_note': 'DASH video', 'vcodec': 'vp9', 'fps': 60, 'preference': -40},
        '308': {'ext': 'webm', 'height': 1440, 'format_note': 'DASH video', 'vcodec': 'vp9', 'fps': 60, 'preference': -40},
        '313': {'ext': 'webm', 'height': 2160, 'format_note': 'DASH video', 'vcodec': 'vp9', 'preference': -40},
        '315': {'ext': 'webm', 'height': 2160, 'format_note': 'DASH video', 'vcodec': 'vp9', 'fps': 60, 'preference': -40},

        # Dash webm audio
        '171': {'ext': 'webm', 'acodec': 'vorbis', 'format_note': 'DASH audio', 'abr': 128, 'preference': -50},
        '172': {'ext': 'webm', 'acodec': 'vorbis', 'format_note': 'DASH audio', 'abr': 256, 'preference': -50},

        # Dash webm audio with opus inside
        '249': {'ext': 'webm', 'format_note': 'DASH audio', 'acodec': 'opus', 'abr': 50, 'preference': -50},
        '250': {'ext': 'webm', 'format_note': 'DASH audio', 'acodec': 'opus', 'abr': 70, 'preference': -50},
        '251': {'ext': 'webm', 'format_note': 'DASH audio', 'acodec': 'opus', 'abr': 160, 'preference': -50},

        # RTMP (unnamed)
        '_rtmp': {'protocol': 'rtmp'},
    }
    _SUBTITLE_FORMATS = ('ttml', 'vtt')

    IE_NAME = 'youtube'
    _TESTS = [
        {
            'url': 'https://www.youtube.com/watch?v=BaW_jenozKc&t=1s&end=9',
            'info_dict': {
                'id': 'BaW_jenozKc',
                'ext': 'mp4',
                'title': 'youtube-dl test video "\'/\\ä↭𝕐',
                'uploader': 'Philipp Hagemeister',
                'uploader_id': 'phihag',
                'uploader_url': r're:https?://(?:www\.)?youtube\.com/user/phihag',
                'upload_date': '20121002',
                'license': 'Standard YouTube License',
                'description': 'test chars:  "\'/\\ä↭𝕐\ntest URL: https://github.com/rg3/youtube-dl/issues/1892\n\nThis is a test video for youtube-dl.\n\nFor more information, contact phihag@phihag.de .',
                'categories': ['Science & Technology'],
                'tags': ['youtube-dl'],
                'duration': 10,
                'like_count': int,
                'dislike_count': int,
                'start_time': 1,
                'end_time': 9,
            }
        },
        {
            'url': 'https://www.youtube.com/watch?v=UxxajLWwzqY',
            'note': 'Test generic use_cipher_signature video (#897)',
            'info_dict': {
                'id': 'UxxajLWwzqY',
                'ext': 'mp4',
                'upload_date': '20120506',
                'title': 'Icona Pop - I Love It (feat. Charli XCX) [OFFICIAL VIDEO]',
                'alt_title': 'I Love It (feat. Charli XCX)',
                'description': 'md5:f3ceb5ef83a08d95b9d146f973157cc8',
                'tags': ['Icona Pop i love it', 'sweden', 'pop music', 'big beat records', 'big beat', 'charli',
                         'xcx', 'charli xcx', 'girls', 'hbo', 'i love it', "i don't care", 'icona', 'pop',
                         'iconic ep', 'iconic', 'love', 'it'],
                'duration': 180,
                'uploader': 'Icona Pop',
                'uploader_id': 'IconaPop',
                'uploader_url': r're:https?://(?:www\.)?youtube\.com/user/IconaPop',
                'license': 'Standard YouTube License',
                'creator': 'Icona Pop',
            }
        },
        {
            'url': 'https://www.youtube.com/watch?v=07FYdnEawAQ',
            'note': 'Test VEVO video with age protection (#956)',
            'info_dict': {
                'id': '07FYdnEawAQ',
                'ext': 'mp4',
                'upload_date': '20130703',
                'title': 'Justin Timberlake - Tunnel Vision (Explicit)',
                'alt_title': 'Tunnel Vision',
                'description': 'md5:64249768eec3bc4276236606ea996373',
                'duration': 419,
                'uploader': 'justintimberlakeVEVO',
                'uploader_id': 'justintimberlakeVEVO',
                'uploader_url': r're:https?://(?:www\.)?youtube\.com/user/justintimberlakeVEVO',
                'license': 'Standard YouTube License',
                'creator': 'Justin Timberlake',
                'age_limit': 18,
            }
        },
        {
            'url': '//www.YouTube.com/watch?v=yZIXLfi8CZQ',
            'note': 'Embed-only video (#1746)',
            'info_dict': {
                'id': 'yZIXLfi8CZQ',
                'ext': 'mp4',
                'upload_date': '20120608',
                'title': 'Principal Sexually Assaults A Teacher - Episode 117 - 8th June 2012',
                'description': 'md5:09b78bd971f1e3e289601dfba15ca4f7',
                'uploader': 'SET India',
                'uploader_id': 'setindia',
                'uploader_url': r're:https?://(?:www\.)?youtube\.com/user/setindia',
                'license': 'Standard YouTube License',
                'age_limit': 18,
            }
        },
        {
            'url': 'https://www.youtube.com/watch?v=BaW_jenozKc&v=UxxajLWwzqY',
            'note': 'Use the first video ID in the URL',
            'info_dict': {
                'id': 'BaW_jenozKc',
                'ext': 'mp4',
                'title': 'youtube-dl test video "\'/\\ä↭𝕐',
                'uploader': 'Philipp Hagemeister',
                'uploader_id': 'phihag',
                'uploader_url': r're:https?://(?:www\.)?youtube\.com/user/phihag',
                'upload_date': '20121002',
                'license': 'Standard YouTube License',
                'description': 'test chars:  "\'/\\ä↭𝕐\ntest URL: https://github.com/rg3/youtube-dl/issues/1892\n\nThis is a test video for youtube-dl.\n\nFor more information, contact phihag@phihag.de .',
                'categories': ['Science & Technology'],
                'tags': ['youtube-dl'],
                'duration': 10,
                'like_count': int,
                'dislike_count': int,
            },
            'params': {
                'skip_download': True,
            },
        },
        {
            'url': 'https://www.youtube.com/watch?v=a9LDPn-MO4I',
            'note': '256k DASH audio (format 141) via DASH manifest',
            'info_dict': {
                'id': 'a9LDPn-MO4I',
                'ext': 'm4a',
                'upload_date': '20121002',
                'uploader_id': '8KVIDEO',
                'uploader_url': r're:https?://(?:www\.)?youtube\.com/user/8KVIDEO',
                'description': '',
                'uploader': '8KVIDEO',
                'license': 'Standard YouTube License',
                'title': 'UHDTV TEST 8K VIDEO.mp4'
            },
            'params': {
                'youtube_include_dash_manifest': True,
                'format': '141',
            },
            'skip': 'format 141 not served anymore',
        },
        # DASH manifest with encrypted signature
        {
            'url': 'https://www.youtube.com/watch?v=IB3lcPjvWLA',
            'info_dict': {
                'id': 'IB3lcPjvWLA',
                'ext': 'm4a',
                'title': 'Afrojack, Spree Wilson - The Spark ft. Spree Wilson',
                'description': 'md5:12e7067fa6735a77bdcbb58cb1187d2d',
                'duration': 244,
                'uploader': 'AfrojackVEVO',
                'uploader_id': 'AfrojackVEVO',
                'upload_date': '20131011',
                'license': 'Standard YouTube License',
            },
            'params': {
                'youtube_include_dash_manifest': True,
                'format': '141/bestaudio[ext=m4a]',
            },
        },
        # JS player signature function name containing $
        {
            'url': 'https://www.youtube.com/watch?v=nfWlot6h_JM',
            'info_dict': {
                'id': 'nfWlot6h_JM',
                'ext': 'm4a',
                'title': 'Taylor Swift - Shake It Off',
                'alt_title': 'Shake It Off',
                'description': 'md5:95f66187cd7c8b2c13eb78e1223b63c3',
                'duration': 242,
                'uploader': 'TaylorSwiftVEVO',
                'uploader_id': 'TaylorSwiftVEVO',
                'upload_date': '20140818',
                'license': 'Standard YouTube License',
                'creator': 'Taylor Swift',
            },
            'params': {
                'youtube_include_dash_manifest': True,
                'format': '141/bestaudio[ext=m4a]',
            },
        },
        # Controversy video
        {
            'url': 'https://www.youtube.com/watch?v=T4XJQO3qol8',
            'info_dict': {
                'id': 'T4XJQO3qol8',
                'ext': 'mp4',
                'duration': 219,
                'upload_date': '20100909',
                'uploader': 'The Amazing Atheist',
                'uploader_id': 'TheAmazingAtheist',
                'uploader_url': r're:https?://(?:www\.)?youtube\.com/user/TheAmazingAtheist',
                'license': 'Standard YouTube License',
                'title': 'Burning Everyone\'s Koran',
                'description': 'SUBSCRIBE: http://www.youtube.com/saturninefilms\n\nEven Obama has taken a stand against freedom on this issue: http://www.huffingtonpost.com/2010/09/09/obama-gma-interview-quran_n_710282.html',
            }
        },
        # Normal age-gate video (No vevo, embed allowed)
        {
            'url': 'https://youtube.com/watch?v=HtVdAasjOgU',
            'info_dict': {
                'id': 'HtVdAasjOgU',
                'ext': 'mp4',
                'title': 'The Witcher 3: Wild Hunt - The Sword Of Destiny Trailer',
                'description': r're:(?s).{100,}About the Game\n.*?The Witcher 3: Wild Hunt.{100,}',
                'duration': 142,
                'uploader': 'The Witcher',
                'uploader_id': 'WitcherGame',
                'uploader_url': r're:https?://(?:www\.)?youtube\.com/user/WitcherGame',
                'upload_date': '20140605',
                'license': 'Standard YouTube License',
                'age_limit': 18,
            },
        },
        # Age-gate video with encrypted signature
        {
            'url': 'https://www.youtube.com/watch?v=6kLq3WMV1nU',
            'info_dict': {
                'id': '6kLq3WMV1nU',
                'ext': 'mp4',
                'title': 'Dedication To My Ex (Miss That) (Lyric Video)',
                'description': 'md5:33765bb339e1b47e7e72b5490139bb41',
                'duration': 247,
                'uploader': 'LloydVEVO',
                'uploader_id': 'LloydVEVO',
                'uploader_url': r're:https?://(?:www\.)?youtube\.com/user/LloydVEVO',
                'upload_date': '20110629',
                'license': 'Standard YouTube License',
                'age_limit': 18,
            },
        },
        # video_info is None (https://github.com/rg3/youtube-dl/issues/4421)
        {
            'url': '__2ABJjxzNo',
            'info_dict': {
                'id': '__2ABJjxzNo',
                'ext': 'mp4',
                'duration': 266,
                'upload_date': '20100430',
                'uploader_id': 'deadmau5',
                'uploader_url': r're:https?://(?:www\.)?youtube\.com/user/deadmau5',
                'creator': 'deadmau5',
                'description': 'md5:12c56784b8032162bb936a5f76d55360',
                'uploader': 'deadmau5',
                'license': 'Standard YouTube License',
                'title': 'Deadmau5 - Some Chords (HD)',
                'alt_title': 'Some Chords',
            },
            'expected_warnings': [
                'DASH manifest missing',
            ]
        },
        # Olympics (https://github.com/rg3/youtube-dl/issues/4431)
        {
            'url': 'lqQg6PlCWgI',
            'info_dict': {
                'id': 'lqQg6PlCWgI',
                'ext': 'mp4',
                'duration': 6085,
                'upload_date': '20150827',
                'uploader_id': 'olympic',
                'uploader_url': r're:https?://(?:www\.)?youtube\.com/user/olympic',
                'license': 'Standard YouTube License',
                'description': 'HO09  - Women -  GER-AUS - Hockey - 31 July 2012 - London 2012 Olympic Games',
                'uploader': 'Olympic',
                'title': 'Hockey - Women -  GER-AUS - London 2012 Olympic Games',
            },
            'params': {
                'skip_download': 'requires avconv',
            }
        },
        # Non-square pixels
        {
            'url': 'https://www.youtube.com/watch?v=_b-2C3KPAM0',
            'info_dict': {
                'id': '_b-2C3KPAM0',
                'ext': 'mp4',
                'stretched_ratio': 16 / 9.,
                'duration': 85,
                'upload_date': '20110310',
                'uploader_id': 'AllenMeow',
                'uploader_url': r're:https?://(?:www\.)?youtube\.com/user/AllenMeow',
                'description': 'made by Wacom from Korea | 字幕&加油添醋 by TY\'s Allen | 感謝heylisa00cavey1001同學熱情提供梗及翻譯',
                'uploader': '孫艾倫',
                'license': 'Standard YouTube License',
                'title': '[A-made] 變態妍字幕版 太妍 我就是這樣的人',
            },
        },
        # url_encoded_fmt_stream_map is empty string
        {
            'url': 'qEJwOuvDf7I',
            'info_dict': {
                'id': 'qEJwOuvDf7I',
                'ext': 'webm',
                'title': 'Обсуждение судебной практики по выборам 14 сентября 2014 года в Санкт-Петербурге',
                'description': '',
                'upload_date': '20150404',
                'uploader_id': 'spbelect',
                'uploader': 'Наблюдатели Петербурга',
            },
            'params': {
                'skip_download': 'requires avconv',
            },
            'skip': 'This live event has ended.',
        },
        # Extraction from multiple DASH manifests (https://github.com/rg3/youtube-dl/pull/6097)
        {
            'url': 'https://www.youtube.com/watch?v=FIl7x6_3R5Y',
            'info_dict': {
                'id': 'FIl7x6_3R5Y',
                'ext': 'mp4',
                'title': 'md5:7b81415841e02ecd4313668cde88737a',
                'description': 'md5:116377fd2963b81ec4ce64b542173306',
                'duration': 220,
                'upload_date': '20150625',
                'uploader_id': 'dorappi2000',
                'uploader_url': r're:https?://(?:www\.)?youtube\.com/user/dorappi2000',
                'uploader': 'dorappi2000',
                'license': 'Standard YouTube License',
                'formats': 'mincount:32',
            },
        },
        # DASH manifest with segment_list
        {
            'url': 'https://www.youtube.com/embed/CsmdDsKjzN8',
            'md5': '8ce563a1d667b599d21064e982ab9e31',
            'info_dict': {
                'id': 'CsmdDsKjzN8',
                'ext': 'mp4',
                'upload_date': '20150501',  # According to '<meta itemprop="datePublished"', but in other places it's 20150510
                'uploader': 'Airtek',
                'description': 'Retransmisión en directo de la XVIII media maratón de Zaragoza.',
                'uploader_id': 'UCzTzUmjXxxacNnL8I3m4LnQ',
                'license': 'Standard YouTube License',
                'title': 'Retransmisión XVIII Media maratón Zaragoza 2015',
            },
            'params': {
                'youtube_include_dash_manifest': True,
                'format': '135',  # bestvideo
            },
            'skip': 'This live event has ended.',
        },
        {
            # Multifeed videos (multiple cameras), URL is for Main Camera
            'url': 'https://www.youtube.com/watch?v=jqWvoWXjCVs',
            'info_dict': {
                'id': 'jqWvoWXjCVs',
                'title': 'teamPGP: Rocket League Noob Stream',
                'description': 'md5:dc7872fb300e143831327f1bae3af010',
            },
            'playlist': [{
                'info_dict': {
                    'id': 'jqWvoWXjCVs',
                    'ext': 'mp4',
                    'title': 'teamPGP: Rocket League Noob Stream (Main Camera)',
                    'description': 'md5:dc7872fb300e143831327f1bae3af010',
                    'duration': 7335,
                    'upload_date': '20150721',
                    'uploader': 'Beer Games Beer',
                    'uploader_id': 'beergamesbeer',
                    'uploader_url': r're:https?://(?:www\.)?youtube\.com/user/beergamesbeer',
                    'license': 'Standard YouTube License',
                },
            }, {
                'info_dict': {
                    'id': '6h8e8xoXJzg',
                    'ext': 'mp4',
                    'title': 'teamPGP: Rocket League Noob Stream (kreestuh)',
                    'description': 'md5:dc7872fb300e143831327f1bae3af010',
                    'duration': 7337,
                    'upload_date': '20150721',
                    'uploader': 'Beer Games Beer',
                    'uploader_id': 'beergamesbeer',
                    'uploader_url': r're:https?://(?:www\.)?youtube\.com/user/beergamesbeer',
                    'license': 'Standard YouTube License',
                },
            }, {
                'info_dict': {
                    'id': 'PUOgX5z9xZw',
                    'ext': 'mp4',
                    'title': 'teamPGP: Rocket League Noob Stream (grizzle)',
                    'description': 'md5:dc7872fb300e143831327f1bae3af010',
                    'duration': 7337,
                    'upload_date': '20150721',
                    'uploader': 'Beer Games Beer',
                    'uploader_id': 'beergamesbeer',
                    'uploader_url': r're:https?://(?:www\.)?youtube\.com/user/beergamesbeer',
                    'license': 'Standard YouTube License',
                },
            }, {
                'info_dict': {
                    'id': 'teuwxikvS5k',
                    'ext': 'mp4',
                    'title': 'teamPGP: Rocket League Noob Stream (zim)',
                    'description': 'md5:dc7872fb300e143831327f1bae3af010',
                    'duration': 7334,
                    'upload_date': '20150721',
                    'uploader': 'Beer Games Beer',
                    'uploader_id': 'beergamesbeer',
                    'uploader_url': r're:https?://(?:www\.)?youtube\.com/user/beergamesbeer',
                    'license': 'Standard YouTube License',
                },
            }],
            'params': {
                'skip_download': True,
            },
        },
        {
            # Multifeed video with comma in title (see https://github.com/rg3/youtube-dl/issues/8536)
            'url': 'https://www.youtube.com/watch?v=gVfLd0zydlo',
            'info_dict': {
                'id': 'gVfLd0zydlo',
                'title': 'DevConf.cz 2016 Day 2 Workshops 1 14:00 - 15:30',
            },
            'playlist_count': 2,
            'skip': 'Not multifeed anymore',
        },
        {
            'url': 'https://vid.plus/FlRa-iH7PGw',
            'only_matching': True,
        },
        {
            'url': 'https://zwearz.com/watch/9lWxNJF-ufM/electra-woman-dyna-girl-official-trailer-grace-helbig.html',
            'only_matching': True,
        },
        {
            # Title with JS-like syntax "};" (see https://github.com/rg3/youtube-dl/issues/7468)
            # Also tests cut-off URL expansion in video description (see
            # https://github.com/rg3/youtube-dl/issues/1892,
            # https://github.com/rg3/youtube-dl/issues/8164)
            'url': 'https://www.youtube.com/watch?v=lsguqyKfVQg',
            'info_dict': {
                'id': 'lsguqyKfVQg',
                'ext': 'mp4',
                'title': '{dark walk}; Loki/AC/Dishonored; collab w/Elflover21',
                'alt_title': 'Dark Walk',
                'description': 'md5:8085699c11dc3f597ce0410b0dcbb34a',
                'duration': 133,
                'upload_date': '20151119',
                'uploader_id': 'IronSoulElf',
                'uploader_url': r're:https?://(?:www\.)?youtube\.com/user/IronSoulElf',
                'uploader': 'IronSoulElf',
                'license': 'Standard YouTube License',
                'creator': 'Todd Haberman, Daniel Law Heath & Aaron Kaplan',
            },
            'params': {
                'skip_download': True,
            },
        },
        {
            # Tags with '};' (see https://github.com/rg3/youtube-dl/issues/7468)
            'url': 'https://www.youtube.com/watch?v=Ms7iBXnlUO8',
            'only_matching': True,
        },
        {
            # Video with yt:stretch=17:0
            'url': 'https://www.youtube.com/watch?v=Q39EVAstoRM',
            'info_dict': {
                'id': 'Q39EVAstoRM',
                'ext': 'mp4',
                'title': 'Clash Of Clans#14 Dicas De Ataque Para CV 4',
                'description': 'md5:ee18a25c350637c8faff806845bddee9',
                'upload_date': '20151107',
                'uploader_id': 'UCCr7TALkRbo3EtFzETQF1LA',
                'uploader': 'CH GAMER DROID',
            },
            'params': {
                'skip_download': True,
            },
            'skip': 'This video does not exist.',
        },
        {
            # Video licensed under Creative Commons
            'url': 'https://www.youtube.com/watch?v=M4gD1WSo5mA',
            'info_dict': {
                'id': 'M4gD1WSo5mA',
                'ext': 'mp4',
                'title': 'md5:e41008789470fc2533a3252216f1c1d1',
                'description': 'md5:a677553cf0840649b731a3024aeff4cc',
                'duration': 721,
                'upload_date': '20150127',
                'uploader_id': 'BerkmanCenter',
                'uploader_url': r're:https?://(?:www\.)?youtube\.com/user/BerkmanCenter',
                'uploader': 'The Berkman Klein Center for Internet & Society',
                'license': 'Creative Commons Attribution license (reuse allowed)',
            },
            'params': {
                'skip_download': True,
            },
        },
        {
            # Channel-like uploader_url
            'url': 'https://www.youtube.com/watch?v=eQcmzGIKrzg',
            'info_dict': {
                'id': 'eQcmzGIKrzg',
                'ext': 'mp4',
                'title': 'Democratic Socialism and Foreign Policy | Bernie Sanders',
                'description': 'md5:dda0d780d5a6e120758d1711d062a867',
                'duration': 4060,
                'upload_date': '20151119',
                'uploader': 'Bernie 2016',
                'uploader_id': 'UCH1dpzjCEiGAt8CXkryhkZg',
                'uploader_url': r're:https?://(?:www\.)?youtube\.com/channel/UCH1dpzjCEiGAt8CXkryhkZg',
                'license': 'Creative Commons Attribution license (reuse allowed)',
            },
            'params': {
                'skip_download': True,
            },
        },
        {
            'url': 'https://www.youtube.com/watch?feature=player_embedded&amp;amp;v=V36LpHqtcDY',
            'only_matching': True,
        },
        {
            # YouTube Red paid video (https://github.com/rg3/youtube-dl/issues/10059)
            'url': 'https://www.youtube.com/watch?v=i1Ko8UG-Tdo',
            'only_matching': True,
        },
        {
            # Rental video preview
            'url': 'https://www.youtube.com/watch?v=yYr8q0y5Jfg',
            'info_dict': {
                'id': 'uGpuVWrhIzE',
                'ext': 'mp4',
                'title': 'Piku - Trailer',
                'description': 'md5:c36bd60c3fd6f1954086c083c72092eb',
                'upload_date': '20150811',
                'uploader': 'FlixMatrix',
                'uploader_id': 'FlixMatrixKaravan',
                'uploader_url': r're:https?://(?:www\.)?youtube\.com/user/FlixMatrixKaravan',
                'license': 'Standard YouTube License',
            },
            'params': {
                'skip_download': True,
            },
        },
        {
            # YouTube Red video with episode data
            'url': 'https://www.youtube.com/watch?v=iqKdEhx-dD4',
            'info_dict': {
                'id': 'iqKdEhx-dD4',
                'ext': 'mp4',
                'title': 'Isolation - Mind Field (Ep 1)',
                'description': 'md5:8013b7ddea787342608f63a13ddc9492',
                'duration': 2085,
                'upload_date': '20170118',
                'uploader': 'Vsauce',
                'uploader_id': 'Vsauce',
                'uploader_url': r're:https?://(?:www\.)?youtube\.com/user/Vsauce',
                'license': 'Standard YouTube License',
                'series': 'Mind Field',
                'season_number': 1,
                'episode_number': 1,
            },
            'params': {
                'skip_download': True,
            },
            'expected_warnings': [
                'Skipping DASH manifest',
            ],
        },
        {
            # itag 212
            'url': '1t24XAntNCY',
            'only_matching': True,
        }
    ]

    def __init__(self, *args, **kwargs):
        super(YoutubeIE, self).__init__(*args, **kwargs)
        self._player_cache = {}

    def report_video_info_webpage_download(self, video_id):
        """Report attempt to download video info webpage."""
        self.to_screen('%s: Downloading video info webpage' % video_id)

    def report_information_extraction(self, video_id):
        """Report attempt to extract video information."""
        self.to_screen('%s: Extracting video information' % video_id)

    def report_unavailable_format(self, video_id, format):
        """Report extracted video URL."""
        self.to_screen('%s: Format %s not available' % (video_id, format))

    def report_rtmp_download(self):
        """Indicate the download will use the RTMP protocol."""
        self.to_screen('RTMP download detected')

    def _signature_cache_id(self, example_sig):
        """ Return a string representation of a signature """
        return '.'.join(compat_str(len(part)) for part in example_sig.split('.'))

    def _extract_signature_function(self, video_id, player_url, example_sig):
        id_m = re.match(
            r'.*?-(?P<id>[a-zA-Z0-9_-]+)(?:/watch_as3|/html5player(?:-new)?|/base)?\.(?P<ext>[a-z]+)$',
            player_url)
        if not id_m:
            raise ExtractorError('Cannot identify player %r' % player_url)
        player_type = id_m.group('ext')
        player_id = id_m.group('id')

        # Read from filesystem cache
        func_id = '%s_%s_%s' % (
            player_type, player_id, self._signature_cache_id(example_sig))
        assert os.path.basename(func_id) == func_id

        cache_spec = self._downloader.cache.load('youtube-sigfuncs', func_id)
        if cache_spec is not None:
            return lambda s: ''.join(s[i] for i in cache_spec)

        download_note = (
            'Downloading player %s' % player_url
            if self._downloader.params.get('verbose') else
            'Downloading %s player %s' % (player_type, player_id)
        )
        if player_type == 'js':
            code = self._download_webpage(
                player_url, video_id,
                note=download_note,
                errnote='Download of %s failed' % player_url)
            res = self._parse_sig_js(code)
        elif player_type == 'swf':
            urlh = self._request_webpage(
                player_url, video_id,
                note=download_note,
                errnote='Download of %s failed' % player_url)
            code = urlh.read()
            res = self._parse_sig_swf(code)
        else:
            assert False, 'Invalid player type %r' % player_type

        test_string = ''.join(map(compat_chr, range(len(example_sig))))
        cache_res = res(test_string)
        cache_spec = [ord(c) for c in cache_res]

        self._downloader.cache.store('youtube-sigfuncs', func_id, cache_spec)
        return res

    def _print_sig_code(self, func, example_sig):
        def gen_sig_code(idxs):
            def _genslice(start, end, step):
                starts = '' if start == 0 else str(start)
                ends = (':%d' % (end + step)) if end + step >= 0 else ':'
                steps = '' if step == 1 else (':%d' % step)
                return 's[%s%s%s]' % (starts, ends, steps)

            step = None
            # Quelch pyflakes warnings - start will be set when step is set
            start = '(Never used)'
            for i, prev in zip(idxs[1:], idxs[:-1]):
                if step is not None:
                    if i - prev == step:
                        continue
                    yield _genslice(start, prev, step)
                    step = None
                    continue
                if i - prev in [-1, 1]:
                    step = i - prev
                    start = prev
                    continue
                else:
                    yield 's[%d]' % prev
            if step is None:
                yield 's[%d]' % i
            else:
                yield _genslice(start, i, step)

        test_string = ''.join(map(compat_chr, range(len(example_sig))))
        cache_res = func(test_string)
        cache_spec = [ord(c) for c in cache_res]
        expr_code = ' + '.join(gen_sig_code(cache_spec))
        signature_id_tuple = '(%s)' % (
            ', '.join(compat_str(len(p)) for p in example_sig.split('.')))
        code = ('if tuple(len(p) for p in s.split(\'.\')) == %s:\n'
                '    return %s\n') % (signature_id_tuple, expr_code)
        self.to_screen('Extracted signature function:\n' + code)

    def _parse_sig_js(self, jscode):
        funcname = self._search_regex(
<<<<<<< HEAD
            r'"signature",\s?([a-zA-Z0-9$]+)\(', jscode,
            'Initial JS player signature function name')
=======
            (r'(["\'])signature\1\s*,\s*(?P<sig>[a-zA-Z0-9$]+)\(',
             r'\.sig\|\|(?P<sig>[a-zA-Z0-9$]+)\('),
            jscode, 'Initial JS player signature function name', group='sig')
>>>>>>> b0497573

        jsi = JSInterpreter(jscode)
        initial_function = jsi.extract_function(funcname)
        return lambda s: initial_function([s])

    def _parse_sig_swf(self, file_contents):
        swfi = SWFInterpreter(file_contents)
        TARGET_CLASSNAME = 'SignatureDecipher'
        searched_class = swfi.extract_class(TARGET_CLASSNAME)
        initial_function = swfi.extract_function(searched_class, 'decipher')
        return lambda s: initial_function([s])

    def _decrypt_signature(self, s, video_id, player_url, age_gate=False):
        """Turn the encrypted s field into a working signature"""

        if player_url is None:
            raise ExtractorError('Cannot decrypt signature without player_url')

        if player_url.startswith('//'):
            player_url = 'https:' + player_url
<<<<<<< HEAD
        elif player_url.startswith('/'):
            player_url = 'https://youtube.com' + player_url
            
=======
        elif not re.match(r'https?://', player_url):
            player_url = compat_urlparse.urljoin(
                'https://www.youtube.com', player_url)
>>>>>>> b0497573
        try:
            player_id = (player_url, self._signature_cache_id(s))
            if player_id not in self._player_cache:
                func = self._extract_signature_function(
                    video_id, player_url, s
                )
                self._player_cache[player_id] = func
            func = self._player_cache[player_id]
            if self._downloader.params.get('youtube_print_sig_code'):
                self._print_sig_code(func, s)
            return func(s)
        except Exception as e:
            tb = traceback.format_exc()
            raise ExtractorError(
                'Signature extraction failed: ' + tb, cause=e)

    def _get_subtitles(self, video_id, webpage):
        try:
            subs_doc = self._download_xml(
                'https://video.google.com/timedtext?hl=en&type=list&v=%s' % video_id,
                video_id, note=False)
        except ExtractorError as err:
            self._downloader.report_warning('unable to download video subtitles: %s' % error_to_compat_str(err))
            return {}

        sub_lang_list = {}
        for track in subs_doc.findall('track'):
            lang = track.attrib['lang_code']
            if lang in sub_lang_list:
                continue
            sub_formats = []
            for ext in self._SUBTITLE_FORMATS:
                params = compat_urllib_parse_urlencode({
                    'lang': lang,
                    'v': video_id,
                    'fmt': ext,
                    'name': track.attrib['name'].encode('utf-8'),
                })
                sub_formats.append({
                    'url': 'https://www.youtube.com/api/timedtext?' + params,
                    'ext': ext,
                })
            sub_lang_list[lang] = sub_formats
        if not sub_lang_list:
            self._downloader.report_warning('video doesn\'t have subtitles')
            return {}
        return sub_lang_list

    def _get_ytplayer_config(self, video_id, webpage):
        patterns = (
            # User data may contain arbitrary character sequences that may affect
            # JSON extraction with regex, e.g. when '};' is contained the second
            # regex won't capture the whole JSON. Yet working around by trying more
            # concrete regex first keeping in mind proper quoted string handling
            # to be implemented in future that will replace this workaround (see
            # https://github.com/rg3/youtube-dl/issues/7468,
            # https://github.com/rg3/youtube-dl/pull/7599)
            r';ytplayer\.config\s*=\s*({.+?});ytplayer',
            r';ytplayer\.config\s*=\s*({.+?});',
        )
        config = self._search_regex(
            patterns, webpage, 'ytplayer.config', default=None)
        if config:
            return self._parse_json(
                uppercase_escape(config), video_id, fatal=False)

    def _get_automatic_captions(self, video_id, webpage):
        """We need the webpage for getting the captions url, pass it as an
           argument to speed up the process."""
        self.to_screen('%s: Looking for automatic captions' % video_id)
        player_config = self._get_ytplayer_config(video_id, webpage)
        err_msg = 'Couldn\'t find automatic captions for %s' % video_id
        if not player_config:
            self._downloader.report_warning(err_msg)
            return {}
        try:
            args = player_config['args']
            caption_url = args.get('ttsurl')
            if caption_url:
                timestamp = args['timestamp']
                # We get the available subtitles
                list_params = compat_urllib_parse_urlencode({
                    'type': 'list',
                    'tlangs': 1,
                    'asrs': 1,
                })
                list_url = caption_url + '&' + list_params
                caption_list = self._download_xml(list_url, video_id)
                original_lang_node = caption_list.find('track')
                if original_lang_node is None:
                    self._downloader.report_warning('Video doesn\'t have automatic captions')
                    return {}
                original_lang = original_lang_node.attrib['lang_code']
                caption_kind = original_lang_node.attrib.get('kind', '')

                sub_lang_list = {}
                for lang_node in caption_list.findall('target'):
                    sub_lang = lang_node.attrib['lang_code']
                    sub_formats = []
                    for ext in self._SUBTITLE_FORMATS:
                        params = compat_urllib_parse_urlencode({
                            'lang': original_lang,
                            'tlang': sub_lang,
                            'fmt': ext,
                            'ts': timestamp,
                            'kind': caption_kind,
                        })
                        sub_formats.append({
                            'url': caption_url + '&' + params,
                            'ext': ext,
                        })
                    sub_lang_list[sub_lang] = sub_formats
                return sub_lang_list

            # Some videos don't provide ttsurl but rather caption_tracks and
            # caption_translation_languages (e.g. 20LmZk1hakA)
            caption_tracks = args['caption_tracks']
            caption_translation_languages = args['caption_translation_languages']
            caption_url = compat_parse_qs(caption_tracks.split(',')[0])['u'][0]
            parsed_caption_url = compat_urllib_parse_urlparse(caption_url)
            caption_qs = compat_parse_qs(parsed_caption_url.query)

            sub_lang_list = {}
            for lang in caption_translation_languages.split(','):
                lang_qs = compat_parse_qs(compat_urllib_parse_unquote_plus(lang))
                sub_lang = lang_qs.get('lc', [None])[0]
                if not sub_lang:
                    continue
                sub_formats = []
                for ext in self._SUBTITLE_FORMATS:
                    caption_qs.update({
                        'tlang': [sub_lang],
                        'fmt': [ext],
                    })
                    sub_url = compat_urlparse.urlunparse(parsed_caption_url._replace(
                        query=compat_urllib_parse_urlencode(caption_qs, True)))
                    sub_formats.append({
                        'url': sub_url,
                        'ext': ext,
                    })
                sub_lang_list[sub_lang] = sub_formats
            return sub_lang_list
        # An extractor error can be raise by the download process if there are
        # no automatic captions but there are subtitles
        except (KeyError, ExtractorError):
            self._downloader.report_warning(err_msg)
            return {}

    def _mark_watched(self, video_id, video_info):
        playback_url = video_info.get('videostats_playback_base_url', [None])[0]
        if not playback_url:
            return
        parsed_playback_url = compat_urlparse.urlparse(playback_url)
        qs = compat_urlparse.parse_qs(parsed_playback_url.query)

        # cpn generation algorithm is reverse engineered from base.js.
        # In fact it works even with dummy cpn.
        CPN_ALPHABET = 'abcdefghijklmnopqrstuvwxyzABCDEFGHIJKLMNOPQRSTUVWXYZ0123456789-_'
        cpn = ''.join((CPN_ALPHABET[random.randint(0, 256) & 63] for _ in range(0, 16)))

        qs.update({
            'ver': ['2'],
            'cpn': [cpn],
        })
        playback_url = compat_urlparse.urlunparse(
            parsed_playback_url._replace(query=compat_urllib_parse_urlencode(qs, True)))

        self._download_webpage(
            playback_url, video_id, 'Marking watched',
            'Unable to mark watched', fatal=False)

    @classmethod
    def extract_id(cls, url):
        mobj = re.match(cls._VALID_URL, url, re.VERBOSE)
        if mobj is None:
            raise ExtractorError('Invalid URL: %s' % url)
        video_id = mobj.group(2)
        return video_id

    def _extract_from_m3u8(self, manifest_url, video_id):
        url_map = {}

        def _get_urls(_manifest):
            lines = _manifest.split('\n')
            urls = filter(lambda l: l and not l.startswith('#'),
                          lines)
            return urls
        manifest = self._download_webpage(manifest_url, video_id, 'Downloading formats manifest')
        formats_urls = _get_urls(manifest)
        for format_url in formats_urls:
            itag = self._search_regex(r'itag/(\d+?)/', format_url, 'itag')
            url_map[itag] = format_url
        return url_map

    def _extract_annotations(self, video_id):
        url = 'https://www.youtube.com/annotations_invideo?features=1&legacy=1&video_id=%s' % video_id
        return self._download_webpage(url, video_id, note='Searching for annotations.', errnote='Unable to download video annotations.')

    def _real_extract(self, url):
        url, smuggled_data = unsmuggle_url(url, {})

        proto = (
            'http' if self._downloader.params.get('prefer_insecure', False)
            else 'https')

        start_time = None
        end_time = None
        parsed_url = compat_urllib_parse_urlparse(url)
        for component in [parsed_url.fragment, parsed_url.query]:
            query = compat_parse_qs(component)
            if start_time is None and 't' in query:
                start_time = parse_duration(query['t'][0])
            if start_time is None and 'start' in query:
                start_time = parse_duration(query['start'][0])
            if end_time is None and 'end' in query:
                end_time = parse_duration(query['end'][0])

        # Extract original video URL from URL with redirection, like age verification, using next_url parameter
        mobj = re.search(self._NEXT_URL_RE, url)
        if mobj:
            url = proto + '://www.youtube.com/' + compat_urllib_parse_unquote(mobj.group(1)).lstrip('/')
        video_id = self.extract_id(url)

        # Get video webpage
        url = proto + '://www.youtube.com/watch?v=%s&gl=US&hl=en&has_verified=1&bpctr=9999999999' % video_id
        video_webpage = self._download_webpage(url, video_id)

        # Attempt to extract SWF player URL
        mobj = re.search(r'swfConfig.*?"(https?:\\/\\/.*?watch.*?-.*?\.swf)"', video_webpage)
        if mobj is not None:
            player_url = re.sub(r'\\(.)', r'\1', mobj.group(1))
        else:
            player_url = None

        dash_mpds = []

        def add_dash_mpd(video_info):
            dash_mpd = video_info.get('dashmpd')
            if dash_mpd and dash_mpd[0] not in dash_mpds:
                dash_mpds.append(dash_mpd[0])

        # Get video info
        embed_webpage = None
        is_live = None
        if re.search(r'player-age-gate-content">', video_webpage) is not None:
            age_gate = True
            # We simulate the access to the video from www.youtube.com/v/{video_id}
            # this can be viewed without login into Youtube
            url = proto + '://www.youtube.com/embed/%s' % video_id
            embed_webpage = self._download_webpage(url, video_id, 'Downloading embed webpage')
            data = compat_urllib_parse_urlencode({
                'video_id': video_id,
                'eurl': 'https://youtube.googleapis.com/v/' + video_id,
                'sts': self._search_regex(
                    r'"sts"\s*:\s*(\d+)', embed_webpage, 'sts', default=''),
            })
            video_info_url = proto + '://www.youtube.com/get_video_info?' + data
            video_info_webpage = self._download_webpage(
                video_info_url, video_id,
                note='Refetching age-gated info webpage',
                errnote='unable to download video info webpage')
            video_info = compat_parse_qs(video_info_webpage)
            add_dash_mpd(video_info)
        else:
            age_gate = False
            video_info = None
            # Try looking directly into the video webpage
            ytplayer_config = self._get_ytplayer_config(video_id, video_webpage)
            if ytplayer_config:
                args = ytplayer_config['args']
                if args.get('url_encoded_fmt_stream_map'):
                    # Convert to the same format returned by compat_parse_qs
                    video_info = dict((k, [v]) for k, v in args.items())
                    add_dash_mpd(video_info)
                # Rental video is not rented but preview is available (e.g.
                # https://www.youtube.com/watch?v=yYr8q0y5Jfg,
                # https://github.com/rg3/youtube-dl/issues/10532)
                if not video_info and args.get('ypc_vid'):
                    return self.url_result(
                        args['ypc_vid'], YoutubeIE.ie_key(), video_id=args['ypc_vid'])
                if args.get('livestream') == '1' or args.get('live_playback') == 1:
                    is_live = True
            if not video_info or self._downloader.params.get('youtube_include_dash_manifest', True):
                # We also try looking in get_video_info since it may contain different dashmpd
                # URL that points to a DASH manifest with possibly different itag set (some itags
                # are missing from DASH manifest pointed by webpage's dashmpd, some - from DASH
                # manifest pointed by get_video_info's dashmpd).
                # The general idea is to take a union of itags of both DASH manifests (for example
                # video with such 'manifest behavior' see https://github.com/rg3/youtube-dl/issues/6093)
                self.report_video_info_webpage_download(video_id)
                for el_type in ['&el=info', '&el=embedded', '&el=detailpage', '&el=vevo', '']:
                    video_info_url = (
                        '%s://www.youtube.com/get_video_info?&video_id=%s%s&ps=default&eurl=&gl=US&hl=en'
                        % (proto, video_id, el_type))
                    video_info_webpage = self._download_webpage(
                        video_info_url,
                        video_id, note=False,
                        errnote='unable to download video info webpage')
                    get_video_info = compat_parse_qs(video_info_webpage)
                    if get_video_info.get('use_cipher_signature') != ['True']:
                        add_dash_mpd(get_video_info)
                    if not video_info:
                        video_info = get_video_info
                    if 'token' in get_video_info:
                        # Different get_video_info requests may report different results, e.g.
                        # some may report video unavailability, but some may serve it without
                        # any complaint (see https://github.com/rg3/youtube-dl/issues/7362,
                        # the original webpage as well as el=info and el=embedded get_video_info
                        # requests report video unavailability due to geo restriction while
                        # el=detailpage succeeds and returns valid data). This is probably
                        # due to YouTube measures against IP ranges of hosting providers.
                        # Working around by preferring the first succeeded video_info containing
                        # the token if no such video_info yet was found.
                        if 'token' not in video_info:
                            video_info = get_video_info
                        break
        if 'token' not in video_info:
            if 'reason' in video_info:
                if 'The uploader has not made this video available in your country.' in video_info['reason']:
                    regions_allowed = self._html_search_meta('regionsAllowed', video_webpage, default=None)
                    if regions_allowed:
                        raise ExtractorError('YouTube said: This video is available in %s only' % (
                            ', '.join(map(ISO3166Utils.short2full, regions_allowed.split(',')))),
                            expected=True)
                raise ExtractorError(
                    'YouTube said: %s' % video_info['reason'][0],
                    expected=True, video_id=video_id)
            else:
                raise ExtractorError(
                    '"token" parameter not in video info for unknown reason',
                    video_id=video_id)

        # title
        if 'title' in video_info:
            video_title = video_info['title'][0]
        else:
            self._downloader.report_warning('Unable to extract video title')
            video_title = '_'

        # description
        video_description = get_element_by_id("eow-description", video_webpage)
        if video_description:
            video_description = re.sub(r'''(?x)
                <a\s+
                    (?:[a-zA-Z-]+="[^"]*"\s+)*?
                    (?:title|href)="([^"]+)"\s+
                    (?:[a-zA-Z-]+="[^"]*"\s+)*?
                    class="[^"]*"[^>]*>
                [^<]+\.{3}\s*
                </a>
            ''', r'\1', video_description)
            video_description = clean_html(video_description)
        else:
            fd_mobj = re.search(r'<meta name="description" content="([^"]+)"', video_webpage)
            if fd_mobj:
                video_description = unescapeHTML(fd_mobj.group(1))
            else:
                video_description = ''

        if 'multifeed_metadata_list' in video_info and not smuggled_data.get('force_singlefeed', False):
            if not self._downloader.params.get('noplaylist'):
                entries = []
                feed_ids = []
                multifeed_metadata_list = video_info['multifeed_metadata_list'][0]
                for feed in multifeed_metadata_list.split(','):
                    # Unquote should take place before split on comma (,) since textual
                    # fields may contain comma as well (see
                    # https://github.com/rg3/youtube-dl/issues/8536)
                    feed_data = compat_parse_qs(compat_urllib_parse_unquote_plus(feed))
                    entries.append({
                        '_type': 'url_transparent',
                        'ie_key': 'Youtube',
                        'url': smuggle_url(
                            '%s://www.youtube.com/watch?v=%s' % (proto, feed_data['id'][0]),
                            {'force_singlefeed': True}),
                        'title': '%s (%s)' % (video_title, feed_data['title'][0]),
                    })
                    feed_ids.append(feed_data['id'][0])
                self.to_screen(
                    'Downloading multifeed video (%s) - add --no-playlist to just download video %s'
                    % (', '.join(feed_ids), video_id))
                return self.playlist_result(entries, video_id, video_title, video_description)
            self.to_screen('Downloading just video %s because of --no-playlist' % video_id)

        if 'view_count' in video_info:
            view_count = int(video_info['view_count'][0])
        else:
            view_count = None

        # Check for "rental" videos
        if 'ypc_video_rental_bar_text' in video_info and 'author' not in video_info:
            raise ExtractorError('"rental" videos not supported')

        # Start extracting information
        self.report_information_extraction(video_id)

        # uploader
        if 'author' not in video_info:
            raise ExtractorError('Unable to extract uploader name')
        video_uploader = compat_urllib_parse_unquote_plus(video_info['author'][0])

        # uploader_id
        video_uploader_id = None
        video_uploader_url = None
        mobj = re.search(
            r'<link itemprop="url" href="(?P<uploader_url>https?://www.youtube.com/(?:user|channel)/(?P<uploader_id>[^"]+))">',
            video_webpage)
        if mobj is not None:
            video_uploader_id = mobj.group('uploader_id')
            video_uploader_url = mobj.group('uploader_url')
        else:
            self._downloader.report_warning('unable to extract uploader nickname')

        # thumbnail image
        # We try first to get a high quality image:
        m_thumb = re.search(r'<span itemprop="thumbnail".*?href="(.*?)">',
                            video_webpage, re.DOTALL)
        if m_thumb is not None:
            video_thumbnail = m_thumb.group(1)
        elif 'thumbnail_url' not in video_info:
            self._downloader.report_warning('unable to extract video thumbnail')
            video_thumbnail = None
        else:   # don't panic if we can't find it
            video_thumbnail = compat_urllib_parse_unquote_plus(video_info['thumbnail_url'][0])

        # upload date
        upload_date = self._html_search_meta(
            'datePublished', video_webpage, 'upload date', default=None)
        if not upload_date:
            upload_date = self._search_regex(
                [r'(?s)id="eow-date.*?>(.*?)</span>',
                 r'id="watch-uploader-info".*?>.*?(?:Published|Uploaded|Streamed live|Started) on (.+?)</strong>'],
                video_webpage, 'upload date', default=None)
            if upload_date:
                upload_date = ' '.join(re.sub(r'[/,-]', r' ', mobj.group(1)).split())
        upload_date = unified_strdate(upload_date)

        video_license = self._html_search_regex(
            r'<h4[^>]+class="title"[^>]*>\s*License\s*</h4>\s*<ul[^>]*>\s*<li>(.+?)</li',
            video_webpage, 'license', default=None)

        m_music = re.search(
            r'<h4[^>]+class="title"[^>]*>\s*Music\s*</h4>\s*<ul[^>]*>\s*<li>(?P<title>.+?) by (?P<creator>.+?)(?:\(.+?\))?</li',
            video_webpage)
        if m_music:
            video_alt_title = remove_quotes(unescapeHTML(m_music.group('title')))
            video_creator = clean_html(m_music.group('creator'))
        else:
            video_alt_title = video_creator = None

        m_episode = re.search(
            r'<div[^>]+id="watch7-headline"[^>]*>\s*<span[^>]*>.*?>(?P<series>[^<]+)</a></b>\s*S(?P<season>\d+)\s*•\s*E(?P<episode>\d+)</span>',
            video_webpage)
        if m_episode:
            series = m_episode.group('series')
            season_number = int(m_episode.group('season'))
            episode_number = int(m_episode.group('episode'))
        else:
            series = season_number = episode_number = None

        m_cat_container = self._search_regex(
            r'(?s)<h4[^>]*>\s*Category\s*</h4>\s*<ul[^>]*>(.*?)</ul>',
            video_webpage, 'categories', default=None)
        if m_cat_container:
            category = self._html_search_regex(
                r'(?s)<a[^<]+>(.*?)</a>', m_cat_container, 'category',
                default=None)
            video_categories = None if category is None else [category]
        else:
            video_categories = None

        video_tags = [
            unescapeHTML(m.group('content'))
            for m in re.finditer(self._meta_regex('og:video:tag'), video_webpage)]

        def _extract_count(count_name):
            return str_to_int(self._search_regex(
                r'-%s-button[^>]+><span[^>]+class="yt-uix-button-content"[^>]*>([\d,]+)</span>'
                % re.escape(count_name),
                video_webpage, count_name, default=None))

        like_count = _extract_count('like')
        dislike_count = _extract_count('dislike')

        # subtitles
        video_subtitles = self.extract_subtitles(video_id, video_webpage)
        automatic_captions = self.extract_automatic_captions(video_id, video_webpage)

        video_duration = try_get(
            video_info, lambda x: int_or_none(x['length_seconds'][0]))
        if not video_duration:
            video_duration = parse_duration(self._html_search_meta(
                'duration', video_webpage, 'video duration'))

        # annotations
        video_annotations = None
        if self._downloader.params.get('writeannotations', False):
            video_annotations = self._extract_annotations(video_id)

        def _map_to_format_list(urlmap):
            formats = []
            for itag, video_real_url in urlmap.items():
                dct = {
                    'format_id': itag,
                    'url': video_real_url,
                    'player_url': player_url,
                }
                if itag in self._formats:
                    dct.update(self._formats[itag])
                formats.append(dct)
            return formats

        if 'conn' in video_info and video_info['conn'][0].startswith('rtmp'):
            self.report_rtmp_download()
            formats = [{
                'format_id': '_rtmp',
                'protocol': 'rtmp',
                'url': video_info['conn'][0],
                'player_url': player_url,
            }]
        elif len(video_info.get('url_encoded_fmt_stream_map', [''])[0]) >= 1 or len(video_info.get('adaptive_fmts', [''])[0]) >= 1:
            encoded_url_map = video_info.get('url_encoded_fmt_stream_map', [''])[0] + ',' + video_info.get('adaptive_fmts', [''])[0]
            if 'rtmpe%3Dyes' in encoded_url_map:
                raise ExtractorError('rtmpe downloads are not supported, see https://github.com/rg3/youtube-dl/issues/343 for more information.', expected=True)
            formats_spec = {}
            fmt_list = video_info.get('fmt_list', [''])[0]
            if fmt_list:
                for fmt in fmt_list.split(','):
                    spec = fmt.split('/')
                    if len(spec) > 1:
                        width_height = spec[1].split('x')
                        if len(width_height) == 2:
                            formats_spec[spec[0]] = {
                                'resolution': spec[1],
                                'width': int_or_none(width_height[0]),
                                'height': int_or_none(width_height[1]),
                            }
            formats = []
            for url_data_str in encoded_url_map.split(','):
                url_data = compat_parse_qs(url_data_str)
                if 'itag' not in url_data or 'url' not in url_data:
                    continue
                format_id = url_data['itag'][0]
                url = url_data['url'][0]

                if 'sig' in url_data:
                    url += '&signature=' + url_data['sig'][0]
                elif 's' in url_data:
                    encrypted_sig = url_data['s'][0]
                    ASSETS_RE = r'"assets":.+?"js":\s*("[^"]+")'

                    jsplayer_url_json = self._search_regex(
                        ASSETS_RE,
                        embed_webpage if age_gate else video_webpage,
                        'JS player URL (1)', default=None)
                    if not jsplayer_url_json and not age_gate:
                        # We need the embed website after all
                        if embed_webpage is None:
                            embed_url = proto + '://www.youtube.com/embed/%s' % video_id
                            embed_webpage = self._download_webpage(
                                embed_url, video_id, 'Downloading embed webpage')
                        jsplayer_url_json = self._search_regex(
                            ASSETS_RE, embed_webpage, 'JS player URL')

                    player_url = json.loads(jsplayer_url_json)
                    if player_url is None:
                        player_url_json = self._search_regex(
                            r'ytplayer\.config.*?"url"\s*:\s*("[^"]+")',
                            video_webpage, 'age gate player URL')
                        player_url = json.loads(player_url_json)

                    if self._downloader.params.get('verbose'):
                        if player_url is None:
                            player_version = 'unknown'
                            player_desc = 'unknown'
                        else:
                            if player_url.endswith('swf'):
                                player_version = self._search_regex(
                                    r'-(.+?)(?:/watch_as3)?\.swf$', player_url,
                                    'flash player', fatal=False)
                                player_desc = 'flash player %s' % player_version
                            else:
                                player_version = self._search_regex(
                                    [r'html5player-([^/]+?)(?:/html5player(?:-new)?)?\.js', r'(?:www|player)-([^/]+)/base\.js'],
                                    player_url,
                                    'html5 player', fatal=False)
                                player_desc = 'html5 player %s' % player_version

                        parts_sizes = self._signature_cache_id(encrypted_sig)
                        self.to_screen('{%s} signature length %s, %s' %
                                       (format_id, parts_sizes, player_desc))

                    signature = self._decrypt_signature(
                        encrypted_sig, video_id, player_url, age_gate)
                    url += '&signature=' + signature
                if 'ratebypass' not in url:
                    url += '&ratebypass=yes'

                dct = {
                    'format_id': format_id,
                    'url': url,
                    'player_url': player_url,
                }
                if format_id in self._formats:
                    dct.update(self._formats[format_id])
                if format_id in formats_spec:
                    dct.update(formats_spec[format_id])

                # Some itags are not included in DASH manifest thus corresponding formats will
                # lack metadata (see https://github.com/rg3/youtube-dl/pull/5993).
                # Trying to extract metadata from url_encoded_fmt_stream_map entry.
                mobj = re.search(r'^(?P<width>\d+)[xX](?P<height>\d+)$', url_data.get('size', [''])[0])
                width, height = (int(mobj.group('width')), int(mobj.group('height'))) if mobj else (None, None)

                more_fields = {
                    'filesize': int_or_none(url_data.get('clen', [None])[0]),
                    'tbr': float_or_none(url_data.get('bitrate', [None])[0], 1000),
                    'width': width,
                    'height': height,
                    'fps': int_or_none(url_data.get('fps', [None])[0]),
                    'format_note': url_data.get('quality_label', [None])[0] or url_data.get('quality', [None])[0],
                }
                for key, value in more_fields.items():
                    if value:
                        dct[key] = value
                type_ = url_data.get('type', [None])[0]
                if type_:
                    type_split = type_.split(';')
                    kind_ext = type_split[0].split('/')
                    if len(kind_ext) == 2:
                        kind, _ = kind_ext
                        dct['ext'] = mimetype2ext(type_split[0])
                        if kind in ('audio', 'video'):
                            codecs = None
                            for mobj in re.finditer(
                                    r'(?P<key>[a-zA-Z_-]+)=(?P<quote>["\']?)(?P<val>.+?)(?P=quote)(?:;|$)', type_):
                                if mobj.group('key') == 'codecs':
                                    codecs = mobj.group('val')
                                    break
                            if codecs:
                                codecs = codecs.split(',')
                                if len(codecs) == 2:
                                    acodec, vcodec = codecs[1], codecs[0]
                                else:
                                    acodec, vcodec = (codecs[0], 'none') if kind == 'audio' else ('none', codecs[0])
                                dct.update({
                                    'acodec': acodec,
                                    'vcodec': vcodec,
                                })
                formats.append(dct)
        elif video_info.get('hlsvp'):
            manifest_url = video_info['hlsvp'][0]
            url_map = self._extract_from_m3u8(manifest_url, video_id)
            formats = _map_to_format_list(url_map)
            # Accept-Encoding header causes failures in live streams on Youtube and Youtube Gaming
            for a_format in formats:
                a_format.setdefault('http_headers', {})['Youtubedl-no-compression'] = 'True'
        else:
            unavailable_message = self._html_search_regex(
                r'(?s)<h1[^>]+id="unavailable-message"[^>]*>(.+?)</h1>',
                video_webpage, 'unavailable message', default=None)
            if unavailable_message:
                raise ExtractorError(unavailable_message, expected=True)
            raise ExtractorError('no conn, hlsvp or url_encoded_fmt_stream_map information found in video info')

        # Look for the DASH manifest
        if self._downloader.params.get('youtube_include_dash_manifest', True):
            dash_mpd_fatal = True
            for mpd_url in dash_mpds:
                dash_formats = {}
                try:
                    def decrypt_sig(mobj):
                        s = mobj.group(1)
                        dec_s = self._decrypt_signature(s, video_id, player_url, age_gate)
                        return '/signature/%s' % dec_s

                    mpd_url = re.sub(r'/s/([a-fA-F0-9\.]+)', decrypt_sig, mpd_url)

                    for df in self._extract_mpd_formats(
                            mpd_url, video_id, fatal=dash_mpd_fatal,
                            formats_dict=self._formats):
                        # Do not overwrite DASH format found in some previous DASH manifest
                        if df['format_id'] not in dash_formats:
                            dash_formats[df['format_id']] = df
                        # Additional DASH manifests may end up in HTTP Error 403 therefore
                        # allow them to fail without bug report message if we already have
                        # some DASH manifest succeeded. This is temporary workaround to reduce
                        # burst of bug reports until we figure out the reason and whether it
                        # can be fixed at all.
                        dash_mpd_fatal = False
                except (ExtractorError, KeyError) as e:
                    self.report_warning(
                        'Skipping DASH manifest: %r' % e, video_id)
                if dash_formats:
                    # Remove the formats we found through non-DASH, they
                    # contain less info and it can be wrong, because we use
                    # fixed values (for example the resolution). See
                    # https://github.com/rg3/youtube-dl/issues/5774 for an
                    # example.
                    formats = [f for f in formats if f['format_id'] not in dash_formats.keys()]
                    formats.extend(dash_formats.values())

        # Check for malformed aspect ratio
        stretched_m = re.search(
            r'<meta\s+property="og:video:tag".*?content="yt:stretch=(?P<w>[0-9]+):(?P<h>[0-9]+)">',
            video_webpage)
        if stretched_m:
            w = float(stretched_m.group('w'))
            h = float(stretched_m.group('h'))
            # yt:stretch may hold invalid ratio data (e.g. for Q39EVAstoRM ratio is 17:0).
            # We will only process correct ratios.
            if w > 0 and h > 0:
                ratio = w / h
                for f in formats:
                    if f.get('vcodec') != 'none':
                        f['stretched_ratio'] = ratio

        self._sort_formats(formats)

        self.mark_watched(video_id, video_info)

        return {
            'id': video_id,
            'uploader': video_uploader,
            'uploader_id': video_uploader_id,
            'uploader_url': video_uploader_url,
            'upload_date': upload_date,
            'license': video_license,
            'creator': video_creator,
            'title': video_title,
            'alt_title': video_alt_title,
            'thumbnail': video_thumbnail,
            'description': video_description,
            'categories': video_categories,
            'tags': video_tags,
            'subtitles': video_subtitles,
            'automatic_captions': automatic_captions,
            'duration': video_duration,
            'age_limit': 18 if age_gate else 0,
            'annotations': video_annotations,
            'webpage_url': proto + '://www.youtube.com/watch?v=%s' % video_id,
            'view_count': view_count,
            'like_count': like_count,
            'dislike_count': dislike_count,
            'average_rating': float_or_none(video_info.get('avg_rating', [None])[0]),
            'formats': formats,
            'is_live': is_live,
            'start_time': start_time,
            'end_time': end_time,
            'series': series,
            'season_number': season_number,
            'episode_number': episode_number,
        }


class YoutubeSharedVideoIE(InfoExtractor):
    _VALID_URL = r'(?:https?:)?//(?:www\.)?youtube\.com/shared\?.*\bci=(?P<id>[0-9A-Za-z_-]{11})'
    IE_NAME = 'youtube:shared'

    _TEST = {
        'url': 'https://www.youtube.com/shared?ci=1nEzmT-M4fU',
        'info_dict': {
            'id': 'uPDB5I9wfp8',
            'ext': 'webm',
            'title': 'Pocoyo: 90 minutos de episódios completos Português para crianças - PARTE 3',
            'description': 'md5:d9e4d9346a2dfff4c7dc4c8cec0f546d',
            'upload_date': '20160219',
            'uploader': 'Pocoyo - Português (BR)',
            'uploader_id': 'PocoyoBrazil',
        },
        'add_ie': ['Youtube'],
        'params': {
            # There are already too many Youtube downloads
            'skip_download': True,
        },
    }

    def _real_extract(self, url):
        video_id = self._match_id(url)

        webpage = self._download_webpage(url, video_id)

        real_video_id = self._html_search_meta(
            'videoId', webpage, 'YouTube video id', fatal=True)

        return self.url_result(real_video_id, YoutubeIE.ie_key())


class YoutubePlaylistIE(YoutubePlaylistBaseInfoExtractor):
    IE_DESC = 'YouTube.com playlists'
    _VALID_URL = r"""(?x)(?:
                        (?:https?://)?
                        (?:\w+\.)?
                        (?:
                            youtube\.com/
                            (?:
                               (?:course|view_play_list|my_playlists|artist|playlist|watch|embed/videoseries)
                               \? (?:.*?[&;])*? (?:p|a|list)=
                            |  p/
                            )|
                            youtu\.be/[0-9A-Za-z_-]{11}\?.*?\blist=
                        )
                        (
                            (?:PL|LL|EC|UU|FL|RD|UL|TL)?[0-9A-Za-z-_]{10,}
                            # Top tracks, they can also include dots
                            |(?:MC)[\w\.]*
                        )
                        .*
                     |
                        ((?:PL|LL|EC|UU|FL|RD|UL|TL)[0-9A-Za-z-_]{10,})
                     )"""
    _TEMPLATE_URL = 'https://www.youtube.com/playlist?list=%s&disable_polymer=true'
    _VIDEO_RE = r'href="\s*/watch\?v=(?P<id>[0-9A-Za-z_-]{11})&amp;[^"]*?index=(?P<index>\d+)(?:[^>]+>(?P<title>[^<]+))?'
    IE_NAME = 'youtube:playlist'
    _TESTS = [{
        'url': 'https://www.youtube.com/playlist?list=PLwiyx1dc3P2JR9N8gQaQN_BCvlSlap7re',
        'info_dict': {
            'title': 'ytdl test PL',
            'id': 'PLwiyx1dc3P2JR9N8gQaQN_BCvlSlap7re',
        },
        'playlist_count': 3,
    }, {
        'url': 'https://www.youtube.com/playlist?list=PLtPgu7CB4gbZDA7i_euNxn75ISqxwZPYx',
        'info_dict': {
            'id': 'PLtPgu7CB4gbZDA7i_euNxn75ISqxwZPYx',
            'title': 'YDL_Empty_List',
        },
        'playlist_count': 0,
        'skip': 'This playlist is private',
    }, {
        'note': 'Playlist with deleted videos (#651). As a bonus, the video #51 is also twice in this list.',
        'url': 'https://www.youtube.com/playlist?list=PLwP_SiAcdui0KVebT0mU9Apz359a4ubsC',
        'info_dict': {
            'title': '29C3: Not my department',
            'id': 'PLwP_SiAcdui0KVebT0mU9Apz359a4ubsC',
        },
        'playlist_count': 95,
    }, {
        'note': 'issue #673',
        'url': 'PLBB231211A4F62143',
        'info_dict': {
            'title': '[OLD]Team Fortress 2 (Class-based LP)',
            'id': 'PLBB231211A4F62143',
        },
        'playlist_mincount': 26,
    }, {
        'note': 'Large playlist',
        'url': 'https://www.youtube.com/playlist?list=UUBABnxM4Ar9ten8Mdjj1j0Q',
        'info_dict': {
            'title': 'Uploads from Cauchemar',
            'id': 'UUBABnxM4Ar9ten8Mdjj1j0Q',
        },
        'playlist_mincount': 799,
    }, {
        'url': 'PLtPgu7CB4gbY9oDN3drwC3cMbJggS7dKl',
        'info_dict': {
            'title': 'YDL_safe_search',
            'id': 'PLtPgu7CB4gbY9oDN3drwC3cMbJggS7dKl',
        },
        'playlist_count': 2,
        'skip': 'This playlist is private',
    }, {
        'note': 'embedded',
        'url': 'https://www.youtube.com/embed/videoseries?list=PL6IaIsEjSbf96XFRuNccS_RuEXwNdsoEu',
        'playlist_count': 4,
        'info_dict': {
            'title': 'JODA15',
            'id': 'PL6IaIsEjSbf96XFRuNccS_RuEXwNdsoEu',
        }
    }, {
        'note': 'Embedded SWF player',
        'url': 'https://www.youtube.com/p/YN5VISEtHet5D4NEvfTd0zcgFk84NqFZ?hl=en_US&fs=1&rel=0',
        'playlist_count': 4,
        'info_dict': {
            'title': 'JODA7',
            'id': 'YN5VISEtHet5D4NEvfTd0zcgFk84NqFZ',
        }
    }, {
        'note': 'Buggy playlist: the webpage has a "Load more" button but it doesn\'t have more videos',
        'url': 'https://www.youtube.com/playlist?list=UUXw-G3eDE9trcvY2sBMM_aA',
        'info_dict': {
            'title': 'Uploads from Interstellar Movie',
            'id': 'UUXw-G3eDE9trcvY2sBMM_aA',
        },
        'playlist_mincount': 21,
    }, {
        # Playlist URL that does not actually serve a playlist
        'url': 'https://www.youtube.com/watch?v=FqZTN594JQw&list=PLMYEtVRpaqY00V9W81Cwmzp6N6vZqfUKD4',
        'info_dict': {
            'id': 'FqZTN594JQw',
            'ext': 'webm',
            'title': "Smiley's People 01 detective, Adventure Series, Action",
            'uploader': 'STREEM',
            'uploader_id': 'UCyPhqAZgwYWZfxElWVbVJng',
            'uploader_url': r're:https?://(?:www\.)?youtube\.com/channel/UCyPhqAZgwYWZfxElWVbVJng',
            'upload_date': '20150526',
            'license': 'Standard YouTube License',
            'description': 'md5:507cdcb5a49ac0da37a920ece610be80',
            'categories': ['People & Blogs'],
            'tags': list,
            'like_count': int,
            'dislike_count': int,
        },
        'params': {
            'skip_download': True,
        },
        'add_ie': [YoutubeIE.ie_key()],
    }, {
        'url': 'https://youtu.be/yeWKywCrFtk?list=PL2qgrgXsNUG5ig9cat4ohreBjYLAPC0J5',
        'info_dict': {
            'id': 'yeWKywCrFtk',
            'ext': 'mp4',
            'title': 'Small Scale Baler and Braiding Rugs',
            'uploader': 'Backus-Page House Museum',
            'uploader_id': 'backuspagemuseum',
            'uploader_url': r're:https?://(?:www\.)?youtube\.com/user/backuspagemuseum',
            'upload_date': '20161008',
            'license': 'Standard YouTube License',
            'description': 'md5:800c0c78d5eb128500bffd4f0b4f2e8a',
            'categories': ['Nonprofits & Activism'],
            'tags': list,
            'like_count': int,
            'dislike_count': int,
        },
        'params': {
            'noplaylist': True,
            'skip_download': True,
        },
    }, {
        'url': 'https://youtu.be/uWyaPkt-VOI?list=PL9D9FC436B881BA21',
        'only_matching': True,
    }, {
        'url': 'TLGGrESM50VT6acwMjAyMjAxNw',
        'only_matching': True,
    }]

    def _real_initialize(self):
        self._login()

    def _extract_mix(self, playlist_id):
        # The mixes are generated from a single video
        # the id of the playlist is just 'RD' + video_id
        ids = []
        last_id = playlist_id[-11:]
        for n in itertools.count(1):
            url = 'https://youtube.com/watch?v=%s&list=%s' % (last_id, playlist_id)
            webpage = self._download_webpage(
                url, playlist_id, 'Downloading page {0} of Youtube mix'.format(n))
            new_ids = orderedSet(re.findall(
                r'''(?xs)data-video-username=".*?".*?
                           href="/watch\?v=([0-9A-Za-z_-]{11})&amp;[^"]*?list=%s''' % re.escape(playlist_id),
                webpage))
            # Fetch new pages until all the videos are repeated, it seems that
            # there are always 51 unique videos.
            new_ids = [_id for _id in new_ids if _id not in ids]
            if not new_ids:
                break
            ids.extend(new_ids)
            last_id = ids[-1]

        url_results = self._ids_to_results(ids)

        search_title = lambda class_name: get_element_by_attribute('class', class_name, webpage)
        title_span = (
            search_title('playlist-title') or
            search_title('title long-title') or
            search_title('title'))
        title = clean_html(title_span)

        return self.playlist_result(url_results, playlist_id, title)

    def _extract_playlist(self, playlist_id):
        url = self._TEMPLATE_URL % playlist_id
        page = self._download_webpage(url, playlist_id)

        # the yt-alert-message now has tabindex attribute (see https://github.com/rg3/youtube-dl/issues/11604)
        for match in re.findall(r'<div class="yt-alert-message"[^>]*>([^<]+)</div>', page):
            match = match.strip()
            # Check if the playlist exists or is private
            mobj = re.match(r'[^<]*(?:The|This) playlist (?P<reason>does not exist|is private)[^<]*', match)
            if mobj:
                reason = mobj.group('reason')
                message = 'This playlist %s' % reason
                if 'private' in reason:
                    message += ', use --username or --netrc to access it'
                message += '.'
                raise ExtractorError(message, expected=True)
            elif re.match(r'[^<]*Invalid parameters[^<]*', match):
                raise ExtractorError(
                    'Invalid parameters. Maybe URL is incorrect.',
                    expected=True)
            elif re.match(r'[^<]*Choose your language[^<]*', match):
                continue
            else:
                self.report_warning('Youtube gives an alert message: ' + match)

        playlist_title = self._html_search_regex(
            r'(?s)<h1 class="pl-header-title[^"]*"[^>]*>\s*(.*?)\s*</h1>',
            page, 'title', default=None)

        has_videos = True

        if not playlist_title:
            try:
                # Some playlist URLs don't actually serve a playlist (e.g.
                # https://www.youtube.com/watch?v=FqZTN594JQw&list=PLMYEtVRpaqY00V9W81Cwmzp6N6vZqfUKD4)
                next(self._entries(page, playlist_id))
            except StopIteration:
                has_videos = False

        return has_videos, self.playlist_result(
            self._entries(page, playlist_id), playlist_id, playlist_title)

    def _check_download_just_video(self, url, playlist_id):
        # Check if it's a video-specific URL
        query_dict = compat_urlparse.parse_qs(compat_urlparse.urlparse(url).query)
        video_id = query_dict.get('v', [None])[0] or self._search_regex(
            r'(?:^|//)youtu\.be/([0-9A-Za-z_-]{11})', url,
            'video id', default=None)
        if video_id:
            if self._downloader.params.get('noplaylist'):
                self.to_screen('Downloading just video %s because of --no-playlist' % video_id)
                return video_id, self.url_result(video_id, 'Youtube', video_id=video_id)
            else:
                self.to_screen('Downloading playlist %s - add --no-playlist to just download video %s' % (playlist_id, video_id))
                return video_id, None
        return None, None

    def _real_extract(self, url):
        # Extract playlist id
        mobj = re.match(self._VALID_URL, url)
        if mobj is None:
            raise ExtractorError('Invalid URL: %s' % url)
        playlist_id = mobj.group(1) or mobj.group(2)

        video_id, video = self._check_download_just_video(url, playlist_id)
        if video:
            return video

        if playlist_id.startswith(('RD', 'UL', 'PU')):
            # Mixes require a custom extraction process
            return self._extract_mix(playlist_id)

        has_videos, playlist = self._extract_playlist(playlist_id)
        if has_videos or not video_id:
            return playlist

        # Some playlist URLs don't actually serve a playlist (see
        # https://github.com/rg3/youtube-dl/issues/10537).
        # Fallback to plain video extraction if there is a video id
        # along with playlist id.
        return self.url_result(video_id, 'Youtube', video_id=video_id)


class YoutubeChannelIE(YoutubePlaylistBaseInfoExtractor):
    IE_DESC = 'YouTube.com channels'
    _VALID_URL = r'https?://(?:youtu\.be|(?:\w+\.)?youtube(?:-nocookie)?\.com)/channel/(?P<id>[0-9A-Za-z_-]+)'
    _TEMPLATE_URL = 'https://www.youtube.com/channel/%s/videos'
    _VIDEO_RE = r'(?:title="(?P<title>[^"]+)"[^>]+)?href="/watch\?v=(?P<id>[0-9A-Za-z_-]+)&?'
    IE_NAME = 'youtube:channel'
    _TESTS = [{
        'note': 'paginated channel',
        'url': 'https://www.youtube.com/channel/UCKfVa3S1e4PHvxWcwyMMg8w',
        'playlist_mincount': 91,
        'info_dict': {
            'id': 'UUKfVa3S1e4PHvxWcwyMMg8w',
            'title': 'Uploads from lex will',
        }
    }, {
        'note': 'Age restricted channel',
        # from https://www.youtube.com/user/DeusExOfficial
        'url': 'https://www.youtube.com/channel/UCs0ifCMCm1icqRbqhUINa0w',
        'playlist_mincount': 64,
        'info_dict': {
            'id': 'UUs0ifCMCm1icqRbqhUINa0w',
            'title': 'Uploads from Deus Ex',
        },
    }]

    @classmethod
    def suitable(cls, url):
        return (False if YoutubePlaylistsIE.suitable(url) or YoutubeLiveIE.suitable(url)
                else super(YoutubeChannelIE, cls).suitable(url))

    def _build_template_url(self, url, channel_id):
        return self._TEMPLATE_URL % channel_id

    def _real_extract(self, url):
        channel_id = self._match_id(url)

        url = self._build_template_url(url, channel_id)

        # Channel by page listing is restricted to 35 pages of 30 items, i.e. 1050 videos total (see #5778)
        # Workaround by extracting as a playlist if managed to obtain channel playlist URL
        # otherwise fallback on channel by page extraction
        channel_page = self._download_webpage(
            url + '?view=57', channel_id,
            'Downloading channel page', fatal=False)
        if channel_page is False:
            channel_playlist_id = False
        else:
            channel_playlist_id = self._html_search_meta(
                'channelId', channel_page, 'channel id', default=None)
            if not channel_playlist_id:
                channel_url = self._html_search_meta(
                    ('al:ios:url', 'twitter:app:url:iphone', 'twitter:app:url:ipad'),
                    channel_page, 'channel url', default=None)
                if channel_url:
                    channel_playlist_id = self._search_regex(
                        r'vnd\.youtube://user/([0-9A-Za-z_-]+)',
                        channel_url, 'channel id', default=None)
        if channel_playlist_id and channel_playlist_id.startswith('UC'):
            playlist_id = 'UU' + channel_playlist_id[2:]
            return self.url_result(
                compat_urlparse.urljoin(url, '/playlist?list=%s' % playlist_id), 'YoutubePlaylist')

        channel_page = self._download_webpage(url, channel_id, 'Downloading page #1')
        autogenerated = re.search(r'''(?x)
                class="[^"]*?(?:
                    channel-header-autogenerated-label|
                    yt-channel-title-autogenerated
                )[^"]*"''', channel_page) is not None

        if autogenerated:
            # The videos are contained in a single page
            # the ajax pages can't be used, they are empty
            entries = [
                self.url_result(
                    video_id, 'Youtube', video_id=video_id,
                    video_title=video_title)
                for video_id, video_title in self.extract_videos_from_page(channel_page)]
            return self.playlist_result(entries, channel_id)

        try:
            next(self._entries(channel_page, channel_id))
        except StopIteration:
            alert_message = self._html_search_regex(
                r'(?s)<div[^>]+class=(["\']).*?\byt-alert-message\b.*?\1[^>]*>(?P<alert>[^<]+)</div>',
                channel_page, 'alert', default=None, group='alert')
            if alert_message:
                raise ExtractorError('Youtube said: %s' % alert_message, expected=True)

        return self.playlist_result(self._entries(channel_page, channel_id), channel_id)


class YoutubeUserIE(YoutubeChannelIE):
    IE_DESC = 'YouTube.com user videos (URL or "ytuser" keyword)'
    _VALID_URL = r'(?:(?:https?://(?:\w+\.)?youtube\.com/(?:(?P<user>user|c)/)?(?!(?:attribution_link|watch|results)(?:$|[^a-z_A-Z0-9-])))|ytuser:)(?!feed/)(?P<id>[A-Za-z0-9_-]+)'
    _TEMPLATE_URL = 'https://www.youtube.com/%s/%s/videos'
    IE_NAME = 'youtube:user'

    _TESTS = [{
        'url': 'https://www.youtube.com/user/TheLinuxFoundation',
        'playlist_mincount': 320,
        'info_dict': {
            'id': 'UUfX55Sx5hEFjoC3cNs6mCUQ',
            'title': 'Uploads from The Linux Foundation',
        }
    }, {
        # Only available via https://www.youtube.com/c/12minuteathlete/videos
        # but not https://www.youtube.com/user/12minuteathlete/videos
        'url': 'https://www.youtube.com/c/12minuteathlete/videos',
        'playlist_mincount': 249,
        'info_dict': {
            'id': 'UUVjM-zV6_opMDx7WYxnjZiQ',
            'title': 'Uploads from 12 Minute Athlete',
        }
    }, {
        'url': 'ytuser:phihag',
        'only_matching': True,
    }, {
        'url': 'https://www.youtube.com/c/gametrailers',
        'only_matching': True,
    }, {
        'url': 'https://www.youtube.com/gametrailers',
        'only_matching': True,
    }, {
        # This channel is not available.
        'url': 'https://www.youtube.com/user/kananishinoSMEJ/videos',
        'only_matching': True,
    }]

    @classmethod
    def suitable(cls, url):
        # Don't return True if the url can be extracted with other youtube
        # extractor, the regex would is too permissive and it would match.
        other_yt_ies = iter(klass for (name, klass) in globals().items() if name.startswith('Youtube') and name.endswith('IE') and klass is not cls)
        if any(ie.suitable(url) for ie in other_yt_ies):
            return False
        else:
            return super(YoutubeUserIE, cls).suitable(url)

    def _build_template_url(self, url, channel_id):
        mobj = re.match(self._VALID_URL, url)
        return self._TEMPLATE_URL % (mobj.group('user') or 'user', mobj.group('id'))


class YoutubeLiveIE(YoutubeBaseInfoExtractor):
    IE_DESC = 'YouTube.com live streams'
    _VALID_URL = r'(?P<base_url>https?://(?:\w+\.)?youtube\.com/(?:(?:user|channel|c)/)?(?P<id>[^/]+))/live'
    IE_NAME = 'youtube:live'

    _TESTS = [{
        'url': 'https://www.youtube.com/user/TheYoungTurks/live',
        'info_dict': {
            'id': 'a48o2S1cPoo',
            'ext': 'mp4',
            'title': 'The Young Turks - Live Main Show',
            'uploader': 'The Young Turks',
            'uploader_id': 'TheYoungTurks',
            'uploader_url': r're:https?://(?:www\.)?youtube\.com/user/TheYoungTurks',
            'upload_date': '20150715',
            'license': 'Standard YouTube License',
            'description': 'md5:438179573adcdff3c97ebb1ee632b891',
            'categories': ['News & Politics'],
            'tags': ['Cenk Uygur (TV Program Creator)', 'The Young Turks (Award-Winning Work)', 'Talk Show (TV Genre)'],
            'like_count': int,
            'dislike_count': int,
        },
        'params': {
            'skip_download': True,
        },
    }, {
        'url': 'https://www.youtube.com/channel/UC1yBKRuGpC1tSM73A0ZjYjQ/live',
        'only_matching': True,
    }, {
        'url': 'https://www.youtube.com/c/CommanderVideoHq/live',
        'only_matching': True,
    }, {
        'url': 'https://www.youtube.com/TheYoungTurks/live',
        'only_matching': True,
    }]

    def _real_extract(self, url):
        mobj = re.match(self._VALID_URL, url)
        channel_id = mobj.group('id')
        base_url = mobj.group('base_url')
        webpage = self._download_webpage(url, channel_id, fatal=False)
        if webpage:
            page_type = self._og_search_property(
                'type', webpage, 'page type', default=None)
            video_id = self._html_search_meta(
                'videoId', webpage, 'video id', default=None)
            if page_type == 'video' and video_id and re.match(r'^[0-9A-Za-z_-]{11}$', video_id):
                return self.url_result(video_id, YoutubeIE.ie_key())
        return self.url_result(base_url)


class YoutubePlaylistsIE(YoutubePlaylistsBaseInfoExtractor):
    IE_DESC = 'YouTube.com user/channel playlists'
    _VALID_URL = r'https?://(?:\w+\.)?youtube\.com/(?:user|channel)/(?P<id>[^/]+)/playlists'
    IE_NAME = 'youtube:playlists'

    _TESTS = [{
        'url': 'https://www.youtube.com/user/ThirstForScience/playlists',
        'playlist_mincount': 4,
        'info_dict': {
            'id': 'ThirstForScience',
            'title': 'Thirst for Science',
        },
    }, {
        # with "Load more" button
        'url': 'https://www.youtube.com/user/igorkle1/playlists?view=1&sort=dd',
        'playlist_mincount': 70,
        'info_dict': {
            'id': 'igorkle1',
            'title': 'Игорь Клейнер',
        },
    }, {
        'url': 'https://www.youtube.com/channel/UCiU1dHvZObB2iP6xkJ__Icw/playlists',
        'playlist_mincount': 17,
        'info_dict': {
            'id': 'UCiU1dHvZObB2iP6xkJ__Icw',
            'title': 'Chem Player',
        },
    }]


class YoutubeSearchIE(SearchInfoExtractor, YoutubePlaylistIE):
    IE_DESC = 'YouTube.com searches'
    # there doesn't appear to be a real limit, for example if you search for
    # 'python' you get more than 8.000.000 results
    _MAX_RESULTS = float('inf')
    IE_NAME = 'youtube:search'
    _SEARCH_KEY = 'ytsearch'
    _EXTRA_QUERY_ARGS = {}
    _TESTS = []

    def _get_n_results(self, query, n):
        """Get a specified number of results for a query"""

        videos = []
        limit = n

        url_query = {
            'search_query': query.encode('utf-8'),
        }
        url_query.update(self._EXTRA_QUERY_ARGS)
        result_url = 'https://www.youtube.com/results?' + compat_urllib_parse_urlencode(url_query)

        for pagenum in itertools.count(1):
            data = self._download_json(
                result_url, video_id='query "%s"' % query,
                note='Downloading page %s' % pagenum,
                errnote='Unable to download API page',
                query={'spf': 'navigate'})
            html_content = data[1]['body']['content']

            if 'class="search-message' in html_content:
                raise ExtractorError(
                    '[youtube] No video results', expected=True)

            new_videos = self._ids_to_results(orderedSet(re.findall(
                r'href="/watch\?v=(.{11})', html_content)))
            videos += new_videos
            if not new_videos or len(videos) > limit:
                break
            next_link = self._html_search_regex(
                r'href="(/results\?[^"]*\bsp=[^"]+)"[^>]*>\s*<span[^>]+class="[^"]*\byt-uix-button-content\b[^"]*"[^>]*>Next',
                html_content, 'next link', default=None)
            if next_link is None:
                break
            result_url = compat_urlparse.urljoin('https://www.youtube.com/', next_link)

        if len(videos) > n:
            videos = videos[:n]
        return self.playlist_result(videos, query)


class YoutubeSearchDateIE(YoutubeSearchIE):
    IE_NAME = YoutubeSearchIE.IE_NAME + ':date'
    _SEARCH_KEY = 'ytsearchdate'
    IE_DESC = 'YouTube.com searches, newest videos first'
    _EXTRA_QUERY_ARGS = {'search_sort': 'video_date_uploaded'}


class YoutubeSearchURLIE(YoutubePlaylistBaseInfoExtractor):
    IE_DESC = 'YouTube.com search URLs'
    IE_NAME = 'youtube:search_url'
    _VALID_URL = r'https?://(?:www\.)?youtube\.com/results\?(.*?&)?(?:search_query|q)=(?P<query>[^&]+)(?:[&]|$)'
    _VIDEO_RE = r'href="\s*/watch\?v=(?P<id>[0-9A-Za-z_-]{11})(?:[^"]*"[^>]+\btitle="(?P<title>[^"]+))?'
    _TESTS = [{
        'url': 'https://www.youtube.com/results?baz=bar&search_query=youtube-dl+test+video&filters=video&lclk=video',
        'playlist_mincount': 5,
        'info_dict': {
            'title': 'youtube-dl test video',
        }
    }, {
        'url': 'https://www.youtube.com/results?q=test&sp=EgQIBBgB',
        'only_matching': True,
    }]

    def _real_extract(self, url):
        mobj = re.match(self._VALID_URL, url)
        query = compat_urllib_parse_unquote_plus(mobj.group('query'))
        webpage = self._download_webpage(url, query)
        return self.playlist_result(self._process_page(webpage), playlist_title=query)


class YoutubeShowIE(YoutubePlaylistsBaseInfoExtractor):
    IE_DESC = 'YouTube.com (multi-season) shows'
    _VALID_URL = r'https?://(?:www\.)?youtube\.com/show/(?P<id>[^?#]*)'
    IE_NAME = 'youtube:show'
    _TESTS = [{
        'url': 'https://www.youtube.com/show/airdisasters',
        'playlist_mincount': 5,
        'info_dict': {
            'id': 'airdisasters',
            'title': 'Air Disasters',
        }
    }]

    def _real_extract(self, url):
        playlist_id = self._match_id(url)
        return super(YoutubeShowIE, self)._real_extract(
            'https://www.youtube.com/show/%s/playlists' % playlist_id)


class YoutubeFeedsInfoExtractor(YoutubeBaseInfoExtractor):
    """
    Base class for feed extractors
    Subclasses must define the _FEED_NAME and _PLAYLIST_TITLE properties.
    """
    _LOGIN_REQUIRED = True

    @property
    def IE_NAME(self):
        return 'youtube:%s' % self._FEED_NAME

    def _real_initialize(self):
        self._login()

    def _real_extract(self, url):
        page = self._download_webpage(
            'https://www.youtube.com/feed/%s' % self._FEED_NAME, self._PLAYLIST_TITLE)

        # The extraction process is the same as for playlists, but the regex
        # for the video ids doesn't contain an index
        ids = []
        more_widget_html = content_html = page
        for page_num in itertools.count(1):
            matches = re.findall(r'href="\s*/watch\?v=([0-9A-Za-z_-]{11})', content_html)

            # 'recommended' feed has infinite 'load more' and each new portion spins
            # the same videos in (sometimes) slightly different order, so we'll check
            # for unicity and break when portion has no new videos
            new_ids = filter(lambda video_id: video_id not in ids, orderedSet(matches))
            if not new_ids:
                break

            ids.extend(new_ids)

            mobj = re.search(r'data-uix-load-more-href="/?(?P<more>[^"]+)"', more_widget_html)
            if not mobj:
                break

            more = self._download_json(
                'https://youtube.com/%s' % mobj.group('more'), self._PLAYLIST_TITLE,
                'Downloading page #%s' % page_num,
                transform_source=uppercase_escape)
            content_html = more['content_html']
            more_widget_html = more['load_more_widget_html']

        return self.playlist_result(
            self._ids_to_results(ids), playlist_title=self._PLAYLIST_TITLE)


class YoutubeWatchLaterIE(YoutubePlaylistIE):
    IE_NAME = 'youtube:watchlater'
    IE_DESC = 'Youtube watch later list, ":ytwatchlater" for short (requires authentication)'
    _VALID_URL = r'https?://(?:www\.)?youtube\.com/(?:feed/watch_later|(?:playlist|watch)\?(?:.+&)?list=WL)|:ytwatchlater'

    _TESTS = [{
        'url': 'https://www.youtube.com/playlist?list=WL',
        'only_matching': True,
    }, {
        'url': 'https://www.youtube.com/watch?v=bCNU9TrbiRk&index=1&list=WL',
        'only_matching': True,
    }]

    def _real_extract(self, url):
        _, video = self._check_download_just_video(url, 'WL')
        if video:
            return video
        _, playlist = self._extract_playlist('WL')
        return playlist


class YoutubeFavouritesIE(YoutubeBaseInfoExtractor):
    IE_NAME = 'youtube:favorites'
    IE_DESC = 'YouTube.com favourite videos, ":ytfav" for short (requires authentication)'
    _VALID_URL = r'https?://(?:www\.)?youtube\.com/my_favorites|:ytfav(?:ou?rites)?'
    _LOGIN_REQUIRED = True

    def _real_extract(self, url):
        webpage = self._download_webpage('https://www.youtube.com/my_favorites', 'Youtube Favourites videos')
        playlist_id = self._search_regex(r'list=(.+?)["&]', webpage, 'favourites playlist id')
        return self.url_result(playlist_id, 'YoutubePlaylist')


class YoutubeRecommendedIE(YoutubeFeedsInfoExtractor):
    IE_DESC = 'YouTube.com recommended videos, ":ytrec" for short (requires authentication)'
    _VALID_URL = r'https?://(?:www\.)?youtube\.com/feed/recommended|:ytrec(?:ommended)?'
    _FEED_NAME = 'recommended'
    _PLAYLIST_TITLE = 'Youtube Recommended videos'


class YoutubeSubscriptionsIE(YoutubeFeedsInfoExtractor):
    IE_DESC = 'YouTube.com subscriptions feed, "ytsubs" keyword (requires authentication)'
    _VALID_URL = r'https?://(?:www\.)?youtube\.com/feed/subscriptions|:ytsubs(?:criptions)?'
    _FEED_NAME = 'subscriptions'
    _PLAYLIST_TITLE = 'Youtube Subscriptions'


class YoutubeHistoryIE(YoutubeFeedsInfoExtractor):
    IE_DESC = 'Youtube watch history, ":ythistory" for short (requires authentication)'
    _VALID_URL = r'https?://(?:www\.)?youtube\.com/feed/history|:ythistory'
    _FEED_NAME = 'history'
    _PLAYLIST_TITLE = 'Youtube History'


class YoutubeTruncatedURLIE(InfoExtractor):
    IE_NAME = 'youtube:truncated_url'
    IE_DESC = False  # Do not list
    _VALID_URL = r'''(?x)
        (?:https?://)?
        (?:\w+\.)?[yY][oO][uU][tT][uU][bB][eE](?:-nocookie)?\.com/
        (?:watch\?(?:
            feature=[a-z_]+|
            annotation_id=annotation_[^&]+|
            x-yt-cl=[0-9]+|
            hl=[^&]*|
            t=[0-9]+
        )?
        |
            attribution_link\?a=[^&]+
        )
        $
    '''

    _TESTS = [{
        'url': 'https://www.youtube.com/watch?annotation_id=annotation_3951667041',
        'only_matching': True,
    }, {
        'url': 'https://www.youtube.com/watch?',
        'only_matching': True,
    }, {
        'url': 'https://www.youtube.com/watch?x-yt-cl=84503534',
        'only_matching': True,
    }, {
        'url': 'https://www.youtube.com/watch?feature=foo',
        'only_matching': True,
    }, {
        'url': 'https://www.youtube.com/watch?hl=en-GB',
        'only_matching': True,
    }, {
        'url': 'https://www.youtube.com/watch?t=2372',
        'only_matching': True,
    }]

    def _real_extract(self, url):
        raise ExtractorError(
            'Did you forget to quote the URL? Remember that & is a meta '
            'character in most shells, so you want to put the URL in quotes, '
            'like  youtube-dl '
            '"https://www.youtube.com/watch?feature=foo&v=BaW_jenozKc" '
            ' or simply  youtube-dl BaW_jenozKc  .',
            expected=True)


class YoutubeTruncatedIDIE(InfoExtractor):
    IE_NAME = 'youtube:truncated_id'
    IE_DESC = False  # Do not list
    _VALID_URL = r'https?://(?:www\.)?youtube\.com/watch\?v=(?P<id>[0-9A-Za-z_-]{1,10})$'

    _TESTS = [{
        'url': 'https://www.youtube.com/watch?v=N_708QY7Ob',
        'only_matching': True,
    }]

    def _real_extract(self, url):
        video_id = self._match_id(url)
        raise ExtractorError(
            'Incomplete YouTube ID %s. URL %s looks truncated.' % (video_id, url),
            expected=True)<|MERGE_RESOLUTION|>--- conflicted
+++ resolved
@@ -1030,14 +1030,10 @@
 
     def _parse_sig_js(self, jscode):
         funcname = self._search_regex(
-<<<<<<< HEAD
-            r'"signature",\s?([a-zA-Z0-9$]+)\(', jscode,
-            'Initial JS player signature function name')
-=======
             (r'(["\'])signature\1\s*,\s*(?P<sig>[a-zA-Z0-9$]+)\(',
              r'\.sig\|\|(?P<sig>[a-zA-Z0-9$]+)\('),
             jscode, 'Initial JS player signature function name', group='sig')
->>>>>>> b0497573
+
 
         jsi = JSInterpreter(jscode)
         initial_function = jsi.extract_function(funcname)
@@ -1058,15 +1054,9 @@
 
         if player_url.startswith('//'):
             player_url = 'https:' + player_url
-<<<<<<< HEAD
-        elif player_url.startswith('/'):
-            player_url = 'https://youtube.com' + player_url
-            
-=======
         elif not re.match(r'https?://', player_url):
             player_url = compat_urlparse.urljoin(
                 'https://www.youtube.com', player_url)
->>>>>>> b0497573
         try:
             player_id = (player_url, self._signature_cache_id(s))
             if player_id not in self._player_cache:
