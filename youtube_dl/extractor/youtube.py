--- conflicted
+++ resolved
@@ -574,13 +574,8 @@
                 'ext': 'mp4',
                 'title': 'youtube-dl test video "\'/\\ä↭𝕐',
                 'uploader': 'Philipp Hagemeister',
-<<<<<<< HEAD
-                'uploader_id': 'phihag',
-                'uploader_url': r're:https?://(?:www\.)?youtube\.com/user/phihag',
-=======
                 'uploader_id': '@PhilippHagemeister',
                 'uploader_url': r're:https?://(?:www\.)?youtube\.com/@PhilippHagemeister',
->>>>>>> 9f4d83ff
                 'channel': 'Philipp Hagemeister',
                 'channel_id': 'UCLqxVugv74EIW3VWh2NOa3Q',
                 'channel_url': r're:https?://(?:www\.)?youtube\.com/channel/UCLqxVugv74EIW3VWh2NOa3Q',
@@ -702,7 +697,6 @@
                 'uploader_url': r're:https?://(?:www\.)?youtube\.com/@thewitcher',
                 'upload_date': '20140605',
                 'thumbnail': 'https://i.ytimg.com/vi/HtVdAasjOgU/maxresdefault.jpg',
-<<<<<<< HEAD
                 'age_limit': 18,
                 'categories': ['Gaming'],
                 'tags': 'count:17',
@@ -714,39 +708,6 @@
             },
         },
         {
-            'note': 'Age-gated video with embed allowed in public site',
-            'url': 'https://youtube.com/watch?v=HsUATh_Nc2U',
-            'info_dict': {
-                'id': 'HsUATh_Nc2U',
-                'ext': 'mp4',
-                'title': 'Godzilla 2 (Official Video)',
-                'description': 'md5:bf77e03fcae5529475e500129b05668a',
-                'duration': 177,
-                'uploader': 'FlyingKitty',
-                'uploader_id': 'FlyingKitty900',
-                'upload_date': '20200408',
-                'thumbnail': 'https://i.ytimg.com/vi/HsUATh_Nc2U/maxresdefault.jpg',
-                'age_limit': 18,
-                'categories': ['Entertainment'],
-                'tags': ['Flyingkitty', 'godzilla 2'],
-                'channel': 'FlyingKitty',
-                'channel_url': 'https://www.youtube.com/channel/UCYQT13AtrJC0gsM1far_zJg',
-                'channel_id': 'UCYQT13AtrJC0gsM1far_zJg',
-=======
-                'age_limit': 18,
-                'categories': ['Gaming'],
-                'tags': 'count:17',
-                'channel': 'The Witcher',
-                'channel_url': 'https://www.youtube.com/channel/UCzybXLxv08IApdjdN0mJhEg',
-                'channel_id': 'UCzybXLxv08IApdjdN0mJhEg',
->>>>>>> 9f4d83ff
-                'view_count': int,
-                'like_count': int,
-            },
-        },
-        {
-<<<<<<< HEAD
-=======
             'note': 'Age-gated video with embed allowed in public site',
             'url': 'https://youtube.com/watch?v=HsUATh_Nc2U',
             'info_dict': {
@@ -770,7 +731,6 @@
             },
         },
         {
->>>>>>> 9f4d83ff
             'note': 'Age-gated video embeddable only with clientScreen=EMBED',
             'url': 'https://youtube.com/watch?v=Tq92D6wQ1mg',
             'info_dict': {
@@ -780,11 +740,7 @@
                 'description': 'md5:17eccca93a786d51bc67646756894066',
                 'duration': 106,
                 'uploader': 'Projekt Melody',
-<<<<<<< HEAD
-                'uploader_id': 'UC1yoRdFoFJaCY-AGfD9W0wQ',
-=======
                 'uploader_id': '@ProjektMelody',
->>>>>>> 9f4d83ff
                 'upload_date': '20191227',
                 'age_limit': 18,
                 'thumbnail': 'https://i.ytimg.com/vi/Tq92D6wQ1mg/sddefault.jpg',
@@ -806,17 +762,10 @@
                 'title': 'OOMPH! - Such Mich Find Mich (Lyrics)',
                 'description': 'Fan Video. Music & Lyrics by OOMPH!.',
                 'duration': 210,
-<<<<<<< HEAD
-                'uploader': 'Herr Lurik',
-                'uploader_id': 'st3in234',
-                'upload_date': '20130730',
-                'uploader_url': 'http://www.youtube.com/user/st3in234',
-=======
                 'upload_date': '20130730',
                 'uploader': 'Herr Lurik',
                 'uploader_id': '@HerrLurik',
                 'uploader_url': 'http://www.youtube.com/@HerrLurik',
->>>>>>> 9f4d83ff
                 'age_limit': 0,
                 'thumbnail': 'https://i.ytimg.com/vi/MeJVWBSsPAY/hqdefault.jpg',
                 'tags': ['oomph', 'such mich find mich', 'lyrics', 'german industrial', 'musica industrial'],
@@ -871,13 +820,8 @@
                 'description': r're:(?s)(?:.+\s)?HO09  - Women -  GER-AUS - Hockey - 31 July 2012 - London 2012 Olympic Games\s*',
                 'duration': 6085,
                 'upload_date': '20150827',
-<<<<<<< HEAD
-                'uploader_id': 'olympic',
-                'uploader_url': r're:https?://(?:www\.)?youtube\.com/user/olympic',
-=======
                 'uploader_id': '@Olympics',
                 'uploader_url': r're:https?://(?:www\.)?youtube\.com/@Olympics',
->>>>>>> 9f4d83ff
                 'uploader': r're:Olympics?',
                 'age_limit': 0,
                 'thumbnail': 'https://i.ytimg.com/vi/lqQg6PlCWgI/maxresdefault.jpg',
@@ -1751,14 +1695,9 @@
             if n_response is None:
                 # give up if descrambling failed
                 break
-<<<<<<< HEAD
-            fmt['url'] = update_url(
-                parsed_fmt_url, query_update={'n': [n_response]})
-=======
             for fmt_dct in traverse_obj(fmt, (None, (None, ('fragments', Ellipsis))), expected_type=dict):
                 fmt_dct['url'] = update_url(
                     fmt_dct['url'], query_update={'n': [n_response]})
->>>>>>> 9f4d83ff
 
     # from yt-dlp, with tweaks
     def _extract_signature_timestamp(self, video_id, player_url, ytcfg=None, fatal=False):
@@ -2226,24 +2165,11 @@
             or parse_duration(search_meta('duration'))
         is_live = video_details.get('isLive')
 
-<<<<<<< HEAD
-        def gen_owner_profile_url():
-            yield microformat.get('ownerProfileUrl')
-            yield extract_attributes(self._search_regex(
-                r'''(?s)(<link\b[^>]+\bitemprop\s*=\s*("|')url\2[^>]*>)''',
-                get_element_by_attribute('itemprop', 'author', webpage),
-                'owner_profile_url', default='')).get('href')
-
-        owner_profile_url = next(
-            (x for x in map(url_or_none, gen_owner_profile_url()) if x),
-            None)
-=======
         owner_profile_url = self._yt_urljoin(self._extract_author_var(
             webpage, 'url', videodetails=video_details, metadata=microformat))
 
         uploader = self._extract_author_var(
             webpage, 'name', videodetails=video_details, metadata=microformat)
->>>>>>> 9f4d83ff
 
         if not player_url:
             player_url = self._extract_player_url(webpage)
