--- conflicted
+++ resolved
@@ -1102,7 +1102,6 @@
             'only_matching': True,
         },
         {
-<<<<<<< HEAD
             # Translated title
             'url': 'UnIhRpIT7nc',
             'info_dict': {
@@ -1116,7 +1115,8 @@
                 'channel': 'inabakumori',
                 'uploader_id': 'UCNElM45JypxqAR73RoUQ10g',
                 'uploader_url': r're:https?://(?:www\.)?youtube\.com/channel/UCNElM45JypxqAR73RoUQ10g',
-=======
+         },
+         {
             # restricted location, https://github.com/ytdl-org/youtube-dl/issues/28685
             'url': 'cBvYw8_A0vQ',
             'info_dict': {
@@ -1128,7 +1128,6 @@
                 'uploader': 'Walk around Japan',
                 'uploader_id': 'UC3o_t8PzBmXf5S9b7GLx1Mw',
                 'uploader_url': r're:https?://(?:www\.)?youtube\.com/channel/UC3o_t8PzBmXf5S9b7GLx1Mw',
->>>>>>> 379f52a4
             },
             'params': {
                 'skip_download': True,
