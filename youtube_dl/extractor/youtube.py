--- conflicted
+++ resolved
@@ -130,15 +130,10 @@
     IE_DESC = u'YouTube.com'
     _VALID_URL = r"""(?x)^
                      (
-<<<<<<< HEAD
-                         (?:https?:)?                                       # http(s):// (optional)
-                         (?:(?:(?:(?://\w+\.)?youtube(?:-nocookie)?\.com/|
-=======
                          (?:https?://|//)?                                    # http(s):// or protocol-independent URL (optional)
                          (?:(?:(?:(?:\w+\.)?[yY][oO][uU][tT][uU][bB][eE](?:-nocookie)?\.com/|
                             (?:www\.)?deturl\.com/www\.youtube\.com/|
                             (?:www\.)?pwnyoutube\.com|
->>>>>>> a4a02832
                             tube\.majestyc\.net/|
                             youtube\.googleapis\.com/)                        # the various hostnames, with wildcard subdomains
                          (?:.*?\#/)?                                          # handle anchor (#/) redirect urls
