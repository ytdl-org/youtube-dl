--- conflicted
+++ resolved
@@ -201,17 +201,10 @@
                         video_url = best_quality.get('url')
                         height = int_or_none(best_quality.get('height'))
                         width = int_or_none(best_quality.get('width'))
-<<<<<<< HEAD
-                        description = try_get(item, lambda x: x['caption']['text'])
-                        title = None
-                        duration = float_or_none(item.get('video_duration'))
-                        thumbnail = item['image_versions2']['candidates'][0].get('url')
-=======
                         description = try_get(additional_data, lambda x: x['caption']['text'])
                         title = None
                         duration = float_or_none(item.get('video_duration'))
                         thumbnail = item.get('image_versions2').get('candidates')[0].get('url')
->>>>>>> 8daaa875
                         timestamp = int_or_none(item.get('taken_at'))
                         uploader = item.get('user').get('full_name')
                         uploader_id = item.get('user').get('username')
