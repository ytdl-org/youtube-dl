# coding: utf-8
from __future__ import unicode_literals

from .common import InfoExtractor
from ..utils import js_to_json, ExtractorError

import re


class IOLIE(InfoExtractor):
    _VALID_URL = r'http://[^/]*\.iol\.pt/.*/(?P<id>[0-9a-f]{24})($|\/)'
    _TESTS = [{
        'url': 'http://tviplayer.iol.pt/programa/euromilhoes/53c6b3153004dc006243b07b/video/55f878f90cf203f8b03cea6d',
        'md5': '983ca0edae370af67c458c6e5a71aae5',
        'info_dict': {
            'id': '55f878f90cf203f8b03cea6d',
            'ext': 'mp4',
            'title': u'Euromilhões - 15 de setembro de 2015',
            'thumbnail': 'http://www.iol.pt/multimedia/oratvi/multimedia/imagem/id/55f87a280cf2e6961770f01f',
            'description': u'Com Mónica Jardim'
        }
    }, {
        'url': 'http://tviplayer.iol.pt/programa/isso-e-tudo-muito-bonito-mas/55f30f2e0cf2a6b037fc1f2f/video/55f730c40cf23fa665481b18',
        'md5': 'ef5171a5abf69197726e5d7c7633c27a',
        'info_dict': {
            'id': '55f730c40cf23fa665481b18',
            'ext': 'mp4',
            'title': u'Isso é tudo muito bonito, mas: Concatena, filho, concatena',
            'thumbnail': 'http://www.iol.pt/multimedia/oratvi/multimedia/imagem/id/55f737330cf23fa665481b2d',
            'description': u'Quando os adversários unem perspectivas.'
        }
    }, {
        'url': 'http://www.tvi24.iol.pt/videos/passos-criacao-de-emprego-e-facto-muito-importante/55f816640cf2e6961770ef7a/2',
        'md5': 'd836f1225c289c7987beddebe11619b9',
        'info_dict': {
            'id': '55f816640cf2e6961770ef7a',
            'ext': 'mp4',
            'title': u'Passos: criação de emprego é facto muito importante',
            'thumbnail': 'http://www.iol.pt/multimedia/oratvi/multimedia/imagem/id/55f8180e0cf21413dfb1d96d/',
            'description': u'PM sublinha que é o nível mais elevado de há vários anos'
        }
    }, {
        'url': 'http://www.maisfutebol.iol.pt/videos/560b04f80cf25f02cc1d843f/fc-porto/lopetegui-nao-quer-faltar-ao-respeito-ao-maccabi',
        'md5': '738a970259469fbb54b2d391c4c69dab',
        'info_dict': {
            'id': '560b04f80cf25f02cc1d843f',
            'ext': 'mp4',
            'title': u'Lopetegui não quer «faltar ao respeito ao Maccabi»',
            'thumbnail': 'http://www.maisfutebol.iol.pt/multimedia/oratvi/multimedia/imagem/id/560b06c50cf2c14000fb838d/600',
            'description': u'Treinador do FC Porto e a possibilidade de disparar na tabela nos dois jogos com os israelitas.'
        }
    }, {
        'url': 'http://www.maisfutebol.iol.pt/videos/5611a7e30cf2d8d8759054eb/liga/perdi-uma-semana-com-ewerton',
        'md5': '9535c58831ecd4bbb95e600d34eaeef8',
        'info_dict': {
            'id': '5611a7e30cf2d8d8759054eb',
            'ext': 'mp4',
            'title': u'«Perdi uma semana com Ewerton»',
            'thumbnail': 'http://www.maisfutebol.iol.pt/multimedia/oratvi/multimedia/imagem/id/5611aa840cf20a9cbc0da934/600',
            'description': u'Treinador explica situação do central.'
        }
    }]

    def _real_extract(self, url):
        video_id = self._match_id(url)
        webpage = self._download_webpage(url, video_id)

        title = self._og_search_title(webpage)
        description = self._og_search_description(webpage)
        thumbnail = self._og_search_thumbnail(webpage)

        iol_js = self._html_search_regex(r'\.iolplayer\(\s*(\{.+?\})\s*\)', webpage, 'iolplayer', flags=re.DOTALL)

        # in a perfect world this would work but in practice it breaks too many times. RegExps are more "robust"
        try:
            iol_json = self._parse_json(iol_js, video_id, transform_source=js_to_json)
            m3u8_url = iol_json['videoUrl']
            title = iol_json.get('title', title)  # this title information has less cruft (defaults to _og_search_title)
        except ExtractorError:
            # need to parse using regexps
            m3u8_url = self._html_search_regex(r'''videoUrl:\s*'([^']+\.m3u8[^']*)'\s*,''', iol_js, 'm3u8 playlist (json fallback)')
            title_js = self._html_search_regex(r'''title:\s*'(.+?)'\s*,''', iol_js, 'title (json fallback)', fatal=False, default=None)
            if title_js is not None:
                title = title_js

        formats = self._extract_m3u8_formats(m3u8_url, video_id, ext='mp4')

        multimedia_id = self._html_search_meta('iol:id', webpage, 'multimedia_id', fatal=False, default=None)
        if multimedia_id is None:
<<<<<<< HEAD
            multimedia_id = self._search_regex(r'smil:([0-9a-f]{24})-L', m3u8_url, 'multimedia_id (fallback)', flags=re.IGNORECASE, default=None)
=======
            match = re.search(r'smil:([0-9a-f]{24})-L', m3u8_url, re.IGNORECASE)
            self.report_extraction('multimedia_id (fallback)')
            if match:
                multimedia_id = match.group(1)
>>>>>>> 647f1fc6

        if multimedia_id is not None:
            m3u8_url_default = 'http://video-on-demand.iol.pt/vod_http/mp4:' + multimedia_id + '-L-500k.mp4/playlist.m3u8'
            formats_m3u8_default = self._extract_m3u8_formats(m3u8_url_default, video_id, ext='mp4')
            formats.extend(formats_m3u8_default)

            # try rtmp format
            if self._html_search_regex(r'<script\s+src\s*=\s*"([^"]*/cdn\.iol\.pt/js/iol\.js)"', webpage, "iol.js", fatal=False):
                server = 'video1.iol.pt'

                try:
                    # get actual server
                    xml = self._download_xml('http://www.iol.pt/videolb', video_id, note='Downloading server info XML', fatal=False)
                    if 'redirect' == xml.tag:
                        server = xml.text

                except Exception as ex:
                    # just ignore every error, rtmp is not essential
                    self.report_warning('RTMP server not found. %r' % (ex,))

                formats.append({
                    'url': 'rtmp://' + server + '/vod',
                    'play_path': 'mp4:' + multimedia_id + '-L-500k',
                    'format_id': 'rtmp-500',
                    'tbr': 500,
                    'protocol': 'rtmp'
                })

            formats.append({
                'url': 'http://www.iol.pt/videos-file/' + multimedia_id + '-L-500k.mp4',
                'format_id': 'http-500',
                'tbr': 500,
                'protocol': 'http',
                'preference': -1,
                'no_resume': False
            })

        return {
            'id': video_id,
            'title': title,
            'description': description,
            'thumbnail': thumbnail,
            'formats': formats
        }


class IOLStreamIE(IOLIE):
    _VALID_URL = r'http://tviplayer\.iol\.pt/direto/(?P<id>\S+)'
    _TESTS = [{
        'url': 'http://tviplayer.iol.pt/direto/TVI',
        'info_dict': {
            'id': 'TVI',
            'ext': 'mp4',
            'title': 're:^Direto TVI',
            'description': u'A TVI ao pé de si. Sempre.',
            'is_live': True,
        }
    }]

    def _real_extract(self, url):
        ret = IOLIE._real_extract(self, url)
        # can't find uncluttered title information for live
        title = re.sub(r'\s*\|\s*TVI Player\s*$', '', ret['title'], re.IGNORECASE)
        ret['is_live'] = True
        ret['title'] = self._live_title(title)

        return ret<|MERGE_RESOLUTION|>--- conflicted
+++ resolved
@@ -87,14 +87,7 @@
 
         multimedia_id = self._html_search_meta('iol:id', webpage, 'multimedia_id', fatal=False, default=None)
         if multimedia_id is None:
-<<<<<<< HEAD
             multimedia_id = self._search_regex(r'smil:([0-9a-f]{24})-L', m3u8_url, 'multimedia_id (fallback)', flags=re.IGNORECASE, default=None)
-=======
-            match = re.search(r'smil:([0-9a-f]{24})-L', m3u8_url, re.IGNORECASE)
-            self.report_extraction('multimedia_id (fallback)')
-            if match:
-                multimedia_id = match.group(1)
->>>>>>> 647f1fc6
 
         if multimedia_id is not None:
             m3u8_url_default = 'http://video-on-demand.iol.pt/vod_http/mp4:' + multimedia_id + '-L-500k.mp4/playlist.m3u8'
