--- conflicted
+++ resolved
@@ -51,11 +51,7 @@
             },
         },
         {
-<<<<<<< HEAD
-            # url from toutv that triggers false DRM validation
-=======
             # with protectionType but not actually DRM protected
->>>>>>> 07f9febc
             'url': 'radiocanada:toutv:140872',
             'info_dict': {
                 'id': '140872',
@@ -82,11 +78,7 @@
             return el.text if el is not None else None
 
         # protectionType does not necessarily mean the video is DRM protected (see
-<<<<<<< HEAD
-        # https://github.com/rg3/youtube-dl/issues/13994).
-=======
         # https://github.com/rg3/youtube-dl/pull/18609).
->>>>>>> 07f9febc
         if get_meta('protectionType'):
             self.report_warning('This video is probably DRM protected.')
 
