# coding: utf-8
from __future__ import unicode_literals

import hashlib
import re

from .common import InfoExtractor
from ..compat import (
    compat_parse_qs,
    compat_urlparse,
)
from ..utils import (
    ExtractorError,
    int_or_none,
    float_or_none,
    parse_iso8601,
    smuggle_url,
    str_or_none,
    strip_jsonp,
    unified_timestamp,
    unsmuggle_url,
    urlencode_postdata,
    try_get,
)

md5 = lambda s: hashlib.md5(s.encode('utf-8')).hexdigest()


class BiliBiliIE(InfoExtractor):
    _VALID_URL = r'''(?x)
                    https?://
                        (?:(?:www|bangumi)\.)?
                        bilibili\.(?:tv|com)/
                        (?:
                            (?:
                                video/[aA][vV]|
                                anime/(?P<anime_id>\d+)/play\#
                            )(?P<id_bv>\d+)|
                            video/[bB][vV](?P<id>[^/?#&]+)
                        )
                    '''

    _TESTS = [{
        'url': 'http://www.bilibili.tv/video/av1074402/',
        'md5': '5f7d29e1a2872f3df0cf76b1f87d3788',
        'info_dict': {
            'id': '1074402',
            'ext': 'flv',
            'title': '【金坷垃】金泡沫',
            'description': 'md5:ce18c2a2d2193f0df2917d270f2e5923',
            'duration': 308.067,
            'timestamp': 1398012678,
            'upload_date': '20140420',
            'thumbnail': r're:^https?://.+\.jpg',
            'uploader': '菊子桑',
            'uploader_id': '156160',
        },
    }, {
        # Tested in BiliBiliBangumiIE
        'url': 'http://bangumi.bilibili.com/anime/1869/play#40062',
        'only_matching': True,
    }, {
        'url': 'http://bangumi.bilibili.com/anime/5802/play#100643',
        'md5': '3f721ad1e75030cc06faf73587cfec57',
        'info_dict': {
            'id': '100643',
            'ext': 'mp4',
            'title': 'CHAOS;CHILD',
            'description': '如果你是神明，并且能够让妄想成为现实。那你会进行怎么样的妄想？是淫靡的世界？独裁社会？毁灭性的制裁？还是……2015年，涩谷。从6年前发生的大灾害“涩谷地震”之后复兴了的这个街区里新设立的私立高中...',
        },
        'skip': 'Geo-restricted to China',
    }, {
        # Title with double quotes
        'url': 'http://www.bilibili.com/video/av8903802/',
        'info_dict': {
            'id': '8903802',
            'title': '阿滴英文｜英文歌分享#6 "Closer',
            'description': '滴妹今天唱Closer給你聽! 有史以来，被推最多次也是最久的歌曲，其实歌词跟我原本想像差蛮多的，不过还是好听！ 微博@阿滴英文',
        },
        'playlist': [{
            'info_dict': {
                'id': '8903802_part1',
                'ext': 'flv',
                'title': '阿滴英文｜英文歌分享#6 "Closer',
                'description': 'md5:3b1b9e25b78da4ef87e9b548b88ee76a',
                'uploader': '阿滴英文',
                'uploader_id': '65880958',
                'timestamp': 1488382634,
                'upload_date': '20170301',
            },
            'params': {
                'skip_download': True,  # Test metadata only
            },
        }, {
            'info_dict': {
                'id': '8903802_part2',
                'ext': 'flv',
                'title': '阿滴英文｜英文歌分享#6 "Closer',
                'description': 'md5:3b1b9e25b78da4ef87e9b548b88ee76a',
                'uploader': '阿滴英文',
                'uploader_id': '65880958',
                'timestamp': 1488382634,
                'upload_date': '20170301',
            },
            'params': {
                'skip_download': True,  # Test metadata only
            },
        }]
    }, {
        # new BV video id format
        'url': 'https://www.bilibili.com/video/BV1JE411F741',
        'only_matching': True,
    }]

    _APP_KEY = 'iVGUTjsxvpLeuDCf'
    _BILIBILI_KEY = 'aHRmhWMLkdeMuILqORnYZocwMBpMEOdt'

    def _report_error(self, result):
        if 'message' in result:
            raise ExtractorError('%s said: %s' % (self.IE_NAME, result['message']), expected=True)
        elif 'code' in result:
            raise ExtractorError('%s returns error %d' % (self.IE_NAME, result['code']), expected=True)
        else:
            raise ExtractorError('Can\'t extract Bangumi episode ID')

    def _real_extract(self, url):
        url, smuggled_data = unsmuggle_url(url, {})

        mobj = re.match(self._VALID_URL, url)
        video_id = mobj.group('id') or mobj.group('id_bv')
        anime_id = mobj.group('anime_id')
        webpage = self._download_webpage(url, video_id)

        if 'anime/' not in url:
            cid = self._search_regex(
                r'\bcid(?:["\']:|=)(\d+)', webpage, 'cid',
                default=None
            ) or compat_parse_qs(self._search_regex(
                [r'EmbedPlayer\([^)]+,\s*"([^"]+)"\)',
                 r'EmbedPlayer\([^)]+,\s*\\"([^"]+)\\"\)',
                 r'<iframe[^>]+src="https://secure\.bilibili\.com/secure,([^"]+)"'],
                webpage, 'player parameters'))['cid'][0]
        else:
            if 'no_bangumi_tip' not in smuggled_data:
                self.to_screen('Downloading episode %s. To download all videos in anime %s, re-run youtube-dl with %s' % (
                    video_id, anime_id, compat_urlparse.urljoin(url, '//bangumi.bilibili.com/anime/%s' % anime_id)))
            headers = {
                'Content-Type': 'application/x-www-form-urlencoded; charset=UTF-8',
                'Referer': url
            }
            headers.update(self.geo_verification_headers())

            js = self._download_json(
                'http://bangumi.bilibili.com/web_api/get_source', video_id,
                data=urlencode_postdata({'episode_id': video_id}),
                headers=headers)
            if 'result' not in js:
                self._report_error(js)
            cid = js['result']['cid']

        headers = {
            'Referer': url
        }
        headers.update(self.geo_verification_headers())

        entries = []

        RENDITIONS = ('qn=80&quality=80&type=', 'quality=2&type=mp4')
        for num, rendition in enumerate(RENDITIONS, start=1):
            payload = 'appkey=%s&cid=%s&otype=json&%s' % (self._APP_KEY, cid, rendition)
            sign = hashlib.md5((payload + self._BILIBILI_KEY).encode('utf-8')).hexdigest()

            video_info = self._download_json(
                'http://interface.bilibili.com/v2/playurl?%s&sign=%s' % (payload, sign),
                video_id, note='Downloading video info page',
                headers=headers, fatal=num == len(RENDITIONS))

            if not video_info:
                continue

            if 'durl' not in video_info:
                if num < len(RENDITIONS):
                    continue
                self._report_error(video_info)

            for idx, durl in enumerate(video_info['durl']):
                formats = [{
                    'url': durl['url'],
                    'filesize': int_or_none(durl['size']),
                }]
                for backup_url in durl.get('backup_url', []):
                    formats.append({
                        'url': backup_url,
                        # backup URLs have lower priorities
                        'preference': -2 if 'hd.mp4' in backup_url else -3,
                    })

                for a_format in formats:
                    a_format.setdefault('http_headers', {}).update({
                        'Referer': url,
                    })

                self._sort_formats(formats)

                entries.append({
                    'id': '%s_part%s' % (video_id, idx),
                    'duration': float_or_none(durl.get('length'), 1000),
                    'formats': formats,
                })
            break

        title = self._html_search_regex(
            ('<h1[^>]+\btitle=(["\'])(?P<title>(?:(?!\1).)+)\1',
             '(?s)<h1[^>]*>(?P<title>.+?)</h1>'), webpage, 'title',
            group='title')
        description = self._html_search_meta('description', webpage)
        timestamp = unified_timestamp(self._html_search_regex(
            r'<time[^>]+datetime="([^"]+)"', webpage, 'upload time',
            default=None) or self._html_search_meta(
            'uploadDate', webpage, 'timestamp', default=None))
        thumbnail = self._html_search_meta(['og:image', 'thumbnailUrl'], webpage)

        # TODO 'view_count' requires deobfuscating Javascript
        info = {
            'id': video_id,
            'title': title,
            'description': description,
            'timestamp': timestamp,
            'thumbnail': thumbnail,
            'duration': float_or_none(video_info.get('timelength'), scale=1000),
        }

        uploader_mobj = re.search(
            r'<a[^>]+href="(?:https?:)?//space\.bilibili\.com/(?P<id>\d+)"[^>]*>(?P<name>[^<]+)',
            webpage)
        if uploader_mobj:
            info.update({
                'uploader': uploader_mobj.group('name'),
                'uploader_id': uploader_mobj.group('id'),
            })
        if not info.get('uploader'):
            info['uploader'] = self._html_search_meta(
                'author', webpage, 'uploader', default=None)

        for entry in entries:
            entry.update(info)

        if len(entries) == 1:
            return entries[0]
        else:
            for idx, entry in enumerate(entries):
                entry['id'] = '%s_part%d' % (video_id, (idx + 1))

            return {
                '_type': 'multi_video',
                'id': video_id,
                'title': title,
                'description': description,
                'entries': entries,
            }


# this extractor doesn't work now
class BiliBiliBangumiIE(InfoExtractor):
    _VALID_URL = r'https?://bangumi\.bilibili\.com/anime/(?P<id>\d+)'

    IE_NAME = 'bangumi.bilibili.com'
    IE_DESC = 'BiliBili番剧'

    _TESTS = [{
        'url': 'http://bangumi.bilibili.com/anime/1869',
        'info_dict': {
            'id': '1869',
            'title': '混沌武士',
            'description': 'md5:6a9622b911565794c11f25f81d6a97d2',
        },
        'playlist_count': 26,
    }, {
        'url': 'http://bangumi.bilibili.com/anime/1869',
        'info_dict': {
            'id': '1869',
            'title': '混沌武士',
            'description': 'md5:6a9622b911565794c11f25f81d6a97d2',
        },
        'playlist': [{
            'md5': '91da8621454dd58316851c27c68b0c13',
            'info_dict': {
                'id': '40062',
                'ext': 'mp4',
                'title': '混沌武士',
                'description': '故事发生在日本的江户时代。风是一个小酒馆的打工女。一日，酒馆里来了一群恶霸，虽然他们的举动令风十分不满，但是毕竟风只是一届女流，无法对他们采取什么行动，只能在心里嘟哝。这时，酒家里又进来了个“不良份子...',
                'timestamp': 1414538739,
                'upload_date': '20141028',
                'episode': '疾风怒涛 Tempestuous Temperaments',
                'episode_number': 1,
            },
        }],
        'params': {
            'playlist_items': '1',
        },
    }]

    @classmethod
    def suitable(cls, url):
        return False if BiliBiliIE.suitable(url) else super(BiliBiliBangumiIE, cls).suitable(url)

    def _real_extract(self, url):
        bangumi_id = self._match_id(url)

        # Sometimes this API returns a JSONP response
        season_info = self._download_json(
            'http://bangumi.bilibili.com/jsonp/seasoninfo/%s.ver' % bangumi_id,
            bangumi_id, transform_source=strip_jsonp)['result']

        entries = [{
            '_type': 'url_transparent',
            'url': smuggle_url(episode['webplay_url'], {'no_bangumi_tip': 1}),
            'ie_key': BiliBiliIE.ie_key(),
            'timestamp': parse_iso8601(episode.get('update_time'), delimiter=' '),
            'episode': episode.get('index_title'),
            'episode_number': int_or_none(episode.get('index')),
        } for episode in season_info['episodes']]

        entries = sorted(entries, key=lambda entry: entry.get('episode_number'))

        return self.playlist_result(
            entries, bangumi_id,
            season_info.get('bangumi_title'), season_info.get('evaluate'))


class BilibiliAudioBaseIE(InfoExtractor):
    def _call_api(self, path, sid, query=None):
        if not query:
            query = {'sid': sid}
        return self._download_json(
            'https://www.bilibili.com/audio/music-service-c/web/' + path,
            sid, query=query)['data']


class BilibiliAudioIE(BilibiliAudioBaseIE):
    _VALID_URL = r'https?://(?:www\.)?bilibili\.com/audio/au(?P<id>\d+)'
    _TEST = {
        'url': 'https://www.bilibili.com/audio/au1003142',
        'md5': 'fec4987014ec94ef9e666d4d158ad03b',
        'info_dict': {
            'id': '1003142',
            'ext': 'm4a',
            'title': '【tsukimi】YELLOW / 神山羊',
            'artist': 'tsukimi',
            'comment_count': int,
            'description': 'YELLOW的mp3版！',
            'duration': 183,
            'subtitles': {
                'origin': [{
                    'ext': 'lrc',
                }],
            },
            'thumbnail': r're:^https?://.+\.jpg',
            'timestamp': 1564836614,
            'upload_date': '20190803',
            'uploader': 'tsukimi-つきみぐー',
            'view_count': int,
        },
    }

    def _real_extract(self, url):
        au_id = self._match_id(url)

        play_data = self._call_api('url', au_id)
        formats = [{
            'url': play_data['cdns'][0],
            'filesize': int_or_none(play_data.get('size')),
        }]

        song = self._call_api('song/info', au_id)
        title = song['title']
        statistic = song.get('statistic') or {}

        subtitles = None
        lyric = song.get('lyric')
        if lyric:
            subtitles = {
                'origin': [{
                    'url': lyric,
                }]
            }

        return {
            'id': au_id,
            'title': title,
            'formats': formats,
            'artist': song.get('author'),
            'comment_count': int_or_none(statistic.get('comment')),
            'description': song.get('intro'),
            'duration': int_or_none(song.get('duration')),
            'subtitles': subtitles,
            'thumbnail': song.get('cover'),
            'timestamp': int_or_none(song.get('passtime')),
            'uploader': song.get('uname'),
            'view_count': int_or_none(statistic.get('play')),
        }


class BilibiliAudioAlbumIE(BilibiliAudioBaseIE):
    _VALID_URL = r'https?://(?:www\.)?bilibili\.com/audio/am(?P<id>\d+)'
    _TEST = {
        'url': 'https://www.bilibili.com/audio/am10624',
        'info_dict': {
            'id': '10624',
            'title': '每日新曲推荐（每日11:00更新）',
            'description': '每天11:00更新，为你推送最新音乐',
        },
        'playlist_count': 19,
    }

    def _real_extract(self, url):
        am_id = self._match_id(url)

        songs = self._call_api(
            'song/of-menu', am_id, {'sid': am_id, 'pn': 1, 'ps': 100})['data']

        entries = []
        for song in songs:
            sid = str_or_none(song.get('id'))
            if not sid:
                continue
            entries.append(self.url_result(
                'https://www.bilibili.com/audio/au' + sid,
                BilibiliAudioIE.ie_key(), sid))

        if entries:
            album_data = self._call_api('menu/info', am_id) or {}
            album_title = album_data.get('title')
            if album_title:
                for entry in entries:
                    entry['album'] = album_title
                return self.playlist_result(
                    entries, am_id, album_title, album_data.get('intro'))

        return self.playlist_result(entries, am_id)


<<<<<<< HEAD
class BilibiliNewBangumiIE(InfoExtractor):
    _VALID_URL = r'(?:https?://www\.)?bilibili\.com/bangumi/play/ep(?P<id>\d+)'
    _TESTS = [{
        'url': 'https://www.bilibili.com/bangumi/play/ep307448',
        'md5': '084ae96f913cf13ab626326d86190ddf',
        'info_dict': {
            'id': '307448',
            'ext': 'flv',
            'title': '异度侵入 ID:INVADED：第3话 SNIPED 瀑布世界',
            # 'thumbnail': r're:^https?://.*\.jpg$',
        }
    }]
    _APP_KEY = 'iVGUTjsxvpLeuDCf'
    _BILIBILI_KEY = 'aHRmhWMLkdeMuILqORnYZocwMBpMEOdt'
    # Don't forget to add ? after url
    _BILIBILI_API = 'https://bangumi.bilibili.com/player/web_api/v2/playurl'
    _BILIBILI_TOKEN_API = 'https://api.bilibili.com/x/player/playurl/token'

    def _real_extract(self, url):
        url, _ = unsmuggle_url(url)
        video_id = self._search_regex(self._VALID_URL, url, 'video_id', group='id')
        webpage = self._download_webpage(url, video_id)

        jsondata = self._search_regex(r'window.__INITIAL_STATE__=(.+?);', webpage, 'jsondata', group=1)
        bgmdata = self._parse_json(jsondata, video_id)  # may throw exception

        try:
            cid = bgmdata['epInfo']['cid']
            # aid = bgmdata['epInfo']['aid']
        except KeyError as e:
            raise ExtractorError('Failed to extract cid', cause=e, video_id=video_id)

        title = bgmdata.get('h1Title') or self._og_search_title(webpage)

        season = self._search_regex(r'"ssType":(\d+)', webpage, 'season', group=1)

        '''
        tokens = self._download_json(f'{self._BILIBILI_TOKEN_API}?aid={aid}&cid={cid}', video_id)
        try:
           token = tokens['data']['token']
        except KeyError as e:
           raise ExtractorError(f'{video_id}: Failed to read JSON', cause = e)
        '''

        # quality is hardcore to 80
        # params = f'appkey={self._APP_KEY}&cid={cid}&module=bangumi&otype=json&qn=80&quality=80&season_type={season}&type='
        params = 'appkey=%s&cid=%s&module=bangumi&otype=json&qn=80&quality=80&season_type=%s&type=' % (self._APP_KEY, cid, season)
        # may throw exception
        # urls = self._download_json(f'{self._BILIBILI_API}?{params}&sign={md5(params + self._BILIBILI_KEY)}', video_id)
        urls = self._download_json('%s?%s&sign=%s' % (self._BILIBILI_API, params, md5(params + self._BILIBILI_KEY)), video_id)

        real_url = try_get(urls, lambda x: x['durl'][0]['url'])

        return {
            'title': title,
            'id': video_id,
            'url': real_url,
            'ext': urls.get('format'),
            'size': try_get(urls, lambda x: x['durl'][0]['size']),
            'http_headers': {
                'Referer': url,
            }
        }
=======
class BiliBiliPlayerIE(InfoExtractor):
    _VALID_URL = r'https?://player\.bilibili\.com/player\.html\?.*?\baid=(?P<id>\d+)'
    _TEST = {
        'url': 'http://player.bilibili.com/player.html?aid=92494333&cid=157926707&page=1',
        'only_matching': True,
    }

    def _real_extract(self, url):
        video_id = self._match_id(url)
        return self.url_result(
            'http://www.bilibili.tv/video/av%s/' % video_id,
            ie=BiliBiliIE.ie_key(), video_id=video_id)
>>>>>>> 049c0486
<|MERGE_RESOLUTION|>--- conflicted
+++ resolved
@@ -440,7 +440,6 @@
         return self.playlist_result(entries, am_id)
 
 
-<<<<<<< HEAD
 class BilibiliNewBangumiIE(InfoExtractor):
     _VALID_URL = r'(?:https?://www\.)?bilibili\.com/bangumi/play/ep(?P<id>\d+)'
     _TESTS = [{
@@ -504,7 +503,7 @@
                 'Referer': url,
             }
         }
-=======
+
 class BiliBiliPlayerIE(InfoExtractor):
     _VALID_URL = r'https?://player\.bilibili\.com/player\.html\?.*?\baid=(?P<id>\d+)'
     _TEST = {
@@ -516,5 +515,4 @@
         video_id = self._match_id(url)
         return self.url_result(
             'http://www.bilibili.tv/video/av%s/' % video_id,
-            ie=BiliBiliIE.ie_key(), video_id=video_id)
->>>>>>> 049c0486
+            ie=BiliBiliIE.ie_key(), video_id=video_id)