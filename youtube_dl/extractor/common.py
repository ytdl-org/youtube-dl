import base64
import os
import re
import socket
import sys
import netrc
import xml.etree.ElementTree

from ..utils import (
    compat_http_client,
    compat_urllib_error,
    compat_urllib_parse_urlparse,
    compat_str,

    clean_html,
    compiled_regex_type,
    ExtractorError,
    RegexNotFoundError,
    sanitize_filename,
    unescapeHTML,
)
_NO_DEFAULT = object()


class InfoExtractor(object):
    """Information Extractor class.

    Information extractors are the classes that, given a URL, extract
    information about the video (or videos) the URL refers to. This
    information includes the real video URL, the video title, author and
    others. The information is stored in a dictionary which is then
    passed to the FileDownloader. The FileDownloader processes this
    information possibly downloading the video to the file system, among
    other possible outcomes.

    The dictionaries must include the following fields:

    id:             Video identifier.
    title:          Video title, unescaped.

    Additionally, it must contain either a formats entry or a url one:

    formats:        A list of dictionaries for each format available, ordered
                    from worst to best quality.

                    Potential fields:
                    * url        Mandatory. The URL of the video file
                    * ext        Will be calculated from url if missing
                    * format     A human-readable description of the format
                                 ("mp4 container with h264/opus").
                                 Calculated from the format_id, width, height.
                                 and format_note fields if missing.
                    * format_id  A short description of the format
                                 ("mp4_h264_opus" or "19")
                    * format_note Additional info about the format
                                 ("3D" or "DASH video")
                    * width      Width of the video, if known
                    * height     Height of the video, if known
                    * resolution Textual description of width and height
                    * tbr        Average bitrate of audio and video in KBit/s
                    * abr        Average audio bitrate in KBit/s
                    * acodec     Name of the audio codec in use
                    * vbr        Average video bitrate in KBit/s
                    * vcodec     Name of the video codec in use
                    * filesize   The number of bytes, if known in advance
                    * player_url SWF Player URL (used for rtmpdump).
                    * protocol   The protocol that will be used for the actual
                                 download, lower-case.
                                 "http", "https", "rtsp", "rtmp" or so.
                    * preference Order number of this format. If this field is
                                 present, the formats get sorted by this field.
                                 -1 for default (order by other properties),
                                 -2 or smaller for less than default.
    url:            Final video URL.
    ext:            Video filename extension.
    format:         The video format, defaults to ext (used for --get-format)
    player_url:     SWF Player URL (used for rtmpdump).

    The following fields are optional:

    thumbnails:     A list of dictionaries (with the entries "resolution" and
                    "url") for the varying thumbnails
    thumbnail:      Full URL to a video thumbnail image.
    description:    One-line video description.
    uploader:       Full name of the video uploader.
    upload_date:    Video upload date (YYYYMMDD).
    uploader_id:    Nickname or id of the video uploader.
    location:       Physical location of the video.
    subtitles:      The subtitle file contents as a dictionary in the format
                    {language: subtitles}.
    duration:       Length of the video in seconds, as an integer.
    view_count:     How many users have watched the video on the platform.
    like_count:     Number of positive ratings of the video
    dislike_count:  Number of negative ratings of the video
    comment_count:  Number of comments on the video
    age_limit:      Age restriction for the video, as an integer (years)
<<<<<<< HEAD
    formats:        A list of dictionaries for each format available, it must
                    be ordered from worst to best quality. Potential fields:
                    * url       Mandatory. The URL of the video file
                    * ext       Will be calculated from url if missing
                    * format    A human-readable description of the format
                                ("mp4 container with h264/opus").
                                Calculated from the format_id, width, height.
                                and format_note fields if missing.
                    * format_id A short description of the format
                                ("mp4_h264_opus" or "19")
                    * format_note Additional info about the format
                                ("3D" or "DASH video")
                    * width     Width of the video, if known
                    * height    Height of the video, if known
                    * abr       Average audio bitrate in KBit/s
                    * acodec    Name of the audio codec in use
                    * vbr       Average video bitrate in KBit/s
                    * vcodec    Name of the video codec in use
=======
>>>>>>> 608d11f5
    webpage_url:    The url to the video webpage, if given to youtube-dl it
                    should allow to get the same result again. (It will be set
                    by YoutubeDL if it's missing)

    Unless mentioned otherwise, the fields should be Unicode strings.

    Subclasses of this one should re-define the _real_initialize() and
    _real_extract() methods and define a _VALID_URL regexp.
    Probably, they should also be added to the list of extractors.

    _real_extract() must return a *list* of information dictionaries as
    described above.

    Finally, the _WORKING attribute should be set to False for broken IEs
    in order to warn the users and skip the tests.
    """

    _ready = False
    _downloader = None
    _WORKING = True

    def __init__(self, downloader=None):
        """Constructor. Receives an optional downloader."""
        self._ready = False
        self.set_downloader(downloader)

    @classmethod
    def suitable(cls, url):
        """Receives a URL and returns True if suitable for this IE."""

        # This does not use has/getattr intentionally - we want to know whether
        # we have cached the regexp for *this* class, whereas getattr would also
        # match the superclass
        if '_VALID_URL_RE' not in cls.__dict__:
            cls._VALID_URL_RE = re.compile(cls._VALID_URL)
        return cls._VALID_URL_RE.match(url) is not None

    @classmethod
    def working(cls):
        """Getter method for _WORKING."""
        return cls._WORKING

    def initialize(self):
        """Initializes an instance (authentication, etc)."""
        if not self._ready:
            self._real_initialize()
            self._ready = True

    def extract(self, url):
        """Extracts URL information and returns it in list of dicts."""
        self.initialize()
        return self._real_extract(url)

    def set_downloader(self, downloader):
        """Sets the downloader for this IE."""
        self._downloader = downloader

    def _real_initialize(self):
        """Real initialization process. Redefine in subclasses."""
        pass

    def _real_extract(self, url):
        """Real extraction process. Redefine in subclasses."""
        pass

    @classmethod
    def ie_key(cls):
        """A string for getting the InfoExtractor with get_info_extractor"""
        return cls.__name__[:-2]

    @property
    def IE_NAME(self):
        return type(self).__name__[:-2]

    def _request_webpage(self, url_or_request, video_id, note=None, errnote=None, fatal=True):
        """ Returns the response handle """
        if note is None:
            self.report_download_webpage(video_id)
        elif note is not False:
            if video_id is None:
                self.to_screen(u'%s' % (note,))
            else:
                self.to_screen(u'%s: %s' % (video_id, note))
        try:
            return self._downloader.urlopen(url_or_request)
        except (compat_urllib_error.URLError, compat_http_client.HTTPException, socket.error) as err:
            if errnote is False:
                return False
            if errnote is None:
                errnote = u'Unable to download webpage'
            errmsg = u'%s: %s' % (errnote, compat_str(err))
            if fatal:
                raise ExtractorError(errmsg, sys.exc_info()[2], cause=err)
            else:
                self._downloader.report_warning(errmsg)
                return False

    def _download_webpage_handle(self, url_or_request, video_id, note=None, errnote=None, fatal=True):
        """ Returns a tuple (page content as string, URL handle) """

        # Strip hashes from the URL (#1038)
        if isinstance(url_or_request, (compat_str, str)):
            url_or_request = url_or_request.partition('#')[0]

        urlh = self._request_webpage(url_or_request, video_id, note, errnote, fatal)
        if urlh is False:
            assert not fatal
            return False
        content_type = urlh.headers.get('Content-Type', '')
        webpage_bytes = urlh.read()
        m = re.match(r'[a-zA-Z0-9_.-]+/[a-zA-Z0-9_.-]+\s*;\s*charset=(.+)', content_type)
        if m:
            encoding = m.group(1)
        else:
            m = re.search(br'<meta[^>]+charset=[\'"]?([^\'")]+)[ /\'">]',
                          webpage_bytes[:1024])
            if m:
                encoding = m.group(1).decode('ascii')
            else:
                encoding = 'utf-8'
        if self._downloader.params.get('dump_intermediate_pages', False):
            try:
                url = url_or_request.get_full_url()
            except AttributeError:
                url = url_or_request
            self.to_screen(u'Dumping request to ' + url)
            dump = base64.b64encode(webpage_bytes).decode('ascii')
            self._downloader.to_screen(dump)
        if self._downloader.params.get('write_pages', False):
            try:
                url = url_or_request.get_full_url()
            except AttributeError:
                url = url_or_request
            raw_filename = ('%s_%s.dump' % (video_id, url))
            filename = sanitize_filename(raw_filename, restricted=True)
            self.to_screen(u'Saving request to ' + filename)
            with open(filename, 'wb') as outf:
                outf.write(webpage_bytes)

        content = webpage_bytes.decode(encoding, 'replace')
        return (content, urlh)

    def _download_webpage(self, url_or_request, video_id, note=None, errnote=None, fatal=True):
        """ Returns the data of the page as a string """
        res = self._download_webpage_handle(url_or_request, video_id, note, errnote, fatal)
        if res is False:
            return res
        else:
            content, _ = res
            return content

    def _download_xml(self, url_or_request, video_id,
                      note=u'Downloading XML', errnote=u'Unable to download XML',
                      transform_source=None):
        """Return the xml as an xml.etree.ElementTree.Element"""
        xml_string = self._download_webpage(url_or_request, video_id, note, errnote)
        if transform_source:
            xml_string = transform_source(xml_string)
        return xml.etree.ElementTree.fromstring(xml_string.encode('utf-8'))

    def report_warning(self, msg, video_id=None):
        idstr = u'' if video_id is None else u'%s: ' % video_id
        self._downloader.report_warning(
            u'[%s] %s%s' % (self.IE_NAME, idstr, msg))

    def to_screen(self, msg):
        """Print msg to screen, prefixing it with '[ie_name]'"""
        self._downloader.to_screen(u'[%s] %s' % (self.IE_NAME, msg))

    def report_extraction(self, id_or_name):
        """Report information extraction."""
        self.to_screen(u'%s: Extracting information' % id_or_name)

    def report_download_webpage(self, video_id):
        """Report webpage download."""
        self.to_screen(u'%s: Downloading webpage' % video_id)

    def report_age_confirmation(self):
        """Report attempt to confirm age."""
        self.to_screen(u'Confirming age')

    def report_login(self):
        """Report attempt to log in."""
        self.to_screen(u'Logging in')

    #Methods for following #608
<<<<<<< HEAD
    def url_result(self, url, ie=None, video_id=None):
=======
    @staticmethod
    def url_result(url, ie=None, video_id=None):
>>>>>>> 608d11f5
        """Returns a url that points to a page that should be processed"""
        #TODO: ie should be the class used for getting the info
        video_info = {'_type': 'url',
                      'url': url,
                      'ie_key': ie}
        if video_id is not None:
            video_info['id'] = video_id
        return video_info
    @staticmethod
    def playlist_result(entries, playlist_id=None, playlist_title=None):
        """Returns a playlist"""
        video_info = {'_type': 'playlist',
                      'entries': entries}
        if playlist_id:
            video_info['id'] = playlist_id
        if playlist_title:
            video_info['title'] = playlist_title
        return video_info

    def _search_regex(self, pattern, string, name, default=_NO_DEFAULT, fatal=True, flags=0):
        """
        Perform a regex search on the given string, using a single or a list of
        patterns returning the first matching group.
        In case of failure return a default value or raise a WARNING or a
        RegexNotFoundError, depending on fatal, specifying the field name.
        """
        if isinstance(pattern, (str, compat_str, compiled_regex_type)):
            mobj = re.search(pattern, string, flags)
        else:
            for p in pattern:
                mobj = re.search(p, string, flags)
                if mobj: break

        if os.name != 'nt' and sys.stderr.isatty():
            _name = u'\033[0;34m%s\033[0m' % name
        else:
            _name = name

        if mobj:
            # return the first matching group
            return next(g for g in mobj.groups() if g is not None)
        elif default is not _NO_DEFAULT:
            return default
        elif fatal:
            raise RegexNotFoundError(u'Unable to extract %s' % _name)
        else:
            self._downloader.report_warning(u'unable to extract %s; '
                u'please report this issue on http://yt-dl.org/bug' % _name)
            return None

    def _html_search_regex(self, pattern, string, name, default=_NO_DEFAULT, fatal=True, flags=0):
        """
        Like _search_regex, but strips HTML tags and unescapes entities.
        """
        res = self._search_regex(pattern, string, name, default, fatal, flags)
        if res:
            return clean_html(res).strip()
        else:
            return res

    def _get_login_info(self):
        """
        Get the the login info as (username, password)
        It will look in the netrc file using the _NETRC_MACHINE value
        If there's no info available, return (None, None)
        """
        if self._downloader is None:
            return (None, None)

        username = None
        password = None
        downloader_params = self._downloader.params

        # Attempt to use provided username and password or .netrc data
        if downloader_params.get('username', None) is not None:
            username = downloader_params['username']
            password = downloader_params['password']
        elif downloader_params.get('usenetrc', False):
            try:
                info = netrc.netrc().authenticators(self._NETRC_MACHINE)
                if info is not None:
                    username = info[0]
                    password = info[2]
                else:
                    raise netrc.NetrcParseError('No authenticators for %s' % self._NETRC_MACHINE)
            except (IOError, netrc.NetrcParseError) as err:
                self._downloader.report_warning(u'parsing .netrc: %s' % compat_str(err))
        
        return (username, password)

    # Helper functions for extracting OpenGraph info
    @staticmethod
    def _og_regexes(prop):
        content_re = r'content=(?:"([^>]+?)"|\'(.+?)\')'
        property_re = r'property=[\'"]og:%s[\'"]' % re.escape(prop)
        template = r'<meta[^>]+?%s[^>]+?%s'
        return [
            template % (property_re, content_re),
            template % (content_re, property_re),
        ]

    def _og_search_property(self, prop, html, name=None, **kargs):
        if name is None:
            name = 'OpenGraph %s' % prop
        escaped = self._search_regex(self._og_regexes(prop), html, name, flags=re.DOTALL, **kargs)
        if escaped is None:
            return None
        return unescapeHTML(escaped)

    def _og_search_thumbnail(self, html, **kargs):
        return self._og_search_property('image', html, u'thumbnail url', fatal=False, **kargs)

    def _og_search_description(self, html, **kargs):
        return self._og_search_property('description', html, fatal=False, **kargs)

    def _og_search_title(self, html, **kargs):
        return self._og_search_property('title', html, **kargs)

    def _og_search_video_url(self, html, name='video url', secure=True, **kargs):
        regexes = self._og_regexes('video')
        if secure: regexes = self._og_regexes('video:secure_url') + regexes
        return self._html_search_regex(regexes, html, name, **kargs)

    def _html_search_meta(self, name, html, display_name=None):
        if display_name is None:
            display_name = name
        return self._html_search_regex(
<<<<<<< HEAD
            r'''(?ix)<meta(?=[^>]+(?:name|property)=["\']%s["\'])
=======
            r'''(?ix)<meta
                    (?=[^>]+(?:itemprop|name|property)=["\']%s["\'])
>>>>>>> 608d11f5
                    [^>]+content=["\']([^"\']+)["\']''' % re.escape(name),
            html, display_name, fatal=False)

    def _dc_search_uploader(self, html):
        return self._html_search_meta('dc.creator', html, 'uploader')

    def _rta_search(self, html):
        # See http://www.rtalabel.org/index.php?content=howtofaq#single
        if re.search(r'(?ix)<meta\s+name="rating"\s+'
                     r'     content="RTA-5042-1996-1400-1577-RTA"',
                     html):
            return 18
        return 0

    def _media_rating_search(self, html):
        # See http://www.tjg-designs.com/WP/metadata-code-examples-adding-metadata-to-your-web-pages/
        rating = self._html_search_meta('rating', html)

        if not rating:
            return None

        RATING_TABLE = {
            'safe for kids': 0,
            'general': 8,
            '14 years': 14,
            'mature': 17,
            'restricted': 19,
        }
        return RATING_TABLE.get(rating.lower(), None)

<<<<<<< HEAD
=======
    def _sort_formats(self, formats):
        def _formats_key(f):
            # TODO remove the following workaround
            from ..utils import determine_ext
            if not f.get('ext') and 'url' in f:
                f['ext'] = determine_ext(f['url'])

            preference = f.get('preference')
            if preference is None:
                proto = f.get('protocol')
                if proto is None:
                    proto = compat_urllib_parse_urlparse(f.get('url', '')).scheme

                preference = 0 if proto in ['http', 'https'] else -0.1
                if f.get('ext') in ['f4f', 'f4m']:  # Not yet supported
                    preference -= 0.5

            if f.get('vcodec') == 'none':  # audio only
                if self._downloader.params.get('prefer_free_formats'):
                    ORDER = [u'aac', u'mp3', u'm4a', u'webm', u'ogg', u'opus']
                else:
                    ORDER = [u'webm', u'opus', u'ogg', u'mp3', u'aac', u'm4a']
                ext_preference = 0
                try:
                    audio_ext_preference = ORDER.index(f['ext'])
                except ValueError:
                    audio_ext_preference = -1
            else:
                if self._downloader.params.get('prefer_free_formats'):
                    ORDER = [u'flv', u'mp4', u'webm']
                else:
                    ORDER = [u'webm', u'flv', u'mp4']
                try:
                    ext_preference = ORDER.index(f['ext'])
                except ValueError:
                    ext_preference = -1
                audio_ext_preference = 0

            return (
                preference,
                f.get('height') if f.get('height') is not None else -1,
                f.get('width') if f.get('width') is not None else -1,
                ext_preference,
                f.get('vbr') if f.get('vbr') is not None else -1,
                f.get('abr') if f.get('abr') is not None else -1,
                audio_ext_preference,
                f.get('filesize') if f.get('filesize') is not None else -1,
                f.get('format_id'),
            )
        formats.sort(key=_formats_key)
>>>>>>> 608d11f5


class SearchInfoExtractor(InfoExtractor):
    """
    Base class for paged search queries extractors.
    They accept urls in the format _SEARCH_KEY(|all|[0-9]):{query}
    Instances should define _SEARCH_KEY and _MAX_RESULTS.
    """

    @classmethod
    def _make_valid_url(cls):
        return r'%s(?P<prefix>|[1-9][0-9]*|all):(?P<query>[\s\S]+)' % cls._SEARCH_KEY

    @classmethod
    def suitable(cls, url):
        return re.match(cls._make_valid_url(), url) is not None

    def _real_extract(self, query):
        mobj = re.match(self._make_valid_url(), query)
        if mobj is None:
            raise ExtractorError(u'Invalid search query "%s"' % query)

        prefix = mobj.group('prefix')
        query = mobj.group('query')
        if prefix == '':
            return self._get_n_results(query, 1)
        elif prefix == 'all':
            return self._get_n_results(query, self._MAX_RESULTS)
        else:
            n = int(prefix)
            if n <= 0:
                raise ExtractorError(u'invalid download number %s for query "%s"' % (n, query))
            elif n > self._MAX_RESULTS:
                self._downloader.report_warning(u'%s returns max %i results (you requested %i)' % (self._SEARCH_KEY, self._MAX_RESULTS, n))
                n = self._MAX_RESULTS
            return self._get_n_results(query, n)

    def _get_n_results(self, query, n):
        """Get a specified number of results for a query"""
        raise NotImplementedError("This method must be implemented by subclasses")

    @property
    def SEARCH_KEY(self):
        return self._SEARCH_KEY<|MERGE_RESOLUTION|>--- conflicted
+++ resolved
@@ -94,27 +94,6 @@
     dislike_count:  Number of negative ratings of the video
     comment_count:  Number of comments on the video
     age_limit:      Age restriction for the video, as an integer (years)
-<<<<<<< HEAD
-    formats:        A list of dictionaries for each format available, it must
-                    be ordered from worst to best quality. Potential fields:
-                    * url       Mandatory. The URL of the video file
-                    * ext       Will be calculated from url if missing
-                    * format    A human-readable description of the format
-                                ("mp4 container with h264/opus").
-                                Calculated from the format_id, width, height.
-                                and format_note fields if missing.
-                    * format_id A short description of the format
-                                ("mp4_h264_opus" or "19")
-                    * format_note Additional info about the format
-                                ("3D" or "DASH video")
-                    * width     Width of the video, if known
-                    * height    Height of the video, if known
-                    * abr       Average audio bitrate in KBit/s
-                    * acodec    Name of the audio codec in use
-                    * vbr       Average video bitrate in KBit/s
-                    * vcodec    Name of the video codec in use
-=======
->>>>>>> 608d11f5
     webpage_url:    The url to the video webpage, if given to youtube-dl it
                     should allow to get the same result again. (It will be set
                     by YoutubeDL if it's missing)
@@ -301,12 +280,8 @@
         self.to_screen(u'Logging in')
 
     #Methods for following #608
-<<<<<<< HEAD
-    def url_result(self, url, ie=None, video_id=None):
-=======
     @staticmethod
     def url_result(url, ie=None, video_id=None):
->>>>>>> 608d11f5
         """Returns a url that points to a page that should be processed"""
         #TODO: ie should be the class used for getting the info
         video_info = {'_type': 'url',
@@ -434,12 +409,8 @@
         if display_name is None:
             display_name = name
         return self._html_search_regex(
-<<<<<<< HEAD
-            r'''(?ix)<meta(?=[^>]+(?:name|property)=["\']%s["\'])
-=======
             r'''(?ix)<meta
                     (?=[^>]+(?:itemprop|name|property)=["\']%s["\'])
->>>>>>> 608d11f5
                     [^>]+content=["\']([^"\']+)["\']''' % re.escape(name),
             html, display_name, fatal=False)
 
@@ -470,8 +441,6 @@
         }
         return RATING_TABLE.get(rating.lower(), None)
 
-<<<<<<< HEAD
-=======
     def _sort_formats(self, formats):
         def _formats_key(f):
             # TODO remove the following workaround
@@ -522,7 +491,6 @@
                 f.get('format_id'),
             )
         formats.sort(key=_formats_key)
->>>>>>> 608d11f5
 
 
 class SearchInfoExtractor(InfoExtractor):
