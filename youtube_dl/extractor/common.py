--- conflicted
+++ resolved
@@ -620,7 +620,6 @@
         self.to_screen(msg)
         time.sleep(timeout)
 
-<<<<<<< HEAD
     def _entry_formats_to_parts(self, entries):
         '''Transforms entries with formats to formats with parts. Used when joinparts is set.'''
         ekeys = None
@@ -641,7 +640,9 @@
                 part['url'] = fmt['url']
                 fmt_map[fid]['parts'].append(part)
         formats = fmt_map.values()
-=======
+        self._sort_formats(formats)
+        return formats
+
     def _extract_f4m_formats(self, manifest_url, video_id):
         manifest = self._download_xml(
             manifest_url, video_id, 'Downloading f4m manifest',
@@ -716,7 +717,6 @@
                     f['height'] = int(height_str)
                 formats.append(f)
                 last_info = {}
->>>>>>> dc9f3568
         self._sort_formats(formats)
         return formats
 
