--- conflicted
+++ resolved
@@ -1,11 +1,8 @@
 from __future__ import unicode_literals
 
 import base64
-<<<<<<< HEAD
 from collections import defaultdict
-=======
 import datetime
->>>>>>> 42939b61
 import hashlib
 import json
 import netrc
