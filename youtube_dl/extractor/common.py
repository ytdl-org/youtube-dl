--- conflicted
+++ resolved
@@ -555,7 +555,23 @@
             )
         formats.sort(key=_formats_key)
 
-<<<<<<< HEAD
+    def http_scheme(self):
+        """ Either "https:" or "https:", depending on the user's preferences """
+        return (
+            'http:'
+            if self._downloader.params.get('prefer_insecure', False)
+            else 'https:')
+
+    def _proto_relative_url(self, url, scheme=None):
+        if url is None:
+            return url
+        if url.startswith('//'):
+            if scheme is None:
+                scheme = self.http_scheme()
+            return scheme + url
+        else:
+            return url
+
     def _entry_formats_to_parts(self, entries):
         '''Transforms entries with formats to formats with parts. Used when joinparts is set.'''
         ekeys = None
@@ -578,24 +594,6 @@
         formats = fmt_map.values()
         self._sort_formats(formats)
         return formats
-=======
-    def http_scheme(self):
-        """ Either "https:" or "https:", depending on the user's preferences """
-        return (
-            'http:'
-            if self._downloader.params.get('prefer_insecure', False)
-            else 'https:')
-
-    def _proto_relative_url(self, url, scheme=None):
-        if url is None:
-            return url
-        if url.startswith('//'):
-            if scheme is None:
-                scheme = self.http_scheme()
-            return scheme + url
-        else:
-            return url
->>>>>>> 950dc95e
 
 
 class SearchInfoExtractor(InfoExtractor):
