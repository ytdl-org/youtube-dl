--- conflicted
+++ resolved
@@ -855,7 +855,6 @@
         self.to_screen(msg)
         time.sleep(timeout)
 
-<<<<<<< HEAD
     def _entry_formats_to_parts(self, entries):
         '''Transforms entries with formats to formats with parts. Used when joinparts is set.'''
         ekeys = None
@@ -879,11 +878,8 @@
         self._sort_formats(formats)
         return formats
 
-    def _extract_f4m_formats(self, manifest_url, video_id, preference=None, f4m_id=None):
-=======
     def _extract_f4m_formats(self, manifest_url, video_id, preference=None, f4m_id=None,
                              transform_source=lambda s: fix_xml_ampersands(s).strip()):
->>>>>>> b1ac38fa
         manifest = self._download_xml(
             manifest_url, video_id, 'Downloading f4m manifest',
             'Unable to download f4m manifest',
