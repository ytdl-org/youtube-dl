import base64
from collections import defaultdict
import hashlib
import json
import netrc
import os
import re
import socket
import sys
import time
import xml.etree.ElementTree

from ..utils import (
    compat_http_client,
    compat_urllib_error,
    compat_urllib_parse_urlparse,
    compat_str,

    clean_html,
    compiled_regex_type,
    ExtractorError,
    RegexNotFoundError,
    sanitize_filename,
    unescapeHTML,
)
_NO_DEFAULT = object()


class InfoExtractor(object):
    """Information Extractor class.

    Information extractors are the classes that, given a URL, extract
    information about the video (or videos) the URL refers to. This
    information includes the real video URL, the video title, author and
    others. The information is stored in a dictionary which is then
    passed to the FileDownloader. The FileDownloader processes this
    information possibly downloading the video to the file system, among
    other possible outcomes.

    The dictionaries must include the following fields:

    id:             Video identifier.
    title:          Video title, unescaped.

    Additionally, it must contain either a formats entry or a url one:

    formats:        A list of dictionaries for each format available, ordered
                    from worst to best quality.

                    Potential fields:
                    * url        Mandatory. The URL of the video file
                    * ext        Will be calculated from url if missing
                    * format     A human-readable description of the format
                                 ("mp4 container with h264/opus").
                                 Calculated from the format_id, width, height.
                                 and format_note fields if missing.
                    * format_id  A short description of the format
                                 ("mp4_h264_opus" or "19").
                                Technically optional, but strongly recommended.
                    * format_note Additional info about the format
                                 ("3D" or "DASH video")
                    * width      Width of the video, if known
                    * height     Height of the video, if known
                    * resolution Textual description of width and height
                    * tbr        Average bitrate of audio and video in KBit/s
                    * abr        Average audio bitrate in KBit/s
                    * acodec     Name of the audio codec in use
                    * asr        Audio sampling rate in Hertz
                    * vbr        Average video bitrate in KBit/s
                    * vcodec     Name of the video codec in use
                    * container  Name of the container format
                    * filesize   The number of bytes, if known in advance
                    * filesize_approx  An estimate for the number of bytes
                    * player_url SWF Player URL (used for rtmpdump).
                    * protocol   The protocol that will be used for the actual
                                 download, lower-case.
                                 "http", "https", "rtsp", "rtmp", "m3u8" or so.
                    * preference Order number of this format. If this field is
                                 present and not None, the formats get sorted
                                 by this field, regardless of all other values.
                                 -1 for default (order by other properties),
                                 -2 or smaller for less than default.
                    * quality    Order number of the video quality of this
                                 format, irrespective of the file format.
                                 -1 for default (order by other properties),
                                 -2 or smaller for less than default.
    url:            Final video URL.
    ext:            Video filename extension.
    format:         The video format, defaults to ext (used for --get-format)
    player_url:     SWF Player URL (used for rtmpdump).

    The following fields are optional:

    display_id      An alternative identifier for the video, not necessarily
                    unique, but available before title. Typically, id is
                    something like "4234987", title "Dancing naked mole rats",
                    and display_id "dancing-naked-mole-rats"
    thumbnails:     A list of dictionaries, with the following entries:
                        * "url"
                        * "width" (optional, int)
                        * "height" (optional, int)
                        * "resolution" (optional, string "{width}x{height"},
                                        deprecated)
    thumbnail:      Full URL to a video thumbnail image.
    description:    One-line video description.
    uploader:       Full name of the video uploader.
    timestamp:      UNIX timestamp of the moment the video became available.
    upload_date:    Video upload date (YYYYMMDD).
                    If not explicitly set, calculated from timestamp.
    uploader_id:    Nickname or id of the video uploader.
    location:       Physical location of the video.
    subtitles:      The subtitle file contents as a dictionary in the format
                    {language: subtitles}.
    duration:       Length of the video in seconds, as an integer.
    view_count:     How many users have watched the video on the platform.
    like_count:     Number of positive ratings of the video
    dislike_count:  Number of negative ratings of the video
    comment_count:  Number of comments on the video
    parts:          A list of info_dicts for each of the parts of the video,
                    it must include the url field, if it's a rtmp download it
                    can contain additional fields for rtmpdump.
    age_limit:      Age restriction for the video, as an integer (years)
    webpage_url:    The url to the video webpage, if given to youtube-dl it
                    should allow to get the same result again. (It will be set
                    by YoutubeDL if it's missing)
    categories:     A list of categories that the video falls in, for example
                    ["Sports", "Berlin"]

    Unless mentioned otherwise, the fields should be Unicode strings.

    Subclasses of this one should re-define the _real_initialize() and
    _real_extract() methods and define a _VALID_URL regexp.
    Probably, they should also be added to the list of extractors.

    Finally, the _WORKING attribute should be set to False for broken IEs
    in order to warn the users and skip the tests.
    """

    _ready = False
    _downloader = None
    _WORKING = True

    def __init__(self, downloader=None):
        """Constructor. Receives an optional downloader."""
        self._ready = False
        self.set_downloader(downloader)

    @classmethod
    def suitable(cls, url):
        """Receives a URL and returns True if suitable for this IE."""

        # This does not use has/getattr intentionally - we want to know whether
        # we have cached the regexp for *this* class, whereas getattr would also
        # match the superclass
        if '_VALID_URL_RE' not in cls.__dict__:
            cls._VALID_URL_RE = re.compile(cls._VALID_URL)
        return cls._VALID_URL_RE.match(url) is not None

    @classmethod
    def working(cls):
        """Getter method for _WORKING."""
        return cls._WORKING

    def initialize(self):
        """Initializes an instance (authentication, etc)."""
        if not self._ready:
            self._real_initialize()
            self._ready = True

    def extract(self, url):
        """Extracts URL information and returns it in list of dicts."""
        self.initialize()
        return self._real_extract(url)

    def set_downloader(self, downloader):
        """Sets the downloader for this IE."""
        self._downloader = downloader

    def _real_initialize(self):
        """Real initialization process. Redefine in subclasses."""
        pass

    def _real_extract(self, url):
        """Real extraction process. Redefine in subclasses."""
        pass

    @classmethod
    def ie_key(cls):
        """A string for getting the InfoExtractor with get_info_extractor"""
        return cls.__name__[:-2]

    @property
    def IE_NAME(self):
        return type(self).__name__[:-2]

    def _request_webpage(self, url_or_request, video_id, note=None, errnote=None, fatal=True):
        """ Returns the response handle """
        if note is None:
            self.report_download_webpage(video_id)
        elif note is not False:
            if video_id is None:
                self.to_screen(u'%s' % (note,))
            else:
                self.to_screen(u'%s: %s' % (video_id, note))
        try:
            return self._downloader.urlopen(url_or_request)
        except (compat_urllib_error.URLError, compat_http_client.HTTPException, socket.error) as err:
            if errnote is False:
                return False
            if errnote is None:
                errnote = u'Unable to download webpage'
            errmsg = u'%s: %s' % (errnote, compat_str(err))
            if fatal:
                raise ExtractorError(errmsg, sys.exc_info()[2], cause=err)
            else:
                self._downloader.report_warning(errmsg)
                return False

    def _download_webpage_handle(self, url_or_request, video_id, note=None, errnote=None, fatal=True):
        """ Returns a tuple (page content as string, URL handle) """

        # Strip hashes from the URL (#1038)
        if isinstance(url_or_request, (compat_str, str)):
            url_or_request = url_or_request.partition('#')[0]

        urlh = self._request_webpage(url_or_request, video_id, note, errnote, fatal)
        if urlh is False:
            assert not fatal
            return False
        content_type = urlh.headers.get('Content-Type', '')
        webpage_bytes = urlh.read()
        m = re.match(r'[a-zA-Z0-9_.-]+/[a-zA-Z0-9_.-]+\s*;\s*charset=(.+)', content_type)
        if m:
            encoding = m.group(1)
        else:
            m = re.search(br'<meta[^>]+charset=[\'"]?([^\'")]+)[ /\'">]',
                          webpage_bytes[:1024])
            if m:
                encoding = m.group(1).decode('ascii')
            elif webpage_bytes.startswith(b'\xff\xfe'):
                encoding = 'utf-16'
            else:
                encoding = 'utf-8'
        if self._downloader.params.get('dump_intermediate_pages', False):
            try:
                url = url_or_request.get_full_url()
            except AttributeError:
                url = url_or_request
            self.to_screen(u'Dumping request to ' + url)
            dump = base64.b64encode(webpage_bytes).decode('ascii')
            self._downloader.to_screen(dump)
        if self._downloader.params.get('write_pages', False):
            try:
                url = url_or_request.get_full_url()
            except AttributeError:
                url = url_or_request
            basen = '%s_%s' % (video_id, url)
            if len(basen) > 240:
                h = u'___' + hashlib.md5(basen.encode('utf-8')).hexdigest()
                basen = basen[:240 - len(h)] + h
            raw_filename = basen + '.dump'
            filename = sanitize_filename(raw_filename, restricted=True)
            self.to_screen(u'Saving request to ' + filename)
            with open(filename, 'wb') as outf:
                outf.write(webpage_bytes)

        try:
            content = webpage_bytes.decode(encoding, 'replace')
        except LookupError:
            content = webpage_bytes.decode('utf-8', 'replace')

        if (u'<title>Access to this site is blocked</title>' in content and
                u'Websense' in content[:512]):
            msg = u'Access to this webpage has been blocked by Websense filtering software in your network.'
            blocked_iframe = self._html_search_regex(
                r'<iframe src="([^"]+)"', content,
                u'Websense information URL', default=None)
            if blocked_iframe:
                msg += u' Visit %s for more details' % blocked_iframe
            raise ExtractorError(msg, expected=True)

        return (content, urlh)

    def _download_webpage(self, url_or_request, video_id, note=None, errnote=None, fatal=True):
        """ Returns the data of the page as a string """
        res = self._download_webpage_handle(url_or_request, video_id, note, errnote, fatal)
        if res is False:
            return res
        else:
            content, _ = res
            return content

    def _download_xml(self, url_or_request, video_id,
                      note=u'Downloading XML', errnote=u'Unable to download XML',
                      transform_source=None, fatal=True):
        """Return the xml as an xml.etree.ElementTree.Element"""
        xml_string = self._download_webpage(
            url_or_request, video_id, note, errnote, fatal=fatal)
        if xml_string is False:
            return xml_string
        if transform_source:
            xml_string = transform_source(xml_string)
        return xml.etree.ElementTree.fromstring(xml_string.encode('utf-8'))

    def _download_json(self, url_or_request, video_id,
                       note=u'Downloading JSON metadata',
                       errnote=u'Unable to download JSON metadata',
                       transform_source=None,
                       fatal=True):
        json_string = self._download_webpage(
            url_or_request, video_id, note, errnote, fatal=fatal)
        if (not fatal) and json_string is False:
            return None
        if transform_source:
            json_string = transform_source(json_string)
        try:
            return json.loads(json_string)
        except ValueError as ve:
            raise ExtractorError('Failed to download JSON', cause=ve)

    def report_warning(self, msg, video_id=None):
        idstr = u'' if video_id is None else u'%s: ' % video_id
        self._downloader.report_warning(
            u'[%s] %s%s' % (self.IE_NAME, idstr, msg))

    def to_screen(self, msg):
        """Print msg to screen, prefixing it with '[ie_name]'"""
        self._downloader.to_screen(u'[%s] %s' % (self.IE_NAME, msg))

    def report_extraction(self, id_or_name):
        """Report information extraction."""
        self.to_screen(u'%s: Extracting information' % id_or_name)

    def report_download_webpage(self, video_id):
        """Report webpage download."""
        self.to_screen(u'%s: Downloading webpage' % video_id)

    def report_age_confirmation(self):
        """Report attempt to confirm age."""
        self.to_screen(u'Confirming age')

    def report_login(self):
        """Report attempt to log in."""
        self.to_screen(u'Logging in')

    #Methods for following #608
    @staticmethod
    def url_result(url, ie=None, video_id=None):
        """Returns a url that points to a page that should be processed"""
        #TODO: ie should be the class used for getting the info
        video_info = {'_type': 'url',
                      'url': url,
                      'ie_key': ie}
        if video_id is not None:
            video_info['id'] = video_id
        return video_info
    @staticmethod
    def playlist_result(entries, playlist_id=None, playlist_title=None):
        """Returns a playlist"""
        video_info = {'_type': 'playlist',
                      'entries': entries}
        if playlist_id:
            video_info['id'] = playlist_id
        if playlist_title:
            video_info['title'] = playlist_title
        return video_info

    def _search_regex(self, pattern, string, name, default=_NO_DEFAULT, fatal=True, flags=0):
        """
        Perform a regex search on the given string, using a single or a list of
        patterns returning the first matching group.
        In case of failure return a default value or raise a WARNING or a
        RegexNotFoundError, depending on fatal, specifying the field name.
        """
        if isinstance(pattern, (str, compat_str, compiled_regex_type)):
            mobj = re.search(pattern, string, flags)
        else:
            for p in pattern:
                mobj = re.search(p, string, flags)
                if mobj: break

        if os.name != 'nt' and sys.stderr.isatty():
            _name = u'\033[0;34m%s\033[0m' % name
        else:
            _name = name

        if mobj:
            # return the first matching group
            return next(g for g in mobj.groups() if g is not None)
        elif default is not _NO_DEFAULT:
            return default
        elif fatal:
            raise RegexNotFoundError(u'Unable to extract %s' % _name)
        else:
            self._downloader.report_warning(u'unable to extract %s; '
                u'please report this issue on http://yt-dl.org/bug' % _name)
            return None

    def _html_search_regex(self, pattern, string, name, default=_NO_DEFAULT, fatal=True, flags=0):
        """
        Like _search_regex, but strips HTML tags and unescapes entities.
        """
        res = self._search_regex(pattern, string, name, default, fatal, flags)
        if res:
            return clean_html(res).strip()
        else:
            return res

    def _get_login_info(self):
        """
        Get the the login info as (username, password)
        It will look in the netrc file using the _NETRC_MACHINE value
        If there's no info available, return (None, None)
        """
        if self._downloader is None:
            return (None, None)

        username = None
        password = None
        downloader_params = self._downloader.params

        # Attempt to use provided username and password or .netrc data
        if downloader_params.get('username', None) is not None:
            username = downloader_params['username']
            password = downloader_params['password']
        elif downloader_params.get('usenetrc', False):
            try:
                info = netrc.netrc().authenticators(self._NETRC_MACHINE)
                if info is not None:
                    username = info[0]
                    password = info[2]
                else:
                    raise netrc.NetrcParseError('No authenticators for %s' % self._NETRC_MACHINE)
            except (IOError, netrc.NetrcParseError) as err:
                self._downloader.report_warning(u'parsing .netrc: %s' % compat_str(err))
        
        return (username, password)

    # Helper functions for extracting OpenGraph info
    @staticmethod
    def _og_regexes(prop):
        content_re = r'content=(?:"([^>]+?)"|\'([^>]+?)\')'
        property_re = r'(?:name|property)=[\'"]og:%s[\'"]' % re.escape(prop)
        template = r'<meta[^>]+?%s[^>]+?%s'
        return [
            template % (property_re, content_re),
            template % (content_re, property_re),
        ]

    def _og_search_property(self, prop, html, name=None, **kargs):
        if name is None:
            name = 'OpenGraph %s' % prop
        escaped = self._search_regex(self._og_regexes(prop), html, name, flags=re.DOTALL, **kargs)
        if escaped is None:
            return None
        return unescapeHTML(escaped)

    def _og_search_thumbnail(self, html, **kargs):
        return self._og_search_property('image', html, u'thumbnail url', fatal=False, **kargs)

    def _og_search_description(self, html, **kargs):
        return self._og_search_property('description', html, fatal=False, **kargs)

    def _og_search_title(self, html, **kargs):
        return self._og_search_property('title', html, **kargs)

    def _og_search_video_url(self, html, name='video url', secure=True, **kargs):
        regexes = self._og_regexes('video')
        if secure: regexes = self._og_regexes('video:secure_url') + regexes
        return self._html_search_regex(regexes, html, name, **kargs)

    def _og_search_url(self, html, **kargs):
        return self._og_search_property('url', html, **kargs)

    def _html_search_meta(self, name, html, display_name=None, fatal=False, **kwargs):
        if display_name is None:
            display_name = name
        return self._html_search_regex(
            r'''(?ix)<meta
                    (?=[^>]+(?:itemprop|name|property)=["\']?%s["\']?)
                    [^>]+content=["\']([^"\']+)["\']''' % re.escape(name),
            html, display_name, fatal=fatal, **kwargs)

    def _dc_search_uploader(self, html):
        return self._html_search_meta('dc.creator', html, 'uploader')

    def _rta_search(self, html):
        # See http://www.rtalabel.org/index.php?content=howtofaq#single
        if re.search(r'(?ix)<meta\s+name="rating"\s+'
                     r'     content="RTA-5042-1996-1400-1577-RTA"',
                     html):
            return 18
        return 0

    def _media_rating_search(self, html):
        # See http://www.tjg-designs.com/WP/metadata-code-examples-adding-metadata-to-your-web-pages/
        rating = self._html_search_meta('rating', html)

        if not rating:
            return None

        RATING_TABLE = {
            'safe for kids': 0,
            'general': 8,
            '14 years': 14,
            'mature': 17,
            'restricted': 19,
        }
        return RATING_TABLE.get(rating.lower(), None)

    def _twitter_search_player(self, html):
        return self._html_search_meta('twitter:player', html,
            'twitter card player')

    def _sort_formats(self, formats):
        if not formats:
            raise ExtractorError(u'No video formats found')

        def _formats_key(f):
            # TODO remove the following workaround
            from ..utils import determine_ext
            if not f.get('ext') and 'url' in f:
                f['ext'] = determine_ext(f['url'])

            preference = f.get('preference')
            if preference is None:
                proto = f.get('protocol')
                if proto is None:
                    proto = compat_urllib_parse_urlparse(f.get('url', '')).scheme

                preference = 0 if proto in ['http', 'https'] else -0.1
                if f.get('ext') in ['f4f', 'f4m']:  # Not yet supported
                    preference -= 0.5

            if f.get('vcodec') == 'none':  # audio only
                if self._downloader.params.get('prefer_free_formats'):
                    ORDER = [u'aac', u'mp3', u'm4a', u'webm', u'ogg', u'opus']
                else:
                    ORDER = [u'webm', u'opus', u'ogg', u'mp3', u'aac', u'm4a']
                ext_preference = 0
                try:
                    audio_ext_preference = ORDER.index(f['ext'])
                except ValueError:
                    audio_ext_preference = -1
            else:
                if self._downloader.params.get('prefer_free_formats'):
                    ORDER = [u'flv', u'mp4', u'webm']
                else:
                    ORDER = [u'webm', u'flv', u'mp4']
                try:
                    ext_preference = ORDER.index(f['ext'])
                except ValueError:
                    ext_preference = -1
                audio_ext_preference = 0

            return (
                preference,
                f.get('quality') if f.get('quality') is not None else -1,
                f.get('height') if f.get('height') is not None else -1,
                f.get('width') if f.get('width') is not None else -1,
                ext_preference,
                f.get('tbr') if f.get('tbr') is not None else -1,
                f.get('vbr') if f.get('vbr') is not None else -1,
                f.get('abr') if f.get('abr') is not None else -1,
                audio_ext_preference,
                f.get('filesize') if f.get('filesize') is not None else -1,
                f.get('filesize_approx') if f.get('filesize_approx') is not None else -1,
                f.get('format_id'),
            )
        formats.sort(key=_formats_key)

    def http_scheme(self):
        """ Either "https:" or "https:", depending on the user's preferences """
        return (
            'http:'
            if self._downloader.params.get('prefer_insecure', False)
            else 'https:')

    def _proto_relative_url(self, url, scheme=None):
        if url is None:
            return url
        if url.startswith('//'):
            if scheme is None:
                scheme = self.http_scheme()
            return scheme + url
        else:
            return url

<<<<<<< HEAD
    def _entry_formats_to_parts(self, entries):
        '''Transforms entries with formats to formats with parts. Used when joinparts is set.'''
        ekeys = None
        fmt_map = defaultdict(dict)
        fkeys = None
        for entry in entries:
            if ekeys is None:
                ekeys = set(entry.keys()) - set(['formats'])
            for fmt in entry['formats']:
                if fkeys is None:
                    fkeys = set(fmt.keys()) - set(['url'])
                fid = fmt['format_id']
                if 'parts' not in fmt_map[fid]:
                    for k in fkeys:
                        fmt_map[fid][k] = fmt[k]
                    fmt_map[fid]['parts'] = []
                part = dict([(k, entry[k]) for k in ekeys])
                part['url'] = fmt['url']
                fmt_map[fid]['parts'].append(part)
        formats = fmt_map.values()
        self._sort_formats(formats)
        return formats
=======
    def _sleep(self, timeout, video_id, msg_template=None):
        if msg_template is None:
            msg_template = u'%(video_id)s: Waiting for %(timeout)s seconds'
        msg = msg_template % {'video_id': video_id, 'timeout': timeout}
        self.to_screen(msg)
        time.sleep(timeout)
>>>>>>> d799b47b


class SearchInfoExtractor(InfoExtractor):
    """
    Base class for paged search queries extractors.
    They accept urls in the format _SEARCH_KEY(|all|[0-9]):{query}
    Instances should define _SEARCH_KEY and _MAX_RESULTS.
    """

    @classmethod
    def _make_valid_url(cls):
        return r'%s(?P<prefix>|[1-9][0-9]*|all):(?P<query>[\s\S]+)' % cls._SEARCH_KEY

    @classmethod
    def suitable(cls, url):
        return re.match(cls._make_valid_url(), url) is not None

    def _real_extract(self, query):
        mobj = re.match(self._make_valid_url(), query)
        if mobj is None:
            raise ExtractorError(u'Invalid search query "%s"' % query)

        prefix = mobj.group('prefix')
        query = mobj.group('query')
        if prefix == '':
            return self._get_n_results(query, 1)
        elif prefix == 'all':
            return self._get_n_results(query, self._MAX_RESULTS)
        else:
            n = int(prefix)
            if n <= 0:
                raise ExtractorError(u'invalid download number %s for query "%s"' % (n, query))
            elif n > self._MAX_RESULTS:
                self._downloader.report_warning(u'%s returns max %i results (you requested %i)' % (self._SEARCH_KEY, self._MAX_RESULTS, n))
                n = self._MAX_RESULTS
            return self._get_n_results(query, n)

    def _get_n_results(self, query, n):
        """Get a specified number of results for a query"""
        raise NotImplementedError("This method must be implemented by subclasses")

    @property
    def SEARCH_KEY(self):
        return self._SEARCH_KEY<|MERGE_RESOLUTION|>--- conflicted
+++ resolved
@@ -586,7 +586,13 @@
         else:
             return url
 
-<<<<<<< HEAD
+    def _sleep(self, timeout, video_id, msg_template=None):
+        if msg_template is None:
+            msg_template = u'%(video_id)s: Waiting for %(timeout)s seconds'
+        msg = msg_template % {'video_id': video_id, 'timeout': timeout}
+        self.to_screen(msg)
+        time.sleep(timeout)
+
     def _entry_formats_to_parts(self, entries):
         '''Transforms entries with formats to formats with parts. Used when joinparts is set.'''
         ekeys = None
@@ -609,14 +615,6 @@
         formats = fmt_map.values()
         self._sort_formats(formats)
         return formats
-=======
-    def _sleep(self, timeout, video_id, msg_template=None):
-        if msg_template is None:
-            msg_template = u'%(video_id)s: Waiting for %(timeout)s seconds'
-        msg = msg_template % {'video_id': video_id, 'timeout': timeout}
-        self.to_screen(msg)
-        time.sleep(timeout)
->>>>>>> d799b47b
 
 
 class SearchInfoExtractor(InfoExtractor):
