--- conflicted
+++ resolved
@@ -157,7 +157,10 @@
             'api/channels/%s/access_token' % channel_name, channel_name,
             'Downloading access token JSON')
 
-<<<<<<< HEAD
+    def _extract_channel_id(self, token, channel_name):
+        return compat_str(self._parse_json(token, channel_name)['channel_id'])
+
+
 class TwitchItemBaseIE(TwitchBaseIE):
     def _download_info(self, item, item_id):
         return self._extract_info(self._call_api(
@@ -270,10 +273,6 @@
         'url': 'http://www.twitch.tv/tsm_theoddone/c/2349361',
         'only_matching': True,
     }]
-=======
-    def _extract_channel_id(self, token, channel_name):
-        return compat_str(self._parse_json(token, channel_name)['channel_id'])
->>>>>>> d51e23d9
 
 
 class TwitchVodIE(TwitchBaseIE):
