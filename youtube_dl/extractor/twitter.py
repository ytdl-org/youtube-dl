--- conflicted
+++ resolved
@@ -2,7 +2,7 @@
 from __future__ import unicode_literals
 
 import re
-import time
+
 from .common import InfoExtractor
 from ..compat import (
     compat_HTTPError,
@@ -20,7 +20,6 @@
     unified_timestamp,
     update_url_query,
     xpath_text,
-    parse_count
 )
 
 from .periscope import (
@@ -179,138 +178,10 @@
     ]
 
     def _real_extract(self, url):
-<<<<<<< HEAD
-        path, video_id = re.search(self._VALID_URL, url).groups()
-
-        config = None
-        formats = []
-        duration = None
-        view_count = None
-
-        urls = [url]
-        if path.startswith('cards/'):
-            urls.append('https://twitter.com/i/videos/' + video_id)
-
-        for u in urls:
-            webpage = self._download_webpage(
-                u, video_id, headers={'Referer': 'https://twitter.com/'})
-
-            iframe_url = self._html_search_regex(
-                r'<iframe[^>]+src="((?:https?:)?//(?:www\.youtube\.com/embed/[^"]+|(?:www\.)?vine\.co/v/\w+/card))"',
-                webpage, 'video iframe', default=None)
-            if iframe_url:
-                return self.url_result(iframe_url)
-
-            config = self._parse_json(self._html_search_regex(
-                r'data-(?:player-)?config="([^"]+)"', webpage,
-                'data player config', default='{}'),
-                video_id)
-
-            if config.get('source_type') == 'vine':
-                return self.url_result(config['player_url'], 'Vine')
-
-            periscope_url = PeriscopeIE._extract_url(webpage)
-            if periscope_url:
-                return self.url_result(periscope_url, PeriscopeIE.ie_key())
-
-            video_url = config.get('video_url') or config.get('playlist', [{}])[0].get('source')
-
-            if video_url:
-                if determine_ext(video_url) == 'm3u8':
-                    formats.extend(self._extract_m3u8_formats(video_url, video_id, ext='mp4', m3u8_id='hls'))
-                else:
-                    f = {
-                        'url': video_url,
-                    }
-
-                    self._search_dimensions_in_video_url(f, video_url)
-
-                    formats.append(f)
-
-            vmap_url = config.get('vmapUrl') or config.get('vmap_url')
-            if vmap_url:
-                formats.extend(
-                    self._extract_formats_from_vmap_url(vmap_url, video_id))
-
-            media_info = None
-
-            for entity in config.get('status', {}).get('entities', []):
-                if 'mediaInfo' in entity:
-                    media_info = entity['mediaInfo']
-
-            if media_info:
-                formats.extend(self._parse_media_info(media_info, video_id))
-                duration = float_or_none(media_info.get('duration', {}).get('nanos'), scale=1e9)
-
-            username = config.get('user', {}).get('screen_name')
-            if username:
-                formats.extend(self._extract_mobile_formats(username, video_id))
-
-            if formats:
-                title = self._search_regex(r'<title>([^<]+)</title>', webpage, 'title')
-                thumbnail = config.get('posterImageUrl') or config.get('image_src')
-                duration = float_or_none(config.get('duration'), scale=1000) or duration
-                break
-
-        if not formats:
-            headers = {
-                'Authorization': 'Bearer AAAAAAAAAAAAAAAAAAAAAPYXBAAAAAAACLXUNDekMxqa8h%2F40K4moUkGsoc%3DTYfbDKbT3jJPCEVnMYqilB28NHfOPqkca3qaAxGfsyKCs0wRbw',
-                'Referer': url,
-            }
-            ct0 = self._get_cookies(url).get('ct0')
-            if ct0:
-                headers['csrf_token'] = ct0.value
-            guest_token_c = self._get_cookies('http://api.twitter.com/').get('gt')
-            if not guest_token_c:
-                guest_token = self._download_json(
-                    '%s/guest/activate.json' % self._API_BASE, video_id,
-                    'Downloading guest token', data=b'',
-                    headers=headers)['guest_token']
-                self._set_cookie('api.twitter.com', 'gt', guest_token, expire_time=time.time() + 3000)
-            else:
-                guest_token = guest_token_c.value
-
-            headers['x-guest-token'] = guest_token
-
-            config = self._download_json(
-                '%s/videos/tweet/config/%s.json' % (self._API_BASE, video_id),
-                video_id, headers=headers)
-            track = config['track']
-            vmap_url = track.get('vmapUrl')
-            if vmap_url:
-                formats = self._extract_formats_from_vmap_url(vmap_url, video_id)
-            else:
-                playback_url = track['playbackUrl']
-                if determine_ext(playback_url) == 'm3u8':
-                    formats = self._extract_m3u8_formats(
-                        playback_url, video_id, 'mp4',
-                        entry_protocol='m3u8_native', m3u8_id='hls')
-                else:
-                    formats = [{
-                        'url': playback_url,
-                    }]
-            title = 'Twitter web player'
-            thumbnail = config.get('posterImage')
-            duration = float_or_none(track.get('durationMs'), scale=1000)
-            view_count = parse_count(track.get('viewCount'))
-
-        self._remove_duplicate_formats(formats)
-        self._sort_formats(formats)
-
-        return {
-            'id': video_id,
-            'title': title,
-            'thumbnail': thumbnail,
-            'duration': duration,
-            'formats': formats,
-            'view_count': view_count
-        }
-=======
         status_id = self._match_id(url)
         return self.url_result(
             'https://twitter.com/statuses/' + status_id,
             TwitterIE.ie_key(), status_id)
->>>>>>> 8b1a30c9
 
 
 class TwitterIE(TwitterBaseIE):
