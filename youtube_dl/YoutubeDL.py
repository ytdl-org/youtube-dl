--- conflicted
+++ resolved
@@ -964,7 +964,6 @@
                 success = True
             else:
                 try:
-<<<<<<< HEAD
                     def dl(name, info):
                         fd = get_suitable_downloader(info)(self, self.params)
                         for ph in self._progress_hooks:
@@ -992,30 +991,26 @@
                         info_dict['__postprocessors'] = postprocessors
                         info_dict['__files_to_merge'] = downloaded
                     else:
-                        # Just a single file
-                        success = dl(filename, info_dict)
-=======
-                    parts = info_dict.get('parts',[])
-                    if not parts:
-                        success = self.fd._do_download(filename, info_dict)
-                    elif len(parts) == 1:
-                        info_dict.update(parts[0])
-                        success = self.fd._do_download(filename, info_dict)
-                    else:
-                        # We check if the final video has already been downloaded
-                        if self.params.get('continuedl', False) and os.path.isfile(encodeFilename(filename)):
-                            self.fd.report_file_already_downloaded(filename)
-                            success = True
+                        parts = info_dict.get('parts', [])
+                        if not parts:
+                            success = dl(filename, info_dict)
+                        elif len(parts) == 1:
+                            info_dict.update(parts[0])
+                            success = dl(filename, info_dict)
                         else:
-                            parts_success = []
-                            self.to_screen(u'[info] Downloading %s parts' % len(parts))
-                            for (i, part) in enumerate(parts):
-                                part_info = dict(info_dict)
-                                part_info.update(part)
-                                part_filename = build_part_filename(filename, i)
-                                parts_success.append(self.fd._do_download(part_filename, part_info))
-                            success = all(parts_success)
->>>>>>> 4a247aa0
+                            # We check if the final video has already been downloaded
+                            if self.params.get('continuedl', False) and os.path.isfile(encodeFilename(filename)):
+                                self.fd.report_file_already_downloaded(filename)
+                                success = True
+                            else:
+                                parts_success = []
+                                self.to_screen(u'[info] Downloading %s parts' % len(parts))
+                                for (i, part) in enumerate(parts):
+                                    part_info = dict(info_dict)
+                                    part_info.update(part)
+                                    part_filename = build_part_filename(filename, i)
+                                    parts_success.append(dl(part_filename, part_info))
+                                success = all(parts_success)
                 except (compat_urllib_error.URLError, compat_http_client.HTTPException, socket.error) as err:
                     self.report_error('unable to download video data: %s' % str(err))
                     return
