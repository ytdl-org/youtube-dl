#!/usr/bin/env python
# -*- coding: utf-8 -*-

from __future__ import absolute_import, unicode_literals

import collections
import contextlib
import datetime
import errno
import fileinput
import io
import itertools
import json
import locale
import operator
import os
import platform
import re
import shutil
import subprocess
import socket
import sys
import time
import traceback

# Try to import socks
try:
    import socks
except ImportError:
    pass

if os.name == 'nt':
    import ctypes

from .compat import (
    compat_basestring,
    compat_cookiejar,
    compat_expanduser,
    compat_get_terminal_size,
    compat_http_client,
    compat_kwargs,
    compat_str,
    compat_urllib_error,
    compat_urllib_request,
)
from .utils import (
    escape_url,
    ContentTooShortError,
    date_from_str,
    DateRange,
    DEFAULT_OUTTMPL,
    determine_ext,
    DownloadError,
    encodeFilename,
    ExtractorError,
    format_bytes,
    formatSeconds,
    HEADRequest,
    locked_file,
    make_HTTPS_handler,
    MaxDownloadsReached,
    OptionalDependencyNotFound,
    PagedList,
    parse_filesize,
    PerRequestProxyHandler,
    PostProcessingError,
    platform_name,
    preferredencoding,
    render_table,
    SameFileError,
    sanitize_filename,
    sanitize_path,
    std_headers,
    subtitles_filename,
    UnavailableVideoError,
    url_basename,
    version_tuple,
    write_json_file,
    write_string,
    YoutubeDLHandler,
    prepend_extension,
    replace_extension,
    args_to_str,
    age_restricted,
)
from .cache import Cache
from .extractor import get_info_extractor, gen_extractors
from .downloader import get_suitable_downloader
from .downloader.rtmp import rtmpdump_version
from .postprocessor import (
    FFmpegFixupM4aPP,
    FFmpegFixupStretchedPP,
    FFmpegMergerPP,
    FFmpegPostProcessor,
    get_postprocessor,
)
from .version import __version__


class YoutubeDL(object):
    """YoutubeDL class.

    YoutubeDL objects are the ones responsible of downloading the
    actual video file and writing it to disk if the user has requested
    it, among some other tasks. In most cases there should be one per
    program. As, given a video URL, the downloader doesn't know how to
    extract all the needed information, task that InfoExtractors do, it
    has to pass the URL to one of them.

    For this, YoutubeDL objects have a method that allows
    InfoExtractors to be registered in a given order. When it is passed
    a URL, the YoutubeDL object handles it to the first InfoExtractor it
    finds that reports being able to handle it. The InfoExtractor extracts
    all the information about the video or videos the URL refers to, and
    YoutubeDL process the extracted information, possibly using a File
    Downloader to download the video.

    YoutubeDL objects accept a lot of parameters. In order not to saturate
    the object constructor with arguments, it receives a dictionary of
    options instead. These options are available through the params
    attribute for the InfoExtractors to use. The YoutubeDL also
    registers itself as the downloader in charge for the InfoExtractors
    that are added to it, so this is a "mutual registration".

    Available options:

    username:          Username for authentication purposes.
    password:          Password for authentication purposes.
    videopassword:     Password for accessing a video.
    usenetrc:          Use netrc for authentication instead.
    verbose:           Print additional info to stdout.
    quiet:             Do not print messages to stdout.
    no_warnings:       Do not print out anything for warnings.
    forceurl:          Force printing final URL.
    forcetitle:        Force printing title.
    forceid:           Force printing ID.
    forcethumbnail:    Force printing thumbnail URL.
    forcedescription:  Force printing description.
    forcefilename:     Force printing final filename.
    forceduration:     Force printing duration.
    forcejson:         Force printing info_dict as JSON.
    dump_single_json:  Force printing the info_dict of the whole playlist
                       (or video) as a single JSON line.
    simulate:          Do not download the video files.
    format:            Video format code. See options.py for more information.
    outtmpl:           Template for output names.
    restrictfilenames: Do not allow "&" and spaces in file names
    ignoreerrors:      Do not stop on download errors.
    force_generic_extractor: Force downloader to use the generic extractor
    nooverwrites:      Prevent overwriting files.
    playliststart:     Playlist item to start at.
    playlistend:       Playlist item to end at.
    playlist_items:    Specific indices of playlist to download.
    playlistreverse:   Download playlist items in reverse order.
    matchtitle:        Download only matching titles.
    rejecttitle:       Reject downloads for matching titles.
    logger:            Log messages to a logging.Logger instance.
    logtostderr:       Log messages to stderr instead of stdout.
    writedescription:  Write the video description to a .description file
    writeinfojson:     Write the video description to a .info.json file
    writeannotations:  Write the video annotations to a .annotations.xml file
    writethumbnail:    Write the thumbnail image to a file
    write_all_thumbnails:  Write all thumbnail formats to files
    writesubtitles:    Write the video subtitles to a file
    writeautomaticsub: Write the automatic subtitles to a file
    allsubtitles:      Downloads all the subtitles of the video
                       (requires writesubtitles or writeautomaticsub)
    listsubtitles:     Lists all available subtitles for the video
    subtitlesformat:   The format code for subtitles
    subtitleslangs:    List of languages of the subtitles to download
    keepvideo:         Keep the video file after post-processing
    daterange:         A DateRange object, download only if the upload_date is in the range.
    skip_download:     Skip the actual download of the video file
    cachedir:          Location of the cache files in the filesystem.
                       False to disable filesystem cache.
    noplaylist:        Download single video instead of a playlist if in doubt.
    age_limit:         An integer representing the user's age in years.
                       Unsuitable videos for the given age are skipped.
    min_views:         An integer representing the minimum view count the video
                       must have in order to not be skipped.
                       Videos without view count information are always
                       downloaded. None for no limit.
    max_views:         An integer representing the maximum view count.
                       Videos that are more popular than that are not
                       downloaded.
                       Videos without view count information are always
                       downloaded. None for no limit.
    download_archive:  File name of a file where all downloads are recorded.
                       Videos already present in the file are not downloaded
                       again.
    cookiefile:        File name where cookies should be read from and dumped to.
    nocheckcertificate:Do not verify SSL certificates
    prefer_insecure:   Use HTTP instead of HTTPS to retrieve information.
                       At the moment, this is only supported by YouTube.
    proxy:             URL of the proxy server to use
    cn_verification_proxy:  URL of the proxy to use for IP address verification
                       on Chinese sites. (Experimental)
    socket_timeout:    Time to wait for unresponsive hosts, in seconds
    bidi_workaround:   Work around buggy terminals without bidirectional text
                       support, using fridibi
    debug_printtraffic:Print out sent and received HTTP traffic
    include_ads:       Download ads as well
    default_search:    Prepend this string if an input url is not valid.
                       'auto' for elaborate guessing
    encoding:          Use this encoding instead of the system-specified.
    extract_flat:      Do not resolve URLs, return the immediate result.
                       Pass in 'in_playlist' to only show this behavior for
                       playlist items.
    postprocessors:    A list of dictionaries, each with an entry
                       * key:  The name of the postprocessor. See
                               youtube_dl/postprocessor/__init__.py for a list.
                       as well as any further keyword arguments for the
                       postprocessor.
    progress_hooks:    A list of functions that get called on download
                       progress, with a dictionary with the entries
                       * status: One of "downloading", "error", or "finished".
                                 Check this first and ignore unknown values.

                       If status is one of "downloading", or "finished", the
                       following properties may also be present:
                       * filename: The final filename (always present)
                       * tmpfilename: The filename we're currently writing to
                       * downloaded_bytes: Bytes on disk
                       * total_bytes: Size of the whole file, None if unknown
                       * total_bytes_estimate: Guess of the eventual file size,
                                               None if unavailable.
                       * elapsed: The number of seconds since download started.
                       * eta: The estimated time in seconds, None if unknown
                       * speed: The download speed in bytes/second, None if
                                unknown
                       * fragment_index: The counter of the currently
                                         downloaded video fragment.
                       * fragment_count: The number of fragments (= individual
                                         files that will be merged)

                       Progress hooks are guaranteed to be called at least once
                       (with status "finished") if the download is successful.
    merge_output_format: Extension to use when merging formats.
    fixup:             Automatically correct known faults of the file.
                       One of:
                       - "never": do nothing
                       - "warn": only emit a warning
                       - "detect_or_warn": check whether we can do anything
                                           about it, warn otherwise (default)
    source_address:    (Experimental) Client-side IP address to bind to.
    call_home:         Boolean, true iff we are allowed to contact the
                       youtube-dl servers for debugging.
    sleep_interval:    Number of seconds to sleep before each download.
    listformats:       Print an overview of available video formats and exit.
    list_thumbnails:   Print a table of all thumbnails and exit.
    match_filter:      A function that gets called with the info_dict of
                       every video.
                       If it returns a message, the video is ignored.
                       If it returns None, the video is downloaded.
                       match_filter_func in utils.py is one example for this.
    no_color:          Do not emit color codes in output.

    The following options determine which downloader is picked:
    external_downloader: Executable of the external downloader to call.
                       None or unset for standard (built-in) downloader.
    hls_prefer_native: Use the native HLS downloader instead of ffmpeg/avconv.

    The following parameters are not used by YoutubeDL itself, they are used by
    the downloader (see youtube_dl/downloader/common.py):
    nopart, updatetime, buffersize, ratelimit, min_filesize, max_filesize, test,
    noresizebuffer, retries, continuedl, noprogress, consoletitle,
    xattr_set_filesize, external_downloader_args.

    The following options are used by the post processors:
    prefer_ffmpeg:     If True, use ffmpeg instead of avconv if both are available,
                       otherwise prefer avconv.
    postprocessor_args: A list of additional command-line arguments for the
                        postprocessor.
    """

    params = None
    _ies = []
    _pps = []
    _download_retcode = None
    _num_downloads = None
    _screen_file = None

    def __init__(self, params=None, auto_init=True):
        """Create a FileDownloader object with the given options."""
        if params is None:
            params = {}
        self._ies = []
        self._ies_instances = {}
        self._pps = []
        self._progress_hooks = []
        self._download_retcode = 0
        self._num_downloads = 0
        self._screen_file = [sys.stdout, sys.stderr][params.get('logtostderr', False)]
        self._err_file = sys.stderr
        self.params = params
        self.cache = Cache(self)

        if params.get('bidi_workaround', False):
            try:
                import pty
                master, slave = pty.openpty()
                width = compat_get_terminal_size().columns
                if width is None:
                    width_args = []
                else:
                    width_args = ['-w', str(width)]
                sp_kwargs = dict(
                    stdin=subprocess.PIPE,
                    stdout=slave,
                    stderr=self._err_file)
                try:
                    self._output_process = subprocess.Popen(
                        ['bidiv'] + width_args, **sp_kwargs
                    )
                except OSError:
                    self._output_process = subprocess.Popen(
                        ['fribidi', '-c', 'UTF-8'] + width_args, **sp_kwargs)
                self._output_channel = os.fdopen(master, 'rb')
            except OSError as ose:
                if ose.errno == 2:
                    self.report_warning('Could not find fribidi executable, ignoring --bidi-workaround . Make sure that  fribidi  is an executable file in one of the directories in your $PATH.')
                else:
                    raise

        if (sys.version_info >= (3,) and sys.platform != 'win32' and
                sys.getfilesystemencoding() in ['ascii', 'ANSI_X3.4-1968'] and
                not params.get('restrictfilenames', False)):
            # On Python 3, the Unicode filesystem API will throw errors (#1474)
            self.report_warning(
                'Assuming --restrict-filenames since file system encoding '
                'cannot encode all characters. '
                'Set the LC_ALL environment variable to fix this.')
            self.params['restrictfilenames'] = True

        if isinstance(params.get('outtmpl'), bytes):
            self.report_warning(
                'Parameter outtmpl is bytes, but should be a unicode string. '
                'Put  from __future__ import unicode_literals  at the top of your code file or consider switching to Python 3.x.')

        self._setup_opener()

        if auto_init:
            self.print_debug_header()
            self.add_default_info_extractors()

        for pp_def_raw in self.params.get('postprocessors', []):
            pp_class = get_postprocessor(pp_def_raw['key'])
            pp_def = dict(pp_def_raw)
            del pp_def['key']
            pp = pp_class(self, **compat_kwargs(pp_def))
            self.add_post_processor(pp)

        for ph in self.params.get('progress_hooks', []):
            self.add_progress_hook(ph)

    def warn_if_short_id(self, argv):
        # short YouTube ID starting with dash?
        idxs = [
            i for i, a in enumerate(argv)
            if re.match(r'^-[0-9A-Za-z_-]{10}$', a)]
        if idxs:
            correct_argv = (
                ['youtube-dl'] +
                [a for i, a in enumerate(argv) if i not in idxs] +
                ['--'] + [argv[i] for i in idxs]
            )
            self.report_warning(
                'Long argument string detected. '
                'Use -- to separate parameters and URLs, like this:\n%s\n' %
                args_to_str(correct_argv))

    def add_info_extractor(self, ie):
        """Add an InfoExtractor object to the end of the list."""
        self._ies.append(ie)
        self._ies_instances[ie.ie_key()] = ie
        ie.set_downloader(self)

    def get_info_extractor(self, ie_key):
        """
        Get an instance of an IE with name ie_key, it will try to get one from
        the _ies list, if there's no instance it will create a new one and add
        it to the extractor list.
        """
        ie = self._ies_instances.get(ie_key)
        if ie is None:
            ie = get_info_extractor(ie_key)()
            self.add_info_extractor(ie)
        return ie

    def add_default_info_extractors(self):
        """
        Add the InfoExtractors returned by gen_extractors to the end of the list
        """
        for ie in gen_extractors():
            self.add_info_extractor(ie)

    def add_post_processor(self, pp):
        """Add a PostProcessor object to the end of the chain."""
        self._pps.append(pp)
        pp.set_downloader(self)

    def add_progress_hook(self, ph):
        """Add the progress hook (currently only for the file downloader)"""
        self._progress_hooks.append(ph)

    def _bidi_workaround(self, message):
        if not hasattr(self, '_output_channel'):
            return message

        assert hasattr(self, '_output_process')
        assert isinstance(message, compat_str)
        line_count = message.count('\n') + 1
        self._output_process.stdin.write((message + '\n').encode('utf-8'))
        self._output_process.stdin.flush()
        res = ''.join(self._output_channel.readline().decode('utf-8')
                      for _ in range(line_count))
        return res[:-len('\n')]

    def to_screen(self, message, skip_eol=False):
        """Print message to stdout if not in quiet mode."""
        return self.to_stdout(message, skip_eol, check_quiet=True)

    def _write_string(self, s, out=None):
        write_string(s, out=out, encoding=self.params.get('encoding'))

    def to_stdout(self, message, skip_eol=False, check_quiet=False):
        """Print message to stdout if not in quiet mode."""
        if self.params.get('logger'):
            self.params['logger'].debug(message)
        elif not check_quiet or not self.params.get('quiet', False):
            message = self._bidi_workaround(message)
            terminator = ['\n', ''][skip_eol]
            output = message + terminator

            self._write_string(output, self._screen_file)

    def to_stderr(self, message):
        """Print message to stderr."""
        assert isinstance(message, compat_str)
        if self.params.get('logger'):
            self.params['logger'].error(message)
        else:
            message = self._bidi_workaround(message)
            output = message + '\n'
            self._write_string(output, self._err_file)

    def to_console_title(self, message):
        if not self.params.get('consoletitle', False):
            return
        if os.name == 'nt' and ctypes.windll.kernel32.GetConsoleWindow():
            # c_wchar_p() might not be necessary if `message` is
            # already of type unicode()
            ctypes.windll.kernel32.SetConsoleTitleW(ctypes.c_wchar_p(message))
        elif 'TERM' in os.environ:
            self._write_string('\033]0;%s\007' % message, self._screen_file)

    def save_console_title(self):
        if not self.params.get('consoletitle', False):
            return
        if 'TERM' in os.environ:
            # Save the title on stack
            self._write_string('\033[22;0t', self._screen_file)

    def restore_console_title(self):
        if not self.params.get('consoletitle', False):
            return
        if 'TERM' in os.environ:
            # Restore the title from stack
            self._write_string('\033[23;0t', self._screen_file)

    def __enter__(self):
        self.save_console_title()
        return self

    def __exit__(self, *args):
        self.restore_console_title()

        if self.params.get('cookiefile') is not None:
            self.cookiejar.save()

    def trouble(self, message=None, tb=None):
        """Determine action to take when a download problem appears.

        Depending on if the downloader has been configured to ignore
        download errors or not, this method may throw an exception or
        not when errors are found, after printing the message.

        tb, if given, is additional traceback information.
        """
        if message is not None:
            self.to_stderr(message)
        if self.params.get('verbose'):
            if tb is None:
                if sys.exc_info()[0]:  # if .trouble has been called from an except block
                    tb = ''
                    if hasattr(sys.exc_info()[1], 'exc_info') and sys.exc_info()[1].exc_info[0]:
                        tb += ''.join(traceback.format_exception(*sys.exc_info()[1].exc_info))
                    tb += compat_str(traceback.format_exc())
                else:
                    tb_data = traceback.format_list(traceback.extract_stack())
                    tb = ''.join(tb_data)
            self.to_stderr(tb)
        if not self.params.get('ignoreerrors', False):
            if sys.exc_info()[0] and hasattr(sys.exc_info()[1], 'exc_info') and sys.exc_info()[1].exc_info[0]:
                exc_info = sys.exc_info()[1].exc_info
            else:
                exc_info = sys.exc_info()
            raise DownloadError(message, exc_info)
        self._download_retcode = 1

    def report_warning(self, message):
        '''
        Print the message to stderr, it will be prefixed with 'WARNING:'
        If stderr is a tty file the 'WARNING:' will be colored
        '''
        if self.params.get('logger') is not None:
            self.params['logger'].warning(message)
        else:
            if self.params.get('no_warnings'):
                return
            if not self.params.get('no_color') and self._err_file.isatty() and os.name != 'nt':
                _msg_header = '\033[0;33mWARNING:\033[0m'
            else:
                _msg_header = 'WARNING:'
            warning_message = '%s %s' % (_msg_header, message)
            self.to_stderr(warning_message)

    def report_error(self, message, tb=None):
        '''
        Do the same as trouble, but prefixes the message with 'ERROR:', colored
        in red if stderr is a tty file.
        '''
        if not self.params.get('no_color') and self._err_file.isatty() and os.name != 'nt':
            _msg_header = '\033[0;31mERROR:\033[0m'
        else:
            _msg_header = 'ERROR:'
        error_message = '%s %s' % (_msg_header, message)
        self.trouble(error_message, tb)

    def report_file_already_downloaded(self, file_name):
        """Report file has already been fully downloaded."""
        try:
            self.to_screen('[download] %s has already been downloaded' % file_name)
        except UnicodeEncodeError:
            self.to_screen('[download] The file has already been downloaded')

    def prepare_filename(self, info_dict):
        """Generate the output filename."""
        try:
            template_dict = dict(info_dict)

            template_dict['epoch'] = int(time.time())
            autonumber_size = self.params.get('autonumber_size')
            if autonumber_size is None:
                autonumber_size = 5
            autonumber_templ = '%0' + str(autonumber_size) + 'd'
            template_dict['autonumber'] = autonumber_templ % self._num_downloads
            if template_dict.get('playlist_index') is not None:
                template_dict['playlist_index'] = '%0*d' % (len(str(template_dict['n_entries'])), template_dict['playlist_index'])
            if template_dict.get('resolution') is None:
                if template_dict.get('width') and template_dict.get('height'):
                    template_dict['resolution'] = '%dx%d' % (template_dict['width'], template_dict['height'])
                elif template_dict.get('height'):
                    template_dict['resolution'] = '%sp' % template_dict['height']
                elif template_dict.get('width'):
                    template_dict['resolution'] = '?x%d' % template_dict['width']

            sanitize = lambda k, v: sanitize_filename(
                compat_str(v),
                restricted=self.params.get('restrictfilenames'),
                is_id=(k == 'id'))
            template_dict = dict((k, sanitize(k, v))
                                 for k, v in template_dict.items()
                                 if v is not None)
            template_dict = collections.defaultdict(lambda: 'NA', template_dict)

            outtmpl = sanitize_path(self.params.get('outtmpl', DEFAULT_OUTTMPL))
            tmpl = compat_expanduser(outtmpl)
            filename = tmpl % template_dict
            # Temporary fix for #4787
            # 'Treat' all problem characters by passing filename through preferredencoding
            # to workaround encoding issues with subprocess on python2 @ Windows
            if sys.version_info < (3, 0) and sys.platform == 'win32':
                filename = encodeFilename(filename, True).decode(preferredencoding())
            return filename
        except ValueError as err:
            self.report_error('Error in output template: ' + str(err) + ' (encoding: ' + repr(preferredencoding()) + ')')
            return None

    def _match_entry(self, info_dict, incomplete):
        """ Returns None iff the file should be downloaded """

        video_title = info_dict.get('title', info_dict.get('id', 'video'))
        if 'title' in info_dict:
            # This can happen when we're just evaluating the playlist
            title = info_dict['title']
            matchtitle = self.params.get('matchtitle', False)
            if matchtitle:
                if not re.search(matchtitle, title, re.IGNORECASE):
                    return '"' + title + '" title did not match pattern "' + matchtitle + '"'
            rejecttitle = self.params.get('rejecttitle', False)
            if rejecttitle:
                if re.search(rejecttitle, title, re.IGNORECASE):
                    return '"' + title + '" title matched reject pattern "' + rejecttitle + '"'
        date = info_dict.get('upload_date', None)
        if date is not None:
            dateRange = self.params.get('daterange', DateRange())
            if date not in dateRange:
                return '%s upload date is not in range %s' % (date_from_str(date).isoformat(), dateRange)
        view_count = info_dict.get('view_count', None)
        if view_count is not None:
            min_views = self.params.get('min_views')
            if min_views is not None and view_count < min_views:
                return 'Skipping %s, because it has not reached minimum view count (%d/%d)' % (video_title, view_count, min_views)
            max_views = self.params.get('max_views')
            if max_views is not None and view_count > max_views:
                return 'Skipping %s, because it has exceeded the maximum view count (%d/%d)' % (video_title, view_count, max_views)
        if age_restricted(info_dict.get('age_limit'), self.params.get('age_limit')):
            return 'Skipping "%s" because it is age restricted' % video_title
        if self.in_download_archive(info_dict):
            return '%s has already been recorded in archive' % video_title

        if not incomplete:
            match_filter = self.params.get('match_filter')
            if match_filter is not None:
                ret = match_filter(info_dict)
                if ret is not None:
                    return ret

        return None

    @staticmethod
    def add_extra_info(info_dict, extra_info):
        '''Set the keys from extra_info in info dict if they are missing'''
        for key, value in extra_info.items():
            info_dict.setdefault(key, value)

    def extract_info(self, url, download=True, ie_key=None, extra_info={},
                     process=True, force_generic_extractor=False):
        '''
        Returns a list with a dictionary for each video we find.
        If 'download', also downloads the videos.
        extra_info is a dict containing the extra values to add to each result
        '''

        if not ie_key and force_generic_extractor:
            ie_key = 'Generic'

        if ie_key:
            ies = [self.get_info_extractor(ie_key)]
        else:
            ies = self._ies

        for ie in ies:
            if not ie.suitable(url):
                continue

            if not ie.working():
                self.report_warning('The program functionality for this site has been marked as broken, '
                                    'and will probably not work.')

            try:
                ie_result = ie.extract(url)
                if ie_result is None:  # Finished already (backwards compatibility; listformats and friends should be moved here)
                    break
                if isinstance(ie_result, list):
                    # Backwards compatibility: old IE result format
                    ie_result = {
                        '_type': 'compat_list',
                        'entries': ie_result,
                    }
                self.add_default_extra_info(ie_result, ie, url)
                if process:
                    return self.process_ie_result(ie_result, download, extra_info)
                else:
                    return ie_result
            except ExtractorError as de:  # An error we somewhat expected
                self.report_error(compat_str(de), de.format_traceback())
                break
            except MaxDownloadsReached:
                raise
            except Exception as e:
                if self.params.get('ignoreerrors', False):
                    self.report_error(compat_str(e), tb=compat_str(traceback.format_exc()))
                    break
                else:
                    raise
        else:
            self.report_error('no suitable InfoExtractor for URL %s' % url)

    def add_default_extra_info(self, ie_result, ie, url):
        self.add_extra_info(ie_result, {
            'extractor': ie.IE_NAME,
            'webpage_url': url,
            'webpage_url_basename': url_basename(url),
            'extractor_key': ie.ie_key(),
        })

    def process_ie_result(self, ie_result, download=True, extra_info={}):
        """
        Take the result of the ie(may be modified) and resolve all unresolved
        references (URLs, playlist items).

        It will also download the videos if 'download'.
        Returns the resolved ie_result.
        """

        result_type = ie_result.get('_type', 'video')

        if result_type in ('url', 'url_transparent'):
            extract_flat = self.params.get('extract_flat', False)
            if ((extract_flat == 'in_playlist' and 'playlist' in extra_info) or
                    extract_flat is True):
                if self.params.get('forcejson', False):
                    self.to_stdout(json.dumps(ie_result))
                return ie_result

        if result_type == 'video':
            self.add_extra_info(ie_result, extra_info)
            return self.process_video_result(ie_result, download=download)
        elif result_type == 'url':
            # We have to add extra_info to the results because it may be
            # contained in a playlist
            return self.extract_info(ie_result['url'],
                                     download,
                                     ie_key=ie_result.get('ie_key'),
                                     extra_info=extra_info)
        elif result_type == 'url_transparent':
            # Use the information from the embedding page
            info = self.extract_info(
                ie_result['url'], ie_key=ie_result.get('ie_key'),
                extra_info=extra_info, download=False, process=False)

            force_properties = dict(
                (k, v) for k, v in ie_result.items() if v is not None)
            for f in ('_type', 'url'):
                if f in force_properties:
                    del force_properties[f]
            new_result = info.copy()
            new_result.update(force_properties)

            assert new_result.get('_type') != 'url_transparent'

            return self.process_ie_result(
                new_result, download=download, extra_info=extra_info)
        elif result_type == 'playlist' or result_type == 'multi_video':
            # We process each entry in the playlist
            playlist = ie_result.get('title', None) or ie_result.get('id', None)
            self.to_screen('[download] Downloading playlist: %s' % playlist)

            playlist_results = []

            playliststart = self.params.get('playliststart', 1) - 1
            playlistend = self.params.get('playlistend', None)
            # For backwards compatibility, interpret -1 as whole list
            if playlistend == -1:
                playlistend = None

            playlistitems_str = self.params.get('playlist_items', None)
            playlistitems = None
            if playlistitems_str is not None:
                def iter_playlistitems(format):
                    for string_segment in format.split(','):
                        if '-' in string_segment:
                            start, end = string_segment.split('-')
                            for item in range(int(start), int(end) + 1):
                                yield int(item)
                        else:
                            yield int(string_segment)
                playlistitems = iter_playlistitems(playlistitems_str)

            ie_entries = ie_result['entries']
            if isinstance(ie_entries, list):
                n_all_entries = len(ie_entries)
                if playlistitems:
                    entries = [
                        ie_entries[i - 1] for i in playlistitems
                        if -n_all_entries <= i - 1 < n_all_entries]
                else:
                    entries = ie_entries[playliststart:playlistend]
                n_entries = len(entries)
                self.to_screen(
                    "[%s] playlist %s: Collected %d video ids (downloading %d of them)" %
                    (ie_result['extractor'], playlist, n_all_entries, n_entries))
            elif isinstance(ie_entries, PagedList):
                if playlistitems:
                    entries = []
                    for item in playlistitems:
                        entries.extend(ie_entries.getslice(
                            item - 1, item
                        ))
                else:
                    entries = ie_entries.getslice(
                        playliststart, playlistend)
                n_entries = len(entries)
                self.to_screen(
                    "[%s] playlist %s: Downloading %d videos" %
                    (ie_result['extractor'], playlist, n_entries))
            else:  # iterable
                if playlistitems:
                    entry_list = list(ie_entries)
                    entries = [entry_list[i - 1] for i in playlistitems]
                else:
                    entries = list(itertools.islice(
                        ie_entries, playliststart, playlistend))
                n_entries = len(entries)
                self.to_screen(
                    "[%s] playlist %s: Downloading %d videos" %
                    (ie_result['extractor'], playlist, n_entries))

            if self.params.get('playlistreverse', False):
                entries = entries[::-1]

            for i, entry in enumerate(entries, 1):
                self.to_screen('[download] Downloading video %s of %s' % (i, n_entries))
                extra = {
                    'n_entries': n_entries,
                    'playlist': playlist,
                    'playlist_id': ie_result.get('id'),
                    'playlist_title': ie_result.get('title'),
                    'playlist_index': i + playliststart,
                    'extractor': ie_result['extractor'],
                    'webpage_url': ie_result['webpage_url'],
                    'webpage_url_basename': url_basename(ie_result['webpage_url']),
                    'extractor_key': ie_result['extractor_key'],
                }

                reason = self._match_entry(entry, incomplete=True)
                if reason is not None:
                    self.to_screen('[download] ' + reason)
                    continue

                entry_result = self.process_ie_result(entry,
                                                      download=download,
                                                      extra_info=extra)
                playlist_results.append(entry_result)
            ie_result['entries'] = playlist_results
            return ie_result
        elif result_type == 'compat_list':
            self.report_warning(
                'Extractor %s returned a compat_list result. '
                'It needs to be updated.' % ie_result.get('extractor'))

            def _fixup(r):
                self.add_extra_info(
                    r,
                    {
                        'extractor': ie_result['extractor'],
                        'webpage_url': ie_result['webpage_url'],
                        'webpage_url_basename': url_basename(ie_result['webpage_url']),
                        'extractor_key': ie_result['extractor_key'],
                    }
                )
                return r
            ie_result['entries'] = [
                self.process_ie_result(_fixup(r), download, extra_info)
                for r in ie_result['entries']
            ]
            return ie_result
        else:
            raise Exception('Invalid result type: %s' % result_type)

    def _apply_format_filter(self, format_spec, available_formats):
        " Returns a tuple of the remaining format_spec and filtered formats "

        OPERATORS = {
            '<': operator.lt,
            '<=': operator.le,
            '>': operator.gt,
            '>=': operator.ge,
            '=': operator.eq,
            '!=': operator.ne,
        }
        operator_rex = re.compile(r'''(?x)\s*\[
            (?P<key>width|height|tbr|abr|vbr|asr|filesize|fps)
            \s*(?P<op>%s)(?P<none_inclusive>\s*\?)?\s*
            (?P<value>[0-9.]+(?:[kKmMgGtTpPeEzZyY]i?[Bb]?)?)
            \]$
            ''' % '|'.join(map(re.escape, OPERATORS.keys())))
        m = operator_rex.search(format_spec)
        if m:
            try:
                comparison_value = int(m.group('value'))
            except ValueError:
                comparison_value = parse_filesize(m.group('value'))
                if comparison_value is None:
                    comparison_value = parse_filesize(m.group('value') + 'B')
                if comparison_value is None:
                    raise ValueError(
                        'Invalid value %r in format specification %r' % (
                            m.group('value'), format_spec))
            op = OPERATORS[m.group('op')]

        if not m:
            STR_OPERATORS = {
                '=': operator.eq,
                '!=': operator.ne,
            }
            str_operator_rex = re.compile(r'''(?x)\s*\[
                \s*(?P<key>ext|acodec|vcodec|container|protocol)
                \s*(?P<op>%s)(?P<none_inclusive>\s*\?)?
                \s*(?P<value>[a-zA-Z0-9_-]+)
                \s*\]$
                ''' % '|'.join(map(re.escape, STR_OPERATORS.keys())))
            m = str_operator_rex.search(format_spec)
            if m:
                comparison_value = m.group('value')
                op = STR_OPERATORS[m.group('op')]

        if not m:
            raise ValueError('Invalid format specification %r' % format_spec)

        def _filter(f):
            actual_value = f.get(m.group('key'))
            if actual_value is None:
                return m.group('none_inclusive')
            return op(actual_value, comparison_value)
        new_formats = [f for f in available_formats if _filter(f)]

        new_format_spec = format_spec[:-len(m.group(0))]
        if not new_format_spec:
            new_format_spec = 'best'

        return (new_format_spec, new_formats)

    def select_format(self, format_spec, available_formats):
        while format_spec.endswith(']'):
            format_spec, available_formats = self._apply_format_filter(
                format_spec, available_formats)
        if not available_formats:
            return None

        if format_spec in ['best', 'worst', None]:
            format_idx = 0 if format_spec == 'worst' else -1
            audiovideo_formats = [
                f for f in available_formats
                if f.get('vcodec') != 'none' and f.get('acodec') != 'none']
            if audiovideo_formats:
                return audiovideo_formats[format_idx]
            # for audio only (soundcloud) or video only (imgur) urls, select the best/worst audio format
            elif (all(f.get('acodec') != 'none' for f in available_formats) or
                  all(f.get('vcodec') != 'none' for f in available_formats)):
                return available_formats[format_idx]
        elif format_spec == 'bestaudio':
            audio_formats = [
                f for f in available_formats
                if f.get('vcodec') == 'none']
            if audio_formats:
                return audio_formats[-1]
        elif format_spec == 'worstaudio':
            audio_formats = [
                f for f in available_formats
                if f.get('vcodec') == 'none']
            if audio_formats:
                return audio_formats[0]
        elif format_spec == 'bestvideo':
            video_formats = [
                f for f in available_formats
                if f.get('acodec') == 'none']
            if video_formats:
                return video_formats[-1]
        elif format_spec == 'worstvideo':
            video_formats = [
                f for f in available_formats
                if f.get('acodec') == 'none']
            if video_formats:
                return video_formats[0]
        else:
            extensions = ['mp4', 'flv', 'webm', '3gp', 'm4a', 'mp3', 'ogg', 'aac', 'wav']
            if format_spec in extensions:
                filter_f = lambda f: f['ext'] == format_spec
            else:
                filter_f = lambda f: f['format_id'] == format_spec
            matches = list(filter(filter_f, available_formats))
            if matches:
                return matches[-1]
        return None

    def _calc_headers(self, info_dict):
        res = std_headers.copy()

        add_headers = info_dict.get('http_headers')
        if add_headers:
            res.update(add_headers)

        cookies = self._calc_cookies(info_dict)
        if cookies:
            res['Cookie'] = cookies

        return res

    def _calc_cookies(self, info_dict):
        pr = compat_urllib_request.Request(info_dict['url'])
        self.cookiejar.add_cookie_header(pr)
        return pr.get_header('Cookie')

    def process_video_result(self, info_dict, download=True):
        assert info_dict.get('_type', 'video') == 'video'

        if 'id' not in info_dict:
            raise ExtractorError('Missing "id" field in extractor result')
        if 'title' not in info_dict:
            raise ExtractorError('Missing "title" field in extractor result')

        if 'playlist' not in info_dict:
            # It isn't part of a playlist
            info_dict['playlist'] = None
            info_dict['playlist_index'] = None

        thumbnails = info_dict.get('thumbnails')
        if thumbnails is None:
            thumbnail = info_dict.get('thumbnail')
            if thumbnail:
                info_dict['thumbnails'] = thumbnails = [{'url': thumbnail}]
        if thumbnails:
            thumbnails.sort(key=lambda t: (
                t.get('preference'), t.get('width'), t.get('height'),
                t.get('id'), t.get('url')))
            for i, t in enumerate(thumbnails):
                if t.get('width') and t.get('height'):
                    t['resolution'] = '%dx%d' % (t['width'], t['height'])
                if t.get('id') is None:
                    t['id'] = '%d' % i

        if thumbnails and 'thumbnail' not in info_dict:
            info_dict['thumbnail'] = thumbnails[-1]['url']

        if 'display_id' not in info_dict and 'id' in info_dict:
            info_dict['display_id'] = info_dict['id']

        if info_dict.get('upload_date') is None and info_dict.get('timestamp') is not None:
            # Working around out-of-range timestamp values (e.g. negative ones on Windows,
            # see http://bugs.python.org/issue1646728)
            try:
                upload_date = datetime.datetime.utcfromtimestamp(info_dict['timestamp'])
                info_dict['upload_date'] = upload_date.strftime('%Y%m%d')
            except (ValueError, OverflowError, OSError):
                pass

        if self.params.get('listsubtitles', False):
            if 'automatic_captions' in info_dict:
                self.list_subtitles(info_dict['id'], info_dict.get('automatic_captions'), 'automatic captions')
            self.list_subtitles(info_dict['id'], info_dict.get('subtitles'), 'subtitles')
            return
        info_dict['requested_subtitles'] = self.process_subtitles(
            info_dict['id'], info_dict.get('subtitles'),
            info_dict.get('automatic_captions'))

        # We now pick which formats have to be downloaded
        if info_dict.get('formats') is None:
            # There's only one format available
            formats = [info_dict]
        else:
            formats = info_dict['formats']

        if not formats:
            raise ExtractorError('No video formats found!')

        formats_dict = {}

        # We check that all the formats have the format and format_id fields
        for i, format in enumerate(formats):
            if 'url' not in format:
                raise ExtractorError('Missing "url" key in result (index %d)' % i)

            if format.get('format_id') is None:
                format['format_id'] = compat_str(i)
            format_id = format['format_id']
            if format_id not in formats_dict:
                formats_dict[format_id] = []
            formats_dict[format_id].append(format)

        # Make sure all formats have unique format_id
        for format_id, ambiguous_formats in formats_dict.items():
            if len(ambiguous_formats) > 1:
                for i, format in enumerate(ambiguous_formats):
                    format['format_id'] = '%s-%d' % (format_id, i)

        for i, format in enumerate(formats):
            if format.get('format') is None:
                format['format'] = '{id} - {res}{note}'.format(
                    id=format['format_id'],
                    res=self.format_resolution(format),
                    note=' ({0})'.format(format['format_note']) if format.get('format_note') is not None else '',
                )
            # Automatically determine file extension if missing
            if 'ext' not in format:
                format['ext'] = determine_ext(format['url']).lower()
            # Add HTTP headers, so that external programs can use them from the
            # json output
            full_format_info = info_dict.copy()
            full_format_info.update(format)
            format['http_headers'] = self._calc_headers(full_format_info)

        # TODO Central sorting goes here

        if formats[0] is not info_dict:
            # only set the 'formats' fields if the original info_dict list them
            # otherwise we end up with a circular reference, the first (and unique)
            # element in the 'formats' field in info_dict is info_dict itself,
            # wich can't be exported to json
            info_dict['formats'] = formats
        if self.params.get('listformats'):
            self.list_formats(info_dict)
            return
        if self.params.get('list_thumbnails'):
            self.list_thumbnails(info_dict)
            return

        req_format = self.params.get('format')
        if req_format is None:
            req_format_list = []
            if (self.params.get('outtmpl', DEFAULT_OUTTMPL) != '-' and
                    info_dict['extractor'] in ['youtube', 'ted'] and
                    not info_dict.get('is_live')):
                merger = FFmpegMergerPP(self)
                if merger.available and merger.can_merge():
                    req_format_list.append('bestvideo+bestaudio')
            req_format_list.append('best')
            req_format = '/'.join(req_format_list)
        formats_to_download = []
        if req_format == 'all':
            formats_to_download = formats
        else:
            for rfstr in req_format.split(','):
                # We can accept formats requested in the format: 34/5/best, we pick
                # the first that is available, starting from left
                req_formats = rfstr.split('/')
                for rf in req_formats:
                    if re.match(r'.+?\+.+?', rf) is not None:
                        # Two formats have been requested like '137+139'
                        format_1, format_2 = rf.split('+')
                        formats_info = (self.select_format(format_1, formats),
                                        self.select_format(format_2, formats))
                        if all(formats_info):
                            # The first format must contain the video and the
                            # second the audio
                            if formats_info[0].get('vcodec') == 'none':
                                self.report_error('The first format must '
                                                  'contain the video, try using '
                                                  '"-f %s+%s"' % (format_2, format_1))
                                return
                            output_ext = (
                                formats_info[0]['ext']
                                if self.params.get('merge_output_format') is None
                                else self.params['merge_output_format'])
                            selected_format = {
                                'requested_formats': formats_info,
                                'format': '%s+%s' % (formats_info[0].get('format'),
                                                     formats_info[1].get('format')),
                                'format_id': '%s+%s' % (formats_info[0].get('format_id'),
                                                        formats_info[1].get('format_id')),
                                'width': formats_info[0].get('width'),
                                'height': formats_info[0].get('height'),
                                'resolution': formats_info[0].get('resolution'),
                                'fps': formats_info[0].get('fps'),
                                'vcodec': formats_info[0].get('vcodec'),
                                'vbr': formats_info[0].get('vbr'),
                                'stretched_ratio': formats_info[0].get('stretched_ratio'),
                                'acodec': formats_info[1].get('acodec'),
                                'abr': formats_info[1].get('abr'),
                                'ext': output_ext,
                            }
                        else:
                            selected_format = None
                    else:
                        selected_format = self.select_format(rf, formats)
                    if selected_format is not None:
                        formats_to_download.append(selected_format)
                        break
        if not formats_to_download:
            raise ExtractorError('requested format not available',
                                 expected=True)

        if download:
            if len(formats_to_download) > 1:
                self.to_screen('[info] %s: downloading video in %s formats' % (info_dict['id'], len(formats_to_download)))
            for format in formats_to_download:
                new_info = dict(info_dict)
                new_info.update(format)
                self.process_info(new_info)
        # We update the info dict with the best quality format (backwards compatibility)
        info_dict.update(formats_to_download[-1])
        return info_dict

    def process_subtitles(self, video_id, normal_subtitles, automatic_captions):
        """Select the requested subtitles and their format"""
        available_subs = {}
        if normal_subtitles and self.params.get('writesubtitles'):
            available_subs.update(normal_subtitles)
        if automatic_captions and self.params.get('writeautomaticsub'):
            for lang, cap_info in automatic_captions.items():
                if lang not in available_subs:
                    available_subs[lang] = cap_info

        if (not self.params.get('writesubtitles') and not
                self.params.get('writeautomaticsub') or not
                available_subs):
            return None

        if self.params.get('allsubtitles', False):
            requested_langs = available_subs.keys()
        else:
            if self.params.get('subtitleslangs', False):
                requested_langs = self.params.get('subtitleslangs')
            elif 'en' in available_subs:
                requested_langs = ['en']
            else:
                requested_langs = [list(available_subs.keys())[0]]

        formats_query = self.params.get('subtitlesformat', 'best')
        formats_preference = formats_query.split('/') if formats_query else []
        subs = {}
        for lang in requested_langs:
            formats = available_subs.get(lang)
            if formats is None:
                self.report_warning('%s subtitles not available for %s' % (lang, video_id))
                continue
            for ext in formats_preference:
                if ext == 'best':
                    f = formats[-1]
                    break
                matches = list(filter(lambda f: f['ext'] == ext, formats))
                if matches:
                    f = matches[-1]
                    break
            else:
                f = formats[-1]
                self.report_warning(
                    'No subtitle format found matching "%s" for language %s, '
                    'using %s' % (formats_query, lang, f['ext']))
            subs[lang] = f
        return subs

    def process_info(self, info_dict):
        """Process a single resolved IE result."""

        assert info_dict.get('_type', 'video') == 'video'

        max_downloads = self.params.get('max_downloads')
        if max_downloads is not None:
            if self._num_downloads >= int(max_downloads):
                raise MaxDownloadsReached()

        info_dict['fulltitle'] = info_dict['title']
        if len(info_dict['title']) > 200:
            info_dict['title'] = info_dict['title'][:197] + '...'

        if 'format' not in info_dict:
            info_dict['format'] = info_dict['ext']

        reason = self._match_entry(info_dict, incomplete=False)
        if reason is not None:
            self.to_screen('[download] ' + reason)
            return

        self._num_downloads += 1

        info_dict['_filename'] = filename = self.prepare_filename(info_dict)

        # Forced printings
        if self.params.get('forcetitle', False):
            self.to_stdout(info_dict['fulltitle'])
        if self.params.get('forceid', False):
            self.to_stdout(info_dict['id'])
        if self.params.get('forceurl', False):
            if info_dict.get('requested_formats') is not None:
                for f in info_dict['requested_formats']:
                    self.to_stdout(f['url'] + f.get('play_path', ''))
            else:
                # For RTMP URLs, also include the playpath
                self.to_stdout(info_dict['url'] + info_dict.get('play_path', ''))
        if self.params.get('forcethumbnail', False) and info_dict.get('thumbnail') is not None:
            self.to_stdout(info_dict['thumbnail'])
        if self.params.get('forcedescription', False) and info_dict.get('description') is not None:
            self.to_stdout(info_dict['description'])
        if self.params.get('forcefilename', False) and filename is not None:
            self.to_stdout(filename)
        if self.params.get('forceduration', False) and info_dict.get('duration') is not None:
            self.to_stdout(formatSeconds(info_dict['duration']))
        if self.params.get('forceformat', False):
            self.to_stdout(info_dict['format'])
        if self.params.get('forcejson', False):
            self.to_stdout(json.dumps(info_dict))

        # Do nothing else if in simulate mode
        if self.params.get('simulate', False):
            return

        if filename is None:
            return

        try:
            dn = os.path.dirname(sanitize_path(encodeFilename(filename)))
            if dn and not os.path.exists(dn):
                os.makedirs(dn)
        except (OSError, IOError) as err:
            self.report_error('unable to create directory ' + compat_str(err))
            return

        if self.params.get('writedescription', False):
            descfn = replace_extension(filename, 'description', info_dict.get('ext'))
            if self.params.get('nooverwrites', False) and os.path.exists(encodeFilename(descfn)):
                self.to_screen('[info] Video description is already present')
            elif info_dict.get('description') is None:
                self.report_warning('There\'s no description to write.')
            else:
                try:
                    self.to_screen('[info] Writing video description to: ' + descfn)
                    with io.open(encodeFilename(descfn), 'w', encoding='utf-8') as descfile:
                        descfile.write(info_dict['description'])
                except (OSError, IOError):
                    self.report_error('Cannot write description file ' + descfn)
                    return

        if self.params.get('writeannotations', False):
            annofn = replace_extension(filename, 'annotations.xml', info_dict.get('ext'))
            if self.params.get('nooverwrites', False) and os.path.exists(encodeFilename(annofn)):
                self.to_screen('[info] Video annotations are already present')
            else:
                try:
                    self.to_screen('[info] Writing video annotations to: ' + annofn)
                    with io.open(encodeFilename(annofn), 'w', encoding='utf-8') as annofile:
                        annofile.write(info_dict['annotations'])
                except (KeyError, TypeError):
                    self.report_warning('There are no annotations to write.')
                except (OSError, IOError):
                    self.report_error('Cannot write annotations file: ' + annofn)
                    return

        subtitles_are_requested = any([self.params.get('writesubtitles', False),
                                       self.params.get('writeautomaticsub')])

        if subtitles_are_requested and info_dict.get('requested_subtitles'):
            # subtitles download errors are already managed as troubles in relevant IE
            # that way it will silently go on when used with unsupporting IE
            subtitles = info_dict['requested_subtitles']
            ie = self.get_info_extractor(info_dict['extractor_key'])
            for sub_lang, sub_info in subtitles.items():
                sub_format = sub_info['ext']
                if sub_info.get('data') is not None:
                    sub_data = sub_info['data']
                else:
                    try:
                        sub_data = ie._download_webpage(
                            sub_info['url'], info_dict['id'], note=False)
                    except ExtractorError as err:
                        self.report_warning('Unable to download subtitle for "%s": %s' %
                                            (sub_lang, compat_str(err.cause)))
                        continue
                try:
                    sub_filename = subtitles_filename(filename, sub_lang, sub_format)
                    if self.params.get('nooverwrites', False) and os.path.exists(encodeFilename(sub_filename)):
                        self.to_screen('[info] Video subtitle %s.%s is already_present' % (sub_lang, sub_format))
                    else:
                        self.to_screen('[info] Writing video subtitles to: ' + sub_filename)
                        with io.open(encodeFilename(sub_filename), 'w', encoding='utf-8') as subfile:
                            subfile.write(sub_data)
                except (OSError, IOError):
                    self.report_error('Cannot write subtitles file ' + sub_filename)
                    return

        if self.params.get('writeinfojson', False):
            infofn = replace_extension(filename, 'info.json', info_dict.get('ext'))
            if self.params.get('nooverwrites', False) and os.path.exists(encodeFilename(infofn)):
                self.to_screen('[info] Video description metadata is already present')
            else:
                self.to_screen('[info] Writing video description metadata as JSON to: ' + infofn)
                try:
                    write_json_file(self.filter_requested_info(info_dict), infofn)
                except (OSError, IOError):
                    self.report_error('Cannot write metadata to JSON file ' + infofn)
                    return

        self._write_thumbnails(info_dict, filename)

        if not self.params.get('skip_download', False):
            try:
                def dl(name, info):
                    fd = get_suitable_downloader(info, self.params)(self, self.params)
                    for ph in self._progress_hooks:
                        fd.add_progress_hook(ph)
                    if self.params.get('verbose'):
                        self.to_stdout('[debug] Invoking downloader on %r' % info.get('url'))
                    return fd.download(name, info)

                if info_dict.get('requested_formats') is not None:
                    downloaded = []
                    success = True
                    merger = FFmpegMergerPP(self)
                    if not merger.available:
                        postprocessors = []
                        self.report_warning('You have requested multiple '
                                            'formats but ffmpeg or avconv are not installed.'
                                            ' The formats won\'t be merged.')
                    else:
                        postprocessors = [merger]

                    def compatible_formats(formats):
                        video, audio = formats
                        # Check extension
                        video_ext, audio_ext = audio.get('ext'), video.get('ext')
                        if video_ext and audio_ext:
                            COMPATIBLE_EXTS = (
                                ('mp3', 'mp4', 'm4a', 'm4p', 'm4b', 'm4r', 'm4v'),
                                ('webm')
                            )
                            for exts in COMPATIBLE_EXTS:
                                if video_ext in exts and audio_ext in exts:
                                    return True
                        # TODO: Check acodec/vcodec
                        return False

                    filename_real_ext = os.path.splitext(filename)[1][1:]
                    filename_wo_ext = (
                        os.path.splitext(filename)[0]
                        if filename_real_ext == info_dict['ext']
                        else filename)
                    requested_formats = info_dict['requested_formats']
                    if self.params.get('merge_output_format') is None and not compatible_formats(requested_formats):
                        info_dict['ext'] = 'mkv'
                        self.report_warning(
                            'Requested formats are incompatible for merge and will be merged into mkv.')
                    # Ensure filename always has a correct extension for successful merge
                    filename = '%s.%s' % (filename_wo_ext, info_dict['ext'])
                    if os.path.exists(encodeFilename(filename)):
                        self.to_screen(
                            '[download] %s has already been downloaded and '
                            'merged' % filename)
                    else:
                        for f in requested_formats:
                            new_info = dict(info_dict)
                            new_info.update(f)
                            fname = self.prepare_filename(new_info)
                            fname = prepend_extension(fname, 'f%s' % f['format_id'], new_info['ext'])
                            downloaded.append(fname)
                            partial_success = dl(fname, new_info)
                            success = success and partial_success
                        info_dict['__postprocessors'] = postprocessors
                        info_dict['__files_to_merge'] = downloaded
                else:
                    # Just a single file
                    success = dl(filename, info_dict)
            except (compat_urllib_error.URLError, compat_http_client.HTTPException, socket.error) as err:
                self.report_error('unable to download video data: %s' % str(err))
                return
            except (OSError, IOError) as err:
                raise UnavailableVideoError(err)
            except (ContentTooShortError, ) as err:
                self.report_error('content too short (expected %s bytes and served %s)' % (err.expected, err.downloaded))
                return

            if success:
                # Fixup content
                fixup_policy = self.params.get('fixup')
                if fixup_policy is None:
                    fixup_policy = 'detect_or_warn'

                stretched_ratio = info_dict.get('stretched_ratio')
                if stretched_ratio is not None and stretched_ratio != 1:
                    if fixup_policy == 'warn':
                        self.report_warning('%s: Non-uniform pixel ratio (%s)' % (
                            info_dict['id'], stretched_ratio))
                    elif fixup_policy == 'detect_or_warn':
                        stretched_pp = FFmpegFixupStretchedPP(self)
                        if stretched_pp.available:
                            info_dict.setdefault('__postprocessors', [])
                            info_dict['__postprocessors'].append(stretched_pp)
                        else:
                            self.report_warning(
                                '%s: Non-uniform pixel ratio (%s). Install ffmpeg or avconv to fix this automatically.' % (
                                    info_dict['id'], stretched_ratio))
                    else:
                        assert fixup_policy in ('ignore', 'never')

                if info_dict.get('requested_formats') is None and info_dict.get('container') == 'm4a_dash':
                    if fixup_policy == 'warn':
                        self.report_warning('%s: writing DASH m4a. Only some players support this container.' % (
                            info_dict['id']))
                    elif fixup_policy == 'detect_or_warn':
                        fixup_pp = FFmpegFixupM4aPP(self)
                        if fixup_pp.available:
                            info_dict.setdefault('__postprocessors', [])
                            info_dict['__postprocessors'].append(fixup_pp)
                        else:
                            self.report_warning(
                                '%s: writing DASH m4a. Only some players support this container. Install ffmpeg or avconv to fix this automatically.' % (
                                    info_dict['id']))
                    else:
                        assert fixup_policy in ('ignore', 'never')

                try:
                    self.post_process(filename, info_dict)
                except (PostProcessingError) as err:
                    self.report_error('postprocessing: %s' % str(err))
                    return
                self.record_download_archive(info_dict)

    def download(self, url_list):
        """Download a given list of URLs."""
        outtmpl = self.params.get('outtmpl', DEFAULT_OUTTMPL)
        if (len(url_list) > 1 and
                '%' not in outtmpl and
                self.params.get('max_downloads') != 1):
            raise SameFileError(outtmpl)

        for url in url_list:
            try:
                # It also downloads the videos
                res = self.extract_info(
                    url, force_generic_extractor=self.params.get('force_generic_extractor', False))
            except UnavailableVideoError:
                self.report_error('unable to download video')
            except MaxDownloadsReached:
                self.to_screen('[info] Maximum number of downloaded files reached.')
                raise
            else:
                if self.params.get('dump_single_json', False):
                    self.to_stdout(json.dumps(res))

        return self._download_retcode

    def download_with_info_file(self, info_filename):
        with contextlib.closing(fileinput.FileInput(
                [info_filename], mode='r',
                openhook=fileinput.hook_encoded('utf-8'))) as f:
            # FileInput doesn't have a read method, we can't call json.load
            info = self.filter_requested_info(json.loads('\n'.join(f)))
        try:
            self.process_ie_result(info, download=True)
        except DownloadError:
            webpage_url = info.get('webpage_url')
            if webpage_url is not None:
                self.report_warning('The info failed to download, trying with "%s"' % webpage_url)
                return self.download([webpage_url])
            else:
                raise
        return self._download_retcode

    @staticmethod
    def filter_requested_info(info_dict):
        return dict(
            (k, v) for k, v in info_dict.items()
            if k not in ['requested_formats', 'requested_subtitles'])

    def post_process(self, filename, ie_info):
        """Run all the postprocessors on the given file."""
        info = dict(ie_info)
        info['filepath'] = filename
        pps_chain = []
        if ie_info.get('__postprocessors') is not None:
            pps_chain.extend(ie_info['__postprocessors'])
        pps_chain.extend(self._pps)
        for pp in pps_chain:
            files_to_delete = []
            try:
                files_to_delete, info = pp.run(info)
            except PostProcessingError as e:
                self.report_error(e.msg)
            if files_to_delete and not self.params.get('keepvideo', False):
                for old_filename in files_to_delete:
                    self.to_screen('Deleting original file %s (pass -k to keep)' % old_filename)
                    try:
                        os.remove(encodeFilename(old_filename))
                    except (IOError, OSError):
                        self.report_warning('Unable to remove downloaded original file')

    def _make_archive_id(self, info_dict):
        # Future-proof against any change in case
        # and backwards compatibility with prior versions
        extractor = info_dict.get('extractor_key')
        if extractor is None:
            if 'id' in info_dict:
                extractor = info_dict.get('ie_key')  # key in a playlist
        if extractor is None:
            return None  # Incomplete video information
        return extractor.lower() + ' ' + info_dict['id']

    def in_download_archive(self, info_dict):
        fn = self.params.get('download_archive')
        if fn is None:
            return False

        vid_id = self._make_archive_id(info_dict)
        if vid_id is None:
            return False  # Incomplete video information

        try:
            with locked_file(fn, 'r', encoding='utf-8') as archive_file:
                for line in archive_file:
                    if line.strip() == vid_id:
                        return True
        except IOError as ioe:
            if ioe.errno != errno.ENOENT:
                raise
        return False

    def record_download_archive(self, info_dict):
        fn = self.params.get('download_archive')
        if fn is None:
            return
        vid_id = self._make_archive_id(info_dict)
        assert vid_id
        with locked_file(fn, 'a', encoding='utf-8') as archive_file:
            archive_file.write(vid_id + '\n')

    @staticmethod
    def format_resolution(format, default='unknown'):
        if format.get('vcodec') == 'none':
            return 'audio only'
        if format.get('resolution') is not None:
            return format['resolution']
        if format.get('height') is not None:
            if format.get('width') is not None:
                res = '%sx%s' % (format['width'], format['height'])
            else:
                res = '%sp' % format['height']
        elif format.get('width') is not None:
            res = '?x%d' % format['width']
        else:
            res = default
        return res

    def _format_note(self, fdict):
        res = ''
        if fdict.get('ext') in ['f4f', 'f4m']:
            res += '(unsupported) '
        if fdict.get('format_note') is not None:
            res += fdict['format_note'] + ' '
        if fdict.get('tbr') is not None:
            res += '%4dk ' % fdict['tbr']
        if fdict.get('container') is not None:
            if res:
                res += ', '
            res += '%s container' % fdict['container']
        if (fdict.get('vcodec') is not None and
                fdict.get('vcodec') != 'none'):
            if res:
                res += ', '
            res += fdict['vcodec']
            if fdict.get('vbr') is not None:
                res += '@'
        elif fdict.get('vbr') is not None and fdict.get('abr') is not None:
            res += 'video@'
        if fdict.get('vbr') is not None:
            res += '%4dk' % fdict['vbr']
        if fdict.get('fps') is not None:
            res += ', %sfps' % fdict['fps']
        if fdict.get('acodec') is not None:
            if res:
                res += ', '
            if fdict['acodec'] == 'none':
                res += 'video only'
            else:
                res += '%-5s' % fdict['acodec']
        elif fdict.get('abr') is not None:
            if res:
                res += ', '
            res += 'audio'
        if fdict.get('abr') is not None:
            res += '@%3dk' % fdict['abr']
        if fdict.get('asr') is not None:
            res += ' (%5dHz)' % fdict['asr']
        if fdict.get('filesize') is not None:
            if res:
                res += ', '
            res += format_bytes(fdict['filesize'])
        elif fdict.get('filesize_approx') is not None:
            if res:
                res += ', '
            res += '~' + format_bytes(fdict['filesize_approx'])
        return res

    def list_formats(self, info_dict):
        formats = info_dict.get('formats', [info_dict])
        table = [
            [f['format_id'], f['ext'], self.format_resolution(f), self._format_note(f)]
            for f in formats
            if f.get('preference') is None or f['preference'] >= -1000]
        if len(formats) > 1:
            table[-1][-1] += (' ' if table[-1][-1] else '') + '(best)'

        header_line = ['format code', 'extension', 'resolution', 'note']
        self.to_screen(
            '[info] Available formats for %s:\n%s' %
            (info_dict['id'], render_table(header_line, table)))

    def list_thumbnails(self, info_dict):
        thumbnails = info_dict.get('thumbnails')
        if not thumbnails:
            tn_url = info_dict.get('thumbnail')
            if tn_url:
                thumbnails = [{'id': '0', 'url': tn_url}]
            else:
                self.to_screen(
                    '[info] No thumbnails present for %s' % info_dict['id'])
                return

        self.to_screen(
            '[info] Thumbnails for %s:' % info_dict['id'])
        self.to_screen(render_table(
            ['ID', 'width', 'height', 'URL'],
            [[t['id'], t.get('width', 'unknown'), t.get('height', 'unknown'), t['url']] for t in thumbnails]))

    def list_subtitles(self, video_id, subtitles, name='subtitles'):
        if not subtitles:
            self.to_screen('%s has no %s' % (video_id, name))
            return
        self.to_screen(
            'Available %s for %s:' % (name, video_id))
        self.to_screen(render_table(
            ['Language', 'formats'],
            [[lang, ', '.join(f['ext'] for f in reversed(formats))]
                for lang, formats in subtitles.items()]))

    def urlopen(self, req):
        """ Start an HTTP download """

        # According to RFC 3986, URLs can not contain non-ASCII characters, however this is not
        # always respected by websites, some tend to give out URLs with non percent-encoded
        # non-ASCII characters (see telemb.py, ard.py [#3412])
        # urllib chokes on URLs with non-ASCII characters (see http://bugs.python.org/issue3991)
        # To work around aforementioned issue we will replace request's original URL with
        # percent-encoded one
        req_is_string = isinstance(req, compat_basestring)
        url = req if req_is_string else req.get_full_url()
        url_escaped = escape_url(url)

        # Substitute URL if any change after escaping
        if url != url_escaped:
            if req_is_string:
                req = url_escaped
            else:
                req_type = HEADRequest if req.get_method() == 'HEAD' else compat_urllib_request.Request
                req = req_type(
                    url_escaped, data=req.data, headers=req.headers,
                    origin_req_host=req.origin_req_host, unverifiable=req.unverifiable)

        return self._opener.open(req, timeout=self._socket_timeout)

    def print_debug_header(self):
        if not self.params.get('verbose'):
            return

        if type('') is not compat_str:
            # Python 2.6 on SLES11 SP1 (https://github.com/rg3/youtube-dl/issues/3326)
            self.report_warning(
                'Your Python is broken! Update to a newer and supported version')

        stdout_encoding = getattr(
            sys.stdout, 'encoding', 'missing (%s)' % type(sys.stdout).__name__)
        encoding_str = (
            '[debug] Encodings: locale %s, fs %s, out %s, pref %s\n' % (
                locale.getpreferredencoding(),
                sys.getfilesystemencoding(),
                stdout_encoding,
                self.get_encoding()))
        write_string(encoding_str, encoding=None)

        self._write_string('[debug] youtube-dl version ' + __version__ + '\n')
        try:
            sp = subprocess.Popen(
                ['git', 'rev-parse', '--short', 'HEAD'],
                stdout=subprocess.PIPE, stderr=subprocess.PIPE,
                cwd=os.path.dirname(os.path.abspath(__file__)))
            out, err = sp.communicate()
            out = out.decode().strip()
            if re.match('[0-9a-f]+', out):
                self._write_string('[debug] Git HEAD: ' + out + '\n')
        except Exception:
            try:
                sys.exc_clear()
            except Exception:
                pass
        self._write_string('[debug] Python version %s - %s\n' % (
            platform.python_version(), platform_name()))

        exe_versions = FFmpegPostProcessor.get_versions(self)
        exe_versions['rtmpdump'] = rtmpdump_version()
        exe_str = ', '.join(
            '%s %s' % (exe, v)
            for exe, v in sorted(exe_versions.items())
            if v
        )
        if not exe_str:
            exe_str = 'none'
        self._write_string('[debug] exe versions: %s\n' % exe_str)

        proxy_map = {}
        for handler in self._opener.handlers:
            if hasattr(handler, 'proxies'):
                proxy_map.update(handler.proxies)
        self._write_string('[debug] Proxy map: ' + compat_str(proxy_map) + '\n')

        if self.params.get('call_home', False):
            ipaddr = self.urlopen('https://yt-dl.org/ip').read().decode('utf-8')
            self._write_string('[debug] Public IP address: %s\n' % ipaddr)
            latest_version = self.urlopen(
                'https://yt-dl.org/latest/version').read().decode('utf-8')
            if version_tuple(latest_version) > version_tuple(__version__):
                self.report_warning(
                    'You are using an outdated version (newest version: %s)! '
                    'See https://yt-dl.org/update if you need help updating.' %
                    latest_version)

    def _setup_opener(self):
        timeout_val = self.params.get('socket_timeout')
        self._socket_timeout = 600 if timeout_val is None else float(timeout_val)

        opts_cookiefile = self.params.get('cookiefile')
        opts_proxy = self.params.get('proxy')

        if opts_cookiefile is None:
            self.cookiejar = compat_cookiejar.CookieJar()
        else:
            self.cookiejar = compat_cookiejar.MozillaCookieJar(
                opts_cookiefile)
            if os.access(opts_cookiefile, os.R_OK):
                self.cookiejar.load()

        cookie_processor = compat_urllib_request.HTTPCookieProcessor(
            self.cookiejar)
        if opts_proxy is not None:
            if opts_proxy == '':
                proxies = {}
            else:
                proxies = {'http': opts_proxy, 'https': opts_proxy}
        else:
            proxies = compat_urllib_request.getproxies()
            # Set HTTPS proxy to HTTP one if given (https://github.com/rg3/youtube-dl/issues/805)
            if 'http' in proxies and 'https' not in proxies:
                proxies['https'] = proxies['http']
        proxy_handler = PerRequestProxyHandler(proxies)

<<<<<<< HEAD
        if 'socks' in sys.modules:  # Check if socks was imported
            opts_socks = self.params.get('socksproxy')

            if opts_socks is not None and opts_socks:
                pair = opts_socks.split(':')
                if len(pair) == 2:
                    socks.setdefaultproxy(
                        socks.PROXY_TYPE_SOCKS5,
                        pair[0],
                        int(pair[1]))
                else:
                    socks.setdefaultproxy(
                        socks.PROXY_TYPE_SOCKS5,
                        'localhost',
                        int(pair[0]))

                socks.wrapmodule(compat_urllib_request)
        else:  # Socks was not imported, but the use tried to use it. Tell them
            if self.params.get('socksproxy'):
                self.report_warning("Can't use socks proxy, socks module not found")
=======
        socks_handler = None
        opts_socks = self.params.get('socksproxy')
        if opts_socks is not None and opts_socks:
            # Try to import the dependencies for this feature
            try:
                import socks
            except ImportError:
                raise OptionalDependencyNotFound(module_name='socks',
                                                 feature_name='"SocksProxy"')
            try:
                from sockshandler import SocksiPyHandler
            except ImportError:
                raise OptionalDependencyNotFound(module_name='sockshandler',
                                                 feature_name='"SocksProxy"')

            pair = opts_socks.split(':')
            if len(pair) == 2:
                socks_handler = SocksiPyHandler(socks.PROXY_TYPE_SOCKS5,
                                                pair[0],
                                                int(pair[1]))
            else:
                socks_handler = SocksiPyHandler(socks.PROXY_TYPE_SOCKS5,
                                                'localhost',
                                                int(pair[0]))
>>>>>>> 710b1744

        debuglevel = 1 if self.params.get('debug_printtraffic') else 0
        https_handler = make_HTTPS_handler(self.params, debuglevel=debuglevel)
        ydlh = YoutubeDLHandler(self.params, debuglevel=debuglevel)
        proxy_list = []
        if socks_handler:
            proxy_list.append(socks_handler)
        proxy_list += [proxy_handler, https_handler, cookie_processor, ydlh]
        opener = compat_urllib_request.build_opener(*proxy_list)

        # Delete the default user-agent header, which would otherwise apply in
        # cases where our custom HTTP handler doesn't come into play
        # (See https://github.com/rg3/youtube-dl/issues/1309 for details)
        opener.addheaders = []
        self._opener = opener

    def encode(self, s):
        if isinstance(s, bytes):
            return s  # Already encoded

        try:
            return s.encode(self.get_encoding())
        except UnicodeEncodeError as err:
            err.reason = err.reason + '. Check your system encoding configuration or use the --encoding option.'
            raise

    def get_encoding(self):
        encoding = self.params.get('encoding')
        if encoding is None:
            encoding = preferredencoding()
        return encoding

    def _write_thumbnails(self, info_dict, filename):
        if self.params.get('writethumbnail', False):
            thumbnails = info_dict.get('thumbnails')
            if thumbnails:
                thumbnails = [thumbnails[-1]]
        elif self.params.get('write_all_thumbnails', False):
            thumbnails = info_dict.get('thumbnails')
        else:
            return

        if not thumbnails:
            # No thumbnails present, so return immediately
            return

        for t in thumbnails:
            thumb_ext = determine_ext(t['url'], 'jpg')
            suffix = '_%s' % t['id'] if len(thumbnails) > 1 else ''
            thumb_display_id = '%s ' % t['id'] if len(thumbnails) > 1 else ''
            t['filename'] = thumb_filename = os.path.splitext(filename)[0] + suffix + '.' + thumb_ext

            if self.params.get('nooverwrites', False) and os.path.exists(encodeFilename(thumb_filename)):
                self.to_screen('[%s] %s: Thumbnail %sis already present' %
                               (info_dict['extractor'], info_dict['id'], thumb_display_id))
            else:
                self.to_screen('[%s] %s: Downloading thumbnail %s...' %
                               (info_dict['extractor'], info_dict['id'], thumb_display_id))
                try:
                    uf = self.urlopen(t['url'])
                    with open(thumb_filename, 'wb') as thumbf:
                        shutil.copyfileobj(uf, thumbf)
                    self.to_screen('[%s] %s: Writing thumbnail %sto: %s' %
                                   (info_dict['extractor'], info_dict['id'], thumb_display_id, thumb_filename))
                except (compat_urllib_error.URLError, compat_http_client.HTTPException, socket.error) as err:
                    self.report_warning('Unable to download thumbnail "%s": %s' %
                                        (t['url'], compat_str(err)))<|MERGE_RESOLUTION|>--- conflicted
+++ resolved
@@ -1832,28 +1832,6 @@
                 proxies['https'] = proxies['http']
         proxy_handler = PerRequestProxyHandler(proxies)
 
-<<<<<<< HEAD
-        if 'socks' in sys.modules:  # Check if socks was imported
-            opts_socks = self.params.get('socksproxy')
-
-            if opts_socks is not None and opts_socks:
-                pair = opts_socks.split(':')
-                if len(pair) == 2:
-                    socks.setdefaultproxy(
-                        socks.PROXY_TYPE_SOCKS5,
-                        pair[0],
-                        int(pair[1]))
-                else:
-                    socks.setdefaultproxy(
-                        socks.PROXY_TYPE_SOCKS5,
-                        'localhost',
-                        int(pair[0]))
-
-                socks.wrapmodule(compat_urllib_request)
-        else:  # Socks was not imported, but the use tried to use it. Tell them
-            if self.params.get('socksproxy'):
-                self.report_warning("Can't use socks proxy, socks module not found")
-=======
         socks_handler = None
         opts_socks = self.params.get('socksproxy')
         if opts_socks is not None and opts_socks:
@@ -1878,7 +1856,6 @@
                 socks_handler = SocksiPyHandler(socks.PROXY_TYPE_SOCKS5,
                                                 'localhost',
                                                 int(pair[0]))
->>>>>>> 710b1744
 
         debuglevel = 1 if self.params.get('debug_printtraffic') else 0
         https_handler = make_HTTPS_handler(self.params, debuglevel=debuglevel)
