--- conflicted
+++ resolved
@@ -39,6 +39,7 @@
     compat_urllib_request,
 )
 from .utils import (
+    build_part_filename,
     ContentTooShortError,
     date_from_str,
     DateRange,
@@ -64,11 +65,6 @@
     sanitize_path,
     std_headers,
     subtitles_filename,
-<<<<<<< HEAD
-    build_part_filename,
-    takewhile_inclusive,
-=======
->>>>>>> b1ac38fa
     UnavailableVideoError,
     url_basename,
     version_tuple,
