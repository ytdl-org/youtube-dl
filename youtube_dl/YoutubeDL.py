#!/usr/bin/env python
# -*- coding: utf-8 -*-

from __future__ import absolute_import, unicode_literals

import collections
import contextlib
import datetime
import errno
import fileinput
import io
import itertools
import json
import locale
import operator
import os
import platform
import re
import shutil
import subprocess
import socket
import sys
import time
import tokenize
import traceback

from .compat import (
    compat_basestring,
    compat_cookiejar,
    compat_expanduser,
    compat_get_terminal_size,
    compat_http_client,
    compat_kwargs,
    compat_os_name,
    compat_str,
    compat_tokenize_tokenize,
    compat_urllib_error,
    compat_urllib_request,
    compat_urllib_request_DataHandler,
)
from .utils import (
    build_part_filename,
    ContentTooShortError,
    date_from_str,
    DateRange,
    DEFAULT_OUTTMPL,
    determine_ext,
    determine_protocol,
    DownloadError,
    encode_compat_str,
    encodeFilename,
    error_to_compat_str,
    ExtractorError,
    format_bytes,
    formatSeconds,
    locked_file,
    make_HTTPS_handler,
    MaxDownloadsReached,
    PagedList,
    parse_filesize,
    PerRequestProxyHandler,
    PostProcessingError,
    platform_name,
    preferredencoding,
    render_table,
    SameFileError,
    sanitize_filename,
    sanitize_path,
    sanitized_Request,
    std_headers,
    subtitles_filename,
    UnavailableVideoError,
    url_basename,
    version_tuple,
    write_json_file,
    write_string,
    YoutubeDLCookieProcessor,
    YoutubeDLHandler,
    prepend_extension,
    replace_extension,
    args_to_str,
    age_restricted,
)
from .cache import Cache
from .extractor import get_info_extractor, gen_extractors
from .downloader import get_suitable_downloader
from .downloader.rtmp import rtmpdump_version
from .postprocessor import (
    FFmpegFixupM3u8PP,
    FFmpegFixupM4aPP,
    FFmpegFixupStretchedPP,
    FFmpegMergerPP,
    FFmpegPostProcessor,
    get_postprocessor,
)
from .version import __version__

if compat_os_name == 'nt':
    import ctypes


class YoutubeDL(object):
    """YoutubeDL class.

    YoutubeDL objects are the ones responsible of downloading the
    actual video file and writing it to disk if the user has requested
    it, among some other tasks. In most cases there should be one per
    program. As, given a video URL, the downloader doesn't know how to
    extract all the needed information, task that InfoExtractors do, it
    has to pass the URL to one of them.

    For this, YoutubeDL objects have a method that allows
    InfoExtractors to be registered in a given order. When it is passed
    a URL, the YoutubeDL object handles it to the first InfoExtractor it
    finds that reports being able to handle it. The InfoExtractor extracts
    all the information about the video or videos the URL refers to, and
    YoutubeDL process the extracted information, possibly using a File
    Downloader to download the video.

    YoutubeDL objects accept a lot of parameters. In order not to saturate
    the object constructor with arguments, it receives a dictionary of
    options instead. These options are available through the params
    attribute for the InfoExtractors to use. The YoutubeDL also
    registers itself as the downloader in charge for the InfoExtractors
    that are added to it, so this is a "mutual registration".

    Available options:

    username:          Username for authentication purposes.
    password:          Password for authentication purposes.
    videopassword:     Password for accessing a video.
    usenetrc:          Use netrc for authentication instead.
    verbose:           Print additional info to stdout.
    quiet:             Do not print messages to stdout.
    no_warnings:       Do not print out anything for warnings.
    forceurl:          Force printing final URL.
    forcetitle:        Force printing title.
    forceid:           Force printing ID.
    forcethumbnail:    Force printing thumbnail URL.
    forcedescription:  Force printing description.
    forcefilename:     Force printing final filename.
    forceduration:     Force printing duration.
    forcejson:         Force printing info_dict as JSON.
    dump_single_json:  Force printing the info_dict of the whole playlist
                       (or video) as a single JSON line.
    simulate:          Do not download the video files.
    format:            Video format code. See options.py for more information.
    outtmpl:           Template for output names.
    restrictfilenames: Do not allow "&" and spaces in file names
    ignoreerrors:      Do not stop on download errors.
    force_generic_extractor: Force downloader to use the generic extractor
    nooverwrites:      Prevent overwriting files.
    playliststart:     Playlist item to start at.
    playlistend:       Playlist item to end at.
    playlist_items:    Specific indices of playlist to download.
    playlistreverse:   Download playlist items in reverse order.
    matchtitle:        Download only matching titles.
    rejecttitle:       Reject downloads for matching titles.
    logger:            Log messages to a logging.Logger instance.
    logtostderr:       Log messages to stderr instead of stdout.
    writedescription:  Write the video description to a .description file
    writeinfojson:     Write the video description to a .info.json file
    writeannotations:  Write the video annotations to a .annotations.xml file
    writethumbnail:    Write the thumbnail image to a file
    write_all_thumbnails:  Write all thumbnail formats to files
    writesubtitles:    Write the video subtitles to a file
    writeautomaticsub: Write the automatically generated subtitles to a file
    allsubtitles:      Downloads all the subtitles of the video
                       (requires writesubtitles or writeautomaticsub)
    listsubtitles:     Lists all available subtitles for the video
    subtitlesformat:   The format code for subtitles
    subtitleslangs:    List of languages of the subtitles to download
    keepvideo:         Keep the video file after post-processing
    daterange:         A DateRange object, download only if the upload_date is in the range.
    skip_download:     Skip the actual download of the video file
    cachedir:          Location of the cache files in the filesystem.
                       False to disable filesystem cache.
    noplaylist:        Download single video instead of a playlist if in doubt.
    age_limit:         An integer representing the user's age in years.
                       Unsuitable videos for the given age are skipped.
    min_views:         An integer representing the minimum view count the video
                       must have in order to not be skipped.
                       Videos without view count information are always
                       downloaded. None for no limit.
    max_views:         An integer representing the maximum view count.
                       Videos that are more popular than that are not
                       downloaded.
                       Videos without view count information are always
                       downloaded. None for no limit.
    download_archive:  File name of a file where all downloads are recorded.
                       Videos already present in the file are not downloaded
                       again.
    cookiefile:        File name where cookies should be read from and dumped to.
    nocheckcertificate:Do not verify SSL certificates
    prefer_insecure:   Use HTTP instead of HTTPS to retrieve information.
                       At the moment, this is only supported by YouTube.
    proxy:             URL of the proxy server to use
    cn_verification_proxy:  URL of the proxy to use for IP address verification
                       on Chinese sites. (Experimental)
    socket_timeout:    Time to wait for unresponsive hosts, in seconds
    bidi_workaround:   Work around buggy terminals without bidirectional text
                       support, using fridibi
    debug_printtraffic:Print out sent and received HTTP traffic
    include_ads:       Download ads as well
    default_search:    Prepend this string if an input url is not valid.
                       'auto' for elaborate guessing
    encoding:          Use this encoding instead of the system-specified.
    extract_flat:      Do not resolve URLs, return the immediate result.
                       Pass in 'in_playlist' to only show this behavior for
                       playlist items.
    postprocessors:    A list of dictionaries, each with an entry
                       * key:  The name of the postprocessor. See
                               youtube_dl/postprocessor/__init__.py for a list.
                       as well as any further keyword arguments for the
                       postprocessor.
    progress_hooks:    A list of functions that get called on download
                       progress, with a dictionary with the entries
                       * status: One of "downloading", "error", or "finished".
                                 Check this first and ignore unknown values.

                       If status is one of "downloading", or "finished", the
                       following properties may also be present:
                       * filename: The final filename (always present)
                       * tmpfilename: The filename we're currently writing to
                       * downloaded_bytes: Bytes on disk
                       * total_bytes: Size of the whole file, None if unknown
                       * total_bytes_estimate: Guess of the eventual file size,
                                               None if unavailable.
                       * elapsed: The number of seconds since download started.
                       * eta: The estimated time in seconds, None if unknown
                       * speed: The download speed in bytes/second, None if
                                unknown
                       * fragment_index: The counter of the currently
                                         downloaded video fragment.
                       * fragment_count: The number of fragments (= individual
                                         files that will be merged)

                       Progress hooks are guaranteed to be called at least once
                       (with status "finished") if the download is successful.
    merge_output_format: Extension to use when merging formats.
    fixup:             Automatically correct known faults of the file.
                       One of:
                       - "never": do nothing
                       - "warn": only emit a warning
                       - "detect_or_warn": check whether we can do anything
                                           about it, warn otherwise (default)
    source_address:    (Experimental) Client-side IP address to bind to.
    call_home:         Boolean, true iff we are allowed to contact the
                       youtube-dl servers for debugging.
    sleep_interval:    Number of seconds to sleep before each download.
    listformats:       Print an overview of available video formats and exit.
    list_thumbnails:   Print a table of all thumbnails and exit.
    match_filter:      A function that gets called with the info_dict of
                       every video.
                       If it returns a message, the video is ignored.
                       If it returns None, the video is downloaded.
                       match_filter_func in utils.py is one example for this.
    no_color:          Do not emit color codes in output.

    The following options determine which downloader is picked:
    external_downloader: Executable of the external downloader to call.
                       None or unset for standard (built-in) downloader.
    hls_prefer_native: Use the native HLS downloader instead of ffmpeg/avconv.

    The following parameters are not used by YoutubeDL itself, they are used by
    the downloader (see youtube_dl/downloader/common.py):
    nopart, updatetime, buffersize, ratelimit, min_filesize, max_filesize, test,
    noresizebuffer, retries, continuedl, noprogress, consoletitle,
    xattr_set_filesize, external_downloader_args, hls_use_mpegts.

    The following options are used by the post processors:
    prefer_ffmpeg:     If True, use ffmpeg instead of avconv if both are available,
                       otherwise prefer avconv.
    postprocessor_args: A list of additional command-line arguments for the
                        postprocessor.
    """

    params = None
    _ies = []
    _pps = []
    _download_retcode = None
    _num_downloads = None
    _screen_file = None

    def __init__(self, params=None, auto_init=True):
        """Create a FileDownloader object with the given options."""
        if params is None:
            params = {}
        self._ies = []
        self._ies_instances = {}
        self._pps = []
        self._progress_hooks = []
        self._download_retcode = 0
        self._num_downloads = 0
        self._screen_file = [sys.stdout, sys.stderr][params.get('logtostderr', False)]
        self._err_file = sys.stderr
        self.params = {
            # Default parameters
            'nocheckcertificate': False,
        }
        self.params.update(params)
        self.cache = Cache(self)

        if params.get('bidi_workaround', False):
            try:
                import pty
                master, slave = pty.openpty()
                width = compat_get_terminal_size().columns
                if width is None:
                    width_args = []
                else:
                    width_args = ['-w', str(width)]
                sp_kwargs = dict(
                    stdin=subprocess.PIPE,
                    stdout=slave,
                    stderr=self._err_file)
                try:
                    self._output_process = subprocess.Popen(
                        ['bidiv'] + width_args, **sp_kwargs
                    )
                except OSError:
                    self._output_process = subprocess.Popen(
                        ['fribidi', '-c', 'UTF-8'] + width_args, **sp_kwargs)
                self._output_channel = os.fdopen(master, 'rb')
            except OSError as ose:
                if ose.errno == 2:
                    self.report_warning('Could not find fribidi executable, ignoring --bidi-workaround . Make sure that  fribidi  is an executable file in one of the directories in your $PATH.')
                else:
                    raise

        if (sys.version_info >= (3,) and sys.platform != 'win32' and
                sys.getfilesystemencoding() in ['ascii', 'ANSI_X3.4-1968'] and
                not params.get('restrictfilenames', False)):
            # On Python 3, the Unicode filesystem API will throw errors (#1474)
            self.report_warning(
                'Assuming --restrict-filenames since file system encoding '
                'cannot encode all characters. '
                'Set the LC_ALL environment variable to fix this.')
            self.params['restrictfilenames'] = True

        if isinstance(params.get('outtmpl'), bytes):
            self.report_warning(
                'Parameter outtmpl is bytes, but should be a unicode string. '
                'Put  from __future__ import unicode_literals  at the top of your code file or consider switching to Python 3.x.')

        self._setup_opener()

        if auto_init:
            self.print_debug_header()
            self.add_default_info_extractors()

        for pp_def_raw in self.params.get('postprocessors', []):
            pp_class = get_postprocessor(pp_def_raw['key'])
            pp_def = dict(pp_def_raw)
            del pp_def['key']
            pp = pp_class(self, **compat_kwargs(pp_def))
            self.add_post_processor(pp)

        for ph in self.params.get('progress_hooks', []):
            self.add_progress_hook(ph)

    def warn_if_short_id(self, argv):
        # short YouTube ID starting with dash?
        idxs = [
            i for i, a in enumerate(argv)
            if re.match(r'^-[0-9A-Za-z_-]{10}$', a)]
        if idxs:
            correct_argv = (
                ['youtube-dl'] +
                [a for i, a in enumerate(argv) if i not in idxs] +
                ['--'] + [argv[i] for i in idxs]
            )
            self.report_warning(
                'Long argument string detected. '
                'Use -- to separate parameters and URLs, like this:\n%s\n' %
                args_to_str(correct_argv))

    def add_info_extractor(self, ie):
        """Add an InfoExtractor object to the end of the list."""
        self._ies.append(ie)
        self._ies_instances[ie.ie_key()] = ie
        ie.set_downloader(self)

    def get_info_extractor(self, ie_key):
        """
        Get an instance of an IE with name ie_key, it will try to get one from
        the _ies list, if there's no instance it will create a new one and add
        it to the extractor list.
        """
        ie = self._ies_instances.get(ie_key)
        if ie is None:
            ie = get_info_extractor(ie_key)()
            self.add_info_extractor(ie)
        return ie

    def add_default_info_extractors(self):
        """
        Add the InfoExtractors returned by gen_extractors to the end of the list
        """
        for ie in gen_extractors():
            self.add_info_extractor(ie)

    def add_post_processor(self, pp):
        """Add a PostProcessor object to the end of the chain."""
        self._pps.append(pp)
        pp.set_downloader(self)

    def add_progress_hook(self, ph):
        """Add the progress hook (currently only for the file downloader)"""
        self._progress_hooks.append(ph)

    def _bidi_workaround(self, message):
        if not hasattr(self, '_output_channel'):
            return message

        assert hasattr(self, '_output_process')
        assert isinstance(message, compat_str)
        line_count = message.count('\n') + 1
        self._output_process.stdin.write((message + '\n').encode('utf-8'))
        self._output_process.stdin.flush()
        res = ''.join(self._output_channel.readline().decode('utf-8')
                      for _ in range(line_count))
        return res[:-len('\n')]

    def to_screen(self, message, skip_eol=False):
        """Print message to stdout if not in quiet mode."""
        return self.to_stdout(message, skip_eol, check_quiet=True)

    def _write_string(self, s, out=None):
        write_string(s, out=out, encoding=self.params.get('encoding'))

    def to_stdout(self, message, skip_eol=False, check_quiet=False):
        """Print message to stdout if not in quiet mode."""
        if self.params.get('logger'):
            self.params['logger'].debug(message)
        elif not check_quiet or not self.params.get('quiet', False):
            message = self._bidi_workaround(message)
            terminator = ['\n', ''][skip_eol]
            output = message + terminator

            self._write_string(output, self._screen_file)

    def to_stderr(self, message):
        """Print message to stderr."""
        assert isinstance(message, compat_str)
        if self.params.get('logger'):
            self.params['logger'].error(message)
        else:
            message = self._bidi_workaround(message)
            output = message + '\n'
            self._write_string(output, self._err_file)

    def to_console_title(self, message):
        if not self.params.get('consoletitle', False):
            return
        if compat_os_name == 'nt' and ctypes.windll.kernel32.GetConsoleWindow():
            # c_wchar_p() might not be necessary if `message` is
            # already of type unicode()
            ctypes.windll.kernel32.SetConsoleTitleW(ctypes.c_wchar_p(message))
        elif 'TERM' in os.environ:
            self._write_string('\033]0;%s\007' % message, self._screen_file)

    def save_console_title(self):
        if not self.params.get('consoletitle', False):
            return
        if 'TERM' in os.environ:
            # Save the title on stack
            self._write_string('\033[22;0t', self._screen_file)

    def restore_console_title(self):
        if not self.params.get('consoletitle', False):
            return
        if 'TERM' in os.environ:
            # Restore the title from stack
            self._write_string('\033[23;0t', self._screen_file)

    def __enter__(self):
        self.save_console_title()
        return self

    def __exit__(self, *args):
        self.restore_console_title()

        if self.params.get('cookiefile') is not None:
            self.cookiejar.save()

    def trouble(self, message=None, tb=None):
        """Determine action to take when a download problem appears.

        Depending on if the downloader has been configured to ignore
        download errors or not, this method may throw an exception or
        not when errors are found, after printing the message.

        tb, if given, is additional traceback information.
        """
        if message is not None:
            self.to_stderr(message)
        if self.params.get('verbose'):
            if tb is None:
                if sys.exc_info()[0]:  # if .trouble has been called from an except block
                    tb = ''
                    if hasattr(sys.exc_info()[1], 'exc_info') and sys.exc_info()[1].exc_info[0]:
                        tb += ''.join(traceback.format_exception(*sys.exc_info()[1].exc_info))
                    tb += encode_compat_str(traceback.format_exc())
                else:
                    tb_data = traceback.format_list(traceback.extract_stack())
                    tb = ''.join(tb_data)
            self.to_stderr(tb)
        if not self.params.get('ignoreerrors', False):
            if sys.exc_info()[0] and hasattr(sys.exc_info()[1], 'exc_info') and sys.exc_info()[1].exc_info[0]:
                exc_info = sys.exc_info()[1].exc_info
            else:
                exc_info = sys.exc_info()
            raise DownloadError(message, exc_info)
        self._download_retcode = 1

    def report_warning(self, message):
        '''
        Print the message to stderr, it will be prefixed with 'WARNING:'
        If stderr is a tty file the 'WARNING:' will be colored
        '''
        if self.params.get('logger') is not None:
            self.params['logger'].warning(message)
        else:
            if self.params.get('no_warnings'):
                return
            if not self.params.get('no_color') and self._err_file.isatty() and compat_os_name != 'nt':
                _msg_header = '\033[0;33mWARNING:\033[0m'
            else:
                _msg_header = 'WARNING:'
            warning_message = '%s %s' % (_msg_header, message)
            self.to_stderr(warning_message)

    def report_error(self, message, tb=None):
        '''
        Do the same as trouble, but prefixes the message with 'ERROR:', colored
        in red if stderr is a tty file.
        '''
        if not self.params.get('no_color') and self._err_file.isatty() and compat_os_name != 'nt':
            _msg_header = '\033[0;31mERROR:\033[0m'
        else:
            _msg_header = 'ERROR:'
        error_message = '%s %s' % (_msg_header, message)
        self.trouble(error_message, tb)

    def report_file_already_downloaded(self, file_name):
        """Report file has already been fully downloaded."""
        try:
            self.to_screen('[download] %s has already been downloaded' % file_name)
        except UnicodeEncodeError:
            self.to_screen('[download] The file has already been downloaded')

    def prepare_filename(self, info_dict):
        """Generate the output filename."""
        try:
            template_dict = dict(info_dict)

            template_dict['epoch'] = int(time.time())
            autonumber_size = self.params.get('autonumber_size')
            if autonumber_size is None:
                autonumber_size = 5
            autonumber_templ = '%0' + str(autonumber_size) + 'd'
            template_dict['autonumber'] = autonumber_templ % self._num_downloads
            if template_dict.get('playlist_index') is not None:
                template_dict['playlist_index'] = '%0*d' % (len(str(template_dict['n_entries'])), template_dict['playlist_index'])
            if template_dict.get('resolution') is None:
                if template_dict.get('width') and template_dict.get('height'):
                    template_dict['resolution'] = '%dx%d' % (template_dict['width'], template_dict['height'])
                elif template_dict.get('height'):
                    template_dict['resolution'] = '%sp' % template_dict['height']
                elif template_dict.get('width'):
                    template_dict['resolution'] = '%dx?' % template_dict['width']

            sanitize = lambda k, v: sanitize_filename(
                compat_str(v),
                restricted=self.params.get('restrictfilenames'),
                is_id=(k == 'id'))
            template_dict = dict((k, sanitize(k, v))
                                 for k, v in template_dict.items()
                                 if v is not None)
            template_dict = collections.defaultdict(lambda: 'NA', template_dict)

            outtmpl = self.params.get('outtmpl', DEFAULT_OUTTMPL)
            tmpl = compat_expanduser(outtmpl)
            filename = tmpl % template_dict
            # Temporary fix for #4787
            # 'Treat' all problem characters by passing filename through preferredencoding
            # to workaround encoding issues with subprocess on python2 @ Windows
            if sys.version_info < (3, 0) and sys.platform == 'win32':
                filename = encodeFilename(filename, True).decode(preferredencoding())
            return sanitize_path(filename)
        except ValueError as err:
            self.report_error('Error in output template: ' + str(err) + ' (encoding: ' + repr(preferredencoding()) + ')')
            return None

    def _match_entry(self, info_dict, incomplete):
        """ Returns None iff the file should be downloaded """

        video_title = info_dict.get('title', info_dict.get('id', 'video'))
        if 'title' in info_dict:
            # This can happen when we're just evaluating the playlist
            title = info_dict['title']
            matchtitle = self.params.get('matchtitle', False)
            if matchtitle:
                if not re.search(matchtitle, title, re.IGNORECASE):
                    return '"' + title + '" title did not match pattern "' + matchtitle + '"'
            rejecttitle = self.params.get('rejecttitle', False)
            if rejecttitle:
                if re.search(rejecttitle, title, re.IGNORECASE):
                    return '"' + title + '" title matched reject pattern "' + rejecttitle + '"'
        date = info_dict.get('upload_date')
        if date is not None:
            dateRange = self.params.get('daterange', DateRange())
            if date not in dateRange:
                return '%s upload date is not in range %s' % (date_from_str(date).isoformat(), dateRange)
        view_count = info_dict.get('view_count')
        if view_count is not None:
            min_views = self.params.get('min_views')
            if min_views is not None and view_count < min_views:
                return 'Skipping %s, because it has not reached minimum view count (%d/%d)' % (video_title, view_count, min_views)
            max_views = self.params.get('max_views')
            if max_views is not None and view_count > max_views:
                return 'Skipping %s, because it has exceeded the maximum view count (%d/%d)' % (video_title, view_count, max_views)
        if age_restricted(info_dict.get('age_limit'), self.params.get('age_limit')):
            return 'Skipping "%s" because it is age restricted' % video_title
        if self.in_download_archive(info_dict):
            return '%s has already been recorded in archive' % video_title

        if not incomplete:
            match_filter = self.params.get('match_filter')
            if match_filter is not None:
                ret = match_filter(info_dict)
                if ret is not None:
                    return ret

        return None

    @staticmethod
    def add_extra_info(info_dict, extra_info):
        '''Set the keys from extra_info in info dict if they are missing'''
        for key, value in extra_info.items():
            info_dict.setdefault(key, value)

    def extract_info(self, url, download=True, ie_key=None, extra_info={},
                     process=True, force_generic_extractor=False):
        '''
        Returns a list with a dictionary for each video we find.
        If 'download', also downloads the videos.
        extra_info is a dict containing the extra values to add to each result
        '''

        if not ie_key and force_generic_extractor:
            ie_key = 'Generic'

        if ie_key:
            ies = [self.get_info_extractor(ie_key)]
        else:
            ies = self._ies

        for ie in ies:
            if not ie.suitable(url):
                continue

            if not ie.working():
                self.report_warning('The program functionality for this site has been marked as broken, '
                                    'and will probably not work.')

            try:
                ie_result = ie.extract(url)
                if ie_result is None:  # Finished already (backwards compatibility; listformats and friends should be moved here)
                    break
                if isinstance(ie_result, list):
                    # Backwards compatibility: old IE result format
                    ie_result = {
                        '_type': 'compat_list',
                        'entries': ie_result,
                    }
                self.add_default_extra_info(ie_result, ie, url)
                if process:
                    return self.process_ie_result(ie_result, download, extra_info)
                else:
                    return ie_result
            except ExtractorError as e:  # An error we somewhat expected
                self.report_error(compat_str(e), e.format_traceback())
                break
            except MaxDownloadsReached:
                raise
            except Exception as e:
                if self.params.get('ignoreerrors', False):
                    self.report_error(error_to_compat_str(e), tb=encode_compat_str(traceback.format_exc()))
                    break
                else:
                    raise
        else:
            self.report_error('no suitable InfoExtractor for URL %s' % url)

    def add_default_extra_info(self, ie_result, ie, url):
        self.add_extra_info(ie_result, {
            'extractor': ie.IE_NAME,
            'webpage_url': url,
            'webpage_url_basename': url_basename(url),
            'extractor_key': ie.ie_key(),
        })

    def process_ie_result(self, ie_result, download=True, extra_info={}):
        """
        Take the result of the ie(may be modified) and resolve all unresolved
        references (URLs, playlist items).

        It will also download the videos if 'download'.
        Returns the resolved ie_result.
        """
        result_type = ie_result.get('_type', 'video')

        if result_type in ('url', 'url_transparent'):
            extract_flat = self.params.get('extract_flat', False)
            if ((extract_flat == 'in_playlist' and 'playlist' in extra_info) or
                    extract_flat is True):
                if self.params.get('forcejson', False):
                    self.to_stdout(json.dumps(ie_result))
                return ie_result

        if result_type == 'video':
            self.add_extra_info(ie_result, extra_info)
            return self.process_video_result(ie_result, download=download)
        elif result_type == 'url':
            # We have to add extra_info to the results because it may be
            # contained in a playlist
            return self.extract_info(ie_result['url'],
                                     download,
                                     ie_key=ie_result.get('ie_key'),
                                     extra_info=extra_info)
        elif result_type == 'url_transparent':
            # Use the information from the embedding page
            info = self.extract_info(
                ie_result['url'], ie_key=ie_result.get('ie_key'),
                extra_info=extra_info, download=False, process=False)

            force_properties = dict(
                (k, v) for k, v in ie_result.items() if v is not None)
            for f in ('_type', 'url', 'ie_key'):
                if f in force_properties:
                    del force_properties[f]
            new_result = info.copy()
            new_result.update(force_properties)

            assert new_result.get('_type') != 'url_transparent'

            return self.process_ie_result(
                new_result, download=download, extra_info=extra_info)
        elif result_type == 'playlist' or result_type == 'multi_video':
            # We process each entry in the playlist
            playlist = ie_result.get('title') or ie_result.get('id')
            self.to_screen('[download] Downloading playlist: %s' % playlist)

            playlist_results = []

            playliststart = self.params.get('playliststart', 1) - 1
            playlistend = self.params.get('playlistend')
            # For backwards compatibility, interpret -1 as whole list
            if playlistend == -1:
                playlistend = None

            playlistitems_str = self.params.get('playlist_items')
            playlistitems = None
            if playlistitems_str is not None:
                def iter_playlistitems(format):
                    for string_segment in format.split(','):
                        if '-' in string_segment:
                            start, end = string_segment.split('-')
                            for item in range(int(start), int(end) + 1):
                                yield int(item)
                        else:
                            yield int(string_segment)
                playlistitems = iter_playlistitems(playlistitems_str)

            ie_entries = ie_result['entries']
            if isinstance(ie_entries, list):
                n_all_entries = len(ie_entries)
                if playlistitems:
                    entries = [
                        ie_entries[i - 1] for i in playlistitems
                        if -n_all_entries <= i - 1 < n_all_entries]
                else:
                    entries = ie_entries[playliststart:playlistend]
                n_entries = len(entries)
                self.to_screen(
                    '[%s] playlist %s: Collected %d video ids (downloading %d of them)' %
                    (ie_result['extractor'], playlist, n_all_entries, n_entries))
            elif isinstance(ie_entries, PagedList):
                if playlistitems:
                    entries = []
                    for item in playlistitems:
                        entries.extend(ie_entries.getslice(
                            item - 1, item
                        ))
                else:
                    entries = ie_entries.getslice(
                        playliststart, playlistend)
                n_entries = len(entries)
                self.to_screen(
                    '[%s] playlist %s: Downloading %d videos' %
                    (ie_result['extractor'], playlist, n_entries))
            else:  # iterable
                if playlistitems:
                    entry_list = list(ie_entries)
                    entries = [entry_list[i - 1] for i in playlistitems]
                else:
                    entries = list(itertools.islice(
                        ie_entries, playliststart, playlistend))
                n_entries = len(entries)
                self.to_screen(
                    '[%s] playlist %s: Downloading %d videos' %
                    (ie_result['extractor'], playlist, n_entries))

            if self.params.get('playlistreverse', False):
                entries = entries[::-1]

            for i, entry in enumerate(entries, 1):
                self.to_screen('[download] Downloading video %s of %s' % (i, n_entries))
                extra = {
                    'n_entries': n_entries,
                    'playlist': playlist,
                    'playlist_id': ie_result.get('id'),
                    'playlist_title': ie_result.get('title'),
                    'playlist_index': i + playliststart,
                    'extractor': ie_result['extractor'],
                    'webpage_url': ie_result['webpage_url'],
                    'webpage_url_basename': url_basename(ie_result['webpage_url']),
                    'extractor_key': ie_result['extractor_key'],
                }

                reason = self._match_entry(entry, incomplete=True)
                if reason is not None:
                    self.to_screen('[download] ' + reason)
                    continue

                entry_result = self.process_ie_result(entry,
                                                      download=download,
                                                      extra_info=extra)
                playlist_results.append(entry_result)
            ie_result['entries'] = playlist_results
            self.to_screen('[download] Finished downloading playlist: %s' % playlist)
            return ie_result
        elif result_type == 'compat_list':
            self.report_warning(
                'Extractor %s returned a compat_list result. '
                'It needs to be updated.' % ie_result.get('extractor'))

            def _fixup(r):
                self.add_extra_info(
                    r,
                    {
                        'extractor': ie_result['extractor'],
                        'webpage_url': ie_result['webpage_url'],
                        'webpage_url_basename': url_basename(ie_result['webpage_url']),
                        'extractor_key': ie_result['extractor_key'],
                    }
                )
                return r
            ie_result['entries'] = [
                self.process_ie_result(_fixup(r), download, extra_info)
                for r in ie_result['entries']
            ]
            return ie_result
        else:
            raise Exception('Invalid result type: %s' % result_type)

    def _build_format_filter(self, filter_spec):
        " Returns a function to filter the formats according to the filter_spec "

        OPERATORS = {
            '<': operator.lt,
            '<=': operator.le,
            '>': operator.gt,
            '>=': operator.ge,
            '=': operator.eq,
            '!=': operator.ne,
        }
        operator_rex = re.compile(r'''(?x)\s*
            (?P<key>width|height|tbr|abr|vbr|asr|filesize|fps)
            \s*(?P<op>%s)(?P<none_inclusive>\s*\?)?\s*
            (?P<value>[0-9.]+(?:[kKmMgGtTpPeEzZyY]i?[Bb]?)?)
            $
            ''' % '|'.join(map(re.escape, OPERATORS.keys())))
        m = operator_rex.search(filter_spec)
        if m:
            try:
                comparison_value = int(m.group('value'))
            except ValueError:
                comparison_value = parse_filesize(m.group('value'))
                if comparison_value is None:
                    comparison_value = parse_filesize(m.group('value') + 'B')
                if comparison_value is None:
                    raise ValueError(
                        'Invalid value %r in format specification %r' % (
                            m.group('value'), filter_spec))
            op = OPERATORS[m.group('op')]

        if not m:
            STR_OPERATORS = {
                '=': operator.eq,
                '!=': operator.ne,
                '^=': lambda attr, value: attr.startswith(value),
                '$=': lambda attr, value: attr.endswith(value),
                '*=': lambda attr, value: value in attr,
            }
            str_operator_rex = re.compile(r'''(?x)
                \s*(?P<key>ext|acodec|vcodec|container|protocol)
                \s*(?P<op>%s)(?P<none_inclusive>\s*\?)?
                \s*(?P<value>[a-zA-Z0-9._-]+)
                \s*$
                ''' % '|'.join(map(re.escape, STR_OPERATORS.keys())))
            m = str_operator_rex.search(filter_spec)
            if m:
                comparison_value = m.group('value')
                op = STR_OPERATORS[m.group('op')]

        if not m:
            raise ValueError('Invalid filter specification %r' % filter_spec)

        def _filter(f):
            actual_value = f.get(m.group('key'))
            if actual_value is None:
                return m.group('none_inclusive')
            return op(actual_value, comparison_value)
        return _filter

    def build_format_selector(self, format_spec):
        def syntax_error(note, start):
            message = (
                'Invalid format specification: '
                '{0}\n\t{1}\n\t{2}^'.format(note, format_spec, ' ' * start[1]))
            return SyntaxError(message)

        PICKFIRST = 'PICKFIRST'
        MERGE = 'MERGE'
        SINGLE = 'SINGLE'
        GROUP = 'GROUP'
        FormatSelector = collections.namedtuple('FormatSelector', ['type', 'selector', 'filters'])

        def _parse_filter(tokens):
            filter_parts = []
            for type, string, start, _, _ in tokens:
                if type == tokenize.OP and string == ']':
                    return ''.join(filter_parts)
                else:
                    filter_parts.append(string)

        def _remove_unused_ops(tokens):
            # Remove operators that we don't use and join them with the surrounding strings
            # for example: 'mp4' '-' 'baseline' '-' '16x9' is converted to 'mp4-baseline-16x9'
            ALLOWED_OPS = ('/', '+', ',', '(', ')')
            last_string, last_start, last_end, last_line = None, None, None, None
            for type, string, start, end, line in tokens:
                if type == tokenize.OP and string == '[':
                    if last_string:
                        yield tokenize.NAME, last_string, last_start, last_end, last_line
                        last_string = None
                    yield type, string, start, end, line
                    # everything inside brackets will be handled by _parse_filter
                    for type, string, start, end, line in tokens:
                        yield type, string, start, end, line
                        if type == tokenize.OP and string == ']':
                            break
                elif type == tokenize.OP and string in ALLOWED_OPS:
                    if last_string:
                        yield tokenize.NAME, last_string, last_start, last_end, last_line
                        last_string = None
                    yield type, string, start, end, line
                elif type in [tokenize.NAME, tokenize.NUMBER, tokenize.OP]:
                    if not last_string:
                        last_string = string
                        last_start = start
                        last_end = end
                    else:
                        last_string += string
            if last_string:
                yield tokenize.NAME, last_string, last_start, last_end, last_line

        def _parse_format_selection(tokens, inside_merge=False, inside_choice=False, inside_group=False):
            selectors = []
            current_selector = None
            for type, string, start, _, _ in tokens:
                # ENCODING is only defined in python 3.x
                if type == getattr(tokenize, 'ENCODING', None):
                    continue
                elif type in [tokenize.NAME, tokenize.NUMBER]:
                    current_selector = FormatSelector(SINGLE, string, [])
                elif type == tokenize.OP:
                    if string == ')':
                        if not inside_group:
                            # ')' will be handled by the parentheses group
                            tokens.restore_last_token()
                        break
                    elif inside_merge and string in ['/', ',']:
                        tokens.restore_last_token()
                        break
                    elif inside_choice and string == ',':
                        tokens.restore_last_token()
                        break
                    elif string == ',':
                        if not current_selector:
                            raise syntax_error('"," must follow a format selector', start)
                        selectors.append(current_selector)
                        current_selector = None
                    elif string == '/':
                        if not current_selector:
                            raise syntax_error('"/" must follow a format selector', start)
                        first_choice = current_selector
                        second_choice = _parse_format_selection(tokens, inside_choice=True)
                        current_selector = FormatSelector(PICKFIRST, (first_choice, second_choice), [])
                    elif string == '[':
                        if not current_selector:
                            current_selector = FormatSelector(SINGLE, 'best', [])
                        format_filter = _parse_filter(tokens)
                        current_selector.filters.append(format_filter)
                    elif string == '(':
                        if current_selector:
                            raise syntax_error('Unexpected "("', start)
                        group = _parse_format_selection(tokens, inside_group=True)
                        current_selector = FormatSelector(GROUP, group, [])
                    elif string == '+':
                        video_selector = current_selector
                        audio_selector = _parse_format_selection(tokens, inside_merge=True)
                        if not video_selector or not audio_selector:
                            raise syntax_error('"+" must be between two format selectors', start)
                        current_selector = FormatSelector(MERGE, (video_selector, audio_selector), [])
                    else:
                        raise syntax_error('Operator not recognized: "{0}"'.format(string), start)
                elif type == tokenize.ENDMARKER:
                    break
            if current_selector:
                selectors.append(current_selector)
            return selectors

        def _build_selector_function(selector):
            if isinstance(selector, list):
                fs = [_build_selector_function(s) for s in selector]

                def selector_function(formats):
                    for f in fs:
                        for format in f(formats):
                            yield format
                return selector_function
            elif selector.type == GROUP:
                selector_function = _build_selector_function(selector.selector)
            elif selector.type == PICKFIRST:
                fs = [_build_selector_function(s) for s in selector.selector]

                def selector_function(formats):
                    for f in fs:
                        picked_formats = list(f(formats))
                        if picked_formats:
                            return picked_formats
                    return []
            elif selector.type == SINGLE:
                format_spec = selector.selector

                def selector_function(formats):
                    formats = list(formats)
                    if not formats:
                        return
                    if format_spec == 'all':
                        for f in formats:
                            yield f
                    elif format_spec in ['best', 'worst', None]:
                        format_idx = 0 if format_spec == 'worst' else -1
                        audiovideo_formats = [
                            f for f in formats
                            if f.get('vcodec') != 'none' and f.get('acodec') != 'none']
                        if audiovideo_formats:
                            yield audiovideo_formats[format_idx]
                        # for audio only (soundcloud) or video only (imgur) urls, select the best/worst audio format
                        elif (all(f.get('acodec') != 'none' for f in formats) or
                              all(f.get('vcodec') != 'none' for f in formats)):
                            yield formats[format_idx]
                    elif format_spec == 'bestaudio':
                        audio_formats = [
                            f for f in formats
                            if f.get('vcodec') == 'none']
                        if audio_formats:
                            yield audio_formats[-1]
                    elif format_spec == 'worstaudio':
                        audio_formats = [
                            f for f in formats
                            if f.get('vcodec') == 'none']
                        if audio_formats:
                            yield audio_formats[0]
                    elif format_spec == 'bestvideo':
                        video_formats = [
                            f for f in formats
                            if f.get('acodec') == 'none']
                        if video_formats:
                            yield video_formats[-1]
                    elif format_spec == 'worstvideo':
                        video_formats = [
                            f for f in formats
                            if f.get('acodec') == 'none']
                        if video_formats:
                            yield video_formats[0]
                    else:
                        extensions = ['mp4', 'flv', 'webm', '3gp', 'm4a', 'mp3', 'ogg', 'aac', 'wav']
                        if format_spec in extensions:
                            filter_f = lambda f: f['ext'] == format_spec
                        else:
                            filter_f = lambda f: f['format_id'] == format_spec
                        matches = list(filter(filter_f, formats))
                        if matches:
                            yield matches[-1]
            elif selector.type == MERGE:
                def _merge(formats_info):
                    format_1, format_2 = [f['format_id'] for f in formats_info]
                    # The first format must contain the video and the
                    # second the audio
                    if formats_info[0].get('vcodec') == 'none':
                        self.report_error('The first format must '
                                          'contain the video, try using '
                                          '"-f %s+%s"' % (format_2, format_1))
                        return
                    # Formats must be opposite (video+audio)
                    if formats_info[0].get('acodec') == 'none' and formats_info[1].get('acodec') == 'none':
                        self.report_error(
                            'Both formats %s and %s are video-only, you must specify "-f video+audio"'
                            % (format_1, format_2))
                        return
                    output_ext = (
                        formats_info[0]['ext']
                        if self.params.get('merge_output_format') is None
                        else self.params['merge_output_format'])
                    return {
                        'requested_formats': formats_info,
                        'format': '%s+%s' % (formats_info[0].get('format'),
                                             formats_info[1].get('format')),
                        'format_id': '%s+%s' % (formats_info[0].get('format_id'),
                                                formats_info[1].get('format_id')),
                        'width': formats_info[0].get('width'),
                        'height': formats_info[0].get('height'),
                        'resolution': formats_info[0].get('resolution'),
                        'fps': formats_info[0].get('fps'),
                        'vcodec': formats_info[0].get('vcodec'),
                        'vbr': formats_info[0].get('vbr'),
                        'stretched_ratio': formats_info[0].get('stretched_ratio'),
                        'acodec': formats_info[1].get('acodec'),
                        'abr': formats_info[1].get('abr'),
                        'ext': output_ext,
                    }
                video_selector, audio_selector = map(_build_selector_function, selector.selector)

                def selector_function(formats):
                    formats = list(formats)
                    for pair in itertools.product(video_selector(formats), audio_selector(formats)):
                        yield _merge(pair)

            filters = [self._build_format_filter(f) for f in selector.filters]

            def final_selector(formats):
                for _filter in filters:
                    formats = list(filter(_filter, formats))
                return selector_function(formats)
            return final_selector

        stream = io.BytesIO(format_spec.encode('utf-8'))
        try:
            tokens = list(_remove_unused_ops(compat_tokenize_tokenize(stream.readline)))
        except tokenize.TokenError:
            raise syntax_error('Missing closing/opening brackets or parenthesis', (0, len(format_spec)))

        class TokenIterator(object):
            def __init__(self, tokens):
                self.tokens = tokens
                self.counter = 0

            def __iter__(self):
                return self

            def __next__(self):
                if self.counter >= len(self.tokens):
                    raise StopIteration()
                value = self.tokens[self.counter]
                self.counter += 1
                return value

            next = __next__

            def restore_last_token(self):
                self.counter -= 1

        parsed_selector = _parse_format_selection(iter(TokenIterator(tokens)))
        return _build_selector_function(parsed_selector)

    def _calc_headers(self, info_dict):
        res = std_headers.copy()

        add_headers = info_dict.get('http_headers')
        if add_headers:
            res.update(add_headers)

        cookies = self._calc_cookies(info_dict)
        if cookies:
            res['Cookie'] = cookies

        return res

    def _calc_cookies(self, info_dict):
        pr = sanitized_Request(info_dict['url'])
        self.cookiejar.add_cookie_header(pr)
        return pr.get_header('Cookie')

    def process_video_result(self, info_dict, download=True):
        assert info_dict.get('_type', 'video') == 'video'

        if 'id' not in info_dict:
            raise ExtractorError('Missing "id" field in extractor result')
        if 'title' not in info_dict:
            raise ExtractorError('Missing "title" field in extractor result')

        if 'playlist' not in info_dict:
            # It isn't part of a playlist
            info_dict['playlist'] = None
            info_dict['playlist_index'] = None

        thumbnails = info_dict.get('thumbnails')
        if thumbnails is None:
            thumbnail = info_dict.get('thumbnail')
            if thumbnail:
                info_dict['thumbnails'] = thumbnails = [{'url': thumbnail}]
        if thumbnails:
            thumbnails.sort(key=lambda t: (
                t.get('preference'), t.get('width'), t.get('height'),
                t.get('id'), t.get('url')))
            for i, t in enumerate(thumbnails):
                if t.get('width') and t.get('height'):
                    t['resolution'] = '%dx%d' % (t['width'], t['height'])
                if t.get('id') is None:
                    t['id'] = '%d' % i

        if self.params.get('list_thumbnails'):
            self.list_thumbnails(info_dict)
            return

        if thumbnails and 'thumbnail' not in info_dict:
            info_dict['thumbnail'] = thumbnails[-1]['url']

        if 'display_id' not in info_dict and 'id' in info_dict:
            info_dict['display_id'] = info_dict['id']

        if info_dict.get('upload_date') is None and info_dict.get('timestamp') is not None:
            # Working around out-of-range timestamp values (e.g. negative ones on Windows,
            # see http://bugs.python.org/issue1646728)
            try:
                upload_date = datetime.datetime.utcfromtimestamp(info_dict['timestamp'])
                info_dict['upload_date'] = upload_date.strftime('%Y%m%d')
            except (ValueError, OverflowError, OSError):
                pass

        # Auto generate title fields corresponding to the *_number fields when missing
        # in order to always have clean titles. This is very common for TV series.
        for field in ('chapter', 'season', 'episode'):
            if info_dict.get('%s_number' % field) is not None and not info_dict.get(field):
                info_dict[field] = '%s %d' % (field.capitalize(), info_dict['%s_number' % field])

        subtitles = info_dict.get('subtitles')
        if subtitles:
            for _, subtitle in subtitles.items():
                for subtitle_format in subtitle:
                    if 'ext' not in subtitle_format:
                        subtitle_format['ext'] = determine_ext(subtitle_format['url']).lower()

        if self.params.get('listsubtitles', False):
            if 'automatic_captions' in info_dict:
                self.list_subtitles(info_dict['id'], info_dict.get('automatic_captions'), 'automatic captions')
            self.list_subtitles(info_dict['id'], subtitles, 'subtitles')
            return
        info_dict['requested_subtitles'] = self.process_subtitles(
            info_dict['id'], subtitles,
            info_dict.get('automatic_captions'))

        # We now pick which formats have to be downloaded
        if info_dict.get('formats') is None:
            # There's only one format available
            formats = [info_dict]
        else:
            formats = info_dict['formats']

        if not formats:
            raise ExtractorError('No video formats found!')

        formats_dict = {}

        # We check that all the formats have the format and format_id fields
        for i, format in enumerate(formats):
            if 'parts' in format:
                for j, part in enumerate(format['parts']):
                    if 'url' not in part:
                        raise ExtractorError('Missing "url" key in result (index %d, part %d)' % (i, j))
                    full_format_info = info_dict.copy()
                    full_format_info.update(part)
                    part['http_headers'] = self._calc_headers(full_format_info)
            else:
                if 'url' not in format:
                    raise ExtractorError('Missing "url" key in result (index %d)' % i)

            if format.get('format_id') is None:
                format['format_id'] = compat_str(i)
            else:
                # Sanitize format_id from characters used in format selector expression
                format['format_id'] = re.sub('[\s,/+\[\]()]', '_', format['format_id'])
            format_id = format['format_id']
            if format_id not in formats_dict:
                formats_dict[format_id] = []
            formats_dict[format_id].append(format)

        # Make sure all formats have unique format_id
        for format_id, ambiguous_formats in formats_dict.items():
            if len(ambiguous_formats) > 1:
                for i, format in enumerate(ambiguous_formats):
                    format['format_id'] = '%s-%d' % (format_id, i)

        for i, format in enumerate(formats):
            if format.get('format') is None:
                format['format'] = '{id} - {res}{note}'.format(
                    id=format['format_id'],
                    res=self.format_resolution(format),
                    note=' ({0})'.format(format['format_note']) if format.get('format_note') is not None else '',
                )
            # Automatically determine file extension if missing
            if 'ext' not in format:
                format['ext'] = determine_ext(format['url']).lower()
<<<<<<< HEAD
            if 'parts' not in format:
                # Add HTTP headers, so that external programs can use them from the
                # json output
                full_format_info = info_dict.copy()
                full_format_info.update(format)
                format['http_headers'] = self._calc_headers(full_format_info)
=======
            # Automatically determine protocol if missing (useful for format
            # selection purposes)
            if 'protocol' not in format:
                format['protocol'] = determine_protocol(format)
            # Add HTTP headers, so that external programs can use them from the
            # json output
            full_format_info = info_dict.copy()
            full_format_info.update(format)
            format['http_headers'] = self._calc_headers(full_format_info)
>>>>>>> cf6cd073

        # TODO Central sorting goes here

        if formats[0] is not info_dict:
            # only set the 'formats' fields if the original info_dict list them
            # otherwise we end up with a circular reference, the first (and unique)
            # element in the 'formats' field in info_dict is info_dict itself,
            # which can't be exported to json
            info_dict['formats'] = formats
        if self.params.get('listformats'):
            self.list_formats(info_dict)
            return

        req_format = self.params.get('format')
        if req_format is None:
            req_format_list = []
            if (self.params.get('outtmpl', DEFAULT_OUTTMPL) != '-' and
                    not info_dict.get('is_live')):
                merger = FFmpegMergerPP(self)
                if merger.available and merger.can_merge():
                    req_format_list.append('bestvideo+bestaudio')
            req_format_list.append('best')
            req_format = '/'.join(req_format_list)
        format_selector = self.build_format_selector(req_format)
        formats_to_download = list(format_selector(formats))
        if not formats_to_download:
            raise ExtractorError('requested format not available',
                                 expected=True)

        if download:
            if len(formats_to_download) > 1:
                self.to_screen('[info] %s: downloading video in %s formats' % (info_dict['id'], len(formats_to_download)))
            for format in formats_to_download:
                new_info = dict(info_dict)
                new_info.update(format)
                self.process_info(new_info)
        # We update the info dict with the best quality format (backwards compatibility)
        info_dict.update(formats_to_download[-1])
        return info_dict

    def process_subtitles(self, video_id, normal_subtitles, automatic_captions):
        """Select the requested subtitles and their format"""
        available_subs = {}
        if normal_subtitles and self.params.get('writesubtitles'):
            available_subs.update(normal_subtitles)
        if automatic_captions and self.params.get('writeautomaticsub'):
            for lang, cap_info in automatic_captions.items():
                if lang not in available_subs:
                    available_subs[lang] = cap_info

        if (not self.params.get('writesubtitles') and not
                self.params.get('writeautomaticsub') or not
                available_subs):
            return None

        if self.params.get('allsubtitles', False):
            requested_langs = available_subs.keys()
        else:
            if self.params.get('subtitleslangs', False):
                requested_langs = self.params.get('subtitleslangs')
            elif 'en' in available_subs:
                requested_langs = ['en']
            else:
                requested_langs = [list(available_subs.keys())[0]]

        formats_query = self.params.get('subtitlesformat', 'best')
        formats_preference = formats_query.split('/') if formats_query else []
        subs = {}
        for lang in requested_langs:
            formats = available_subs.get(lang)
            if formats is None:
                self.report_warning('%s subtitles not available for %s' % (lang, video_id))
                continue
            for ext in formats_preference:
                if ext == 'best':
                    f = formats[-1]
                    break
                matches = list(filter(lambda f: f['ext'] == ext, formats))
                if matches:
                    f = matches[-1]
                    break
            else:
                f = formats[-1]
                self.report_warning(
                    'No subtitle format found matching "%s" for language %s, '
                    'using %s' % (formats_query, lang, f['ext']))
            subs[lang] = f
        return subs

    def process_info(self, info_dict):
        """Process a single resolved IE result."""

        assert info_dict.get('_type', 'video') == 'video'

        max_downloads = self.params.get('max_downloads')
        if max_downloads is not None:
            if self._num_downloads >= int(max_downloads):
                raise MaxDownloadsReached()

        info_dict['fulltitle'] = info_dict['title']
        if len(info_dict['title']) > 200:
            info_dict['title'] = info_dict['title'][:197] + '...'

        if 'format' not in info_dict:
            info_dict['format'] = info_dict['ext']

        reason = self._match_entry(info_dict, incomplete=False)
        if reason is not None:
            self.to_screen('[download] ' + reason)
            return

        self._num_downloads += 1

        info_dict['_filename'] = filename = self.prepare_filename(info_dict)

        # Forced printings
        if self.params.get('forcetitle', False):
            self.to_stdout(info_dict['fulltitle'])
        if self.params.get('forceid', False):
            self.to_stdout(info_dict['id'])
        if self.params.get('forceurl', False):
            if info_dict.get('requested_formats') is not None:
                for f in info_dict['requested_formats']:
                    self.to_stdout(f['url'] + f.get('play_path', ''))
            else:
                # For RTMP URLs, also include the playpath
                self.to_stdout(info_dict['url'] + info_dict.get('play_path', ''))
        if self.params.get('forcethumbnail', False) and info_dict.get('thumbnail') is not None:
            self.to_stdout(info_dict['thumbnail'])
        if self.params.get('forcedescription', False) and info_dict.get('description') is not None:
            self.to_stdout(info_dict['description'])
        if self.params.get('forcefilename', False) and filename is not None:
            self.to_stdout(filename)
        if self.params.get('forceduration', False) and info_dict.get('duration') is not None:
            self.to_stdout(formatSeconds(info_dict['duration']))
        if self.params.get('forceformat', False):
            self.to_stdout(info_dict['format'])
        if self.params.get('forcejson', False):
            self.to_stdout(json.dumps(info_dict))

        # Do nothing else if in simulate mode
        if self.params.get('simulate', False):
            return

        if filename is None:
            return

        try:
            dn = os.path.dirname(sanitize_path(encodeFilename(filename)))
            if dn and not os.path.exists(dn):
                os.makedirs(dn)
        except (OSError, IOError) as err:
            self.report_error('unable to create directory ' + error_to_compat_str(err))
            return

        if self.params.get('writedescription', False):
            descfn = replace_extension(filename, 'description', info_dict.get('ext'))
            if self.params.get('nooverwrites', False) and os.path.exists(encodeFilename(descfn)):
                self.to_screen('[info] Video description is already present')
            elif info_dict.get('description') is None:
                self.report_warning('There\'s no description to write.')
            else:
                try:
                    self.to_screen('[info] Writing video description to: ' + descfn)
                    with io.open(encodeFilename(descfn), 'w', encoding='utf-8') as descfile:
                        descfile.write(info_dict['description'])
                except (OSError, IOError):
                    self.report_error('Cannot write description file ' + descfn)
                    return

        if self.params.get('writeannotations', False):
            annofn = replace_extension(filename, 'annotations.xml', info_dict.get('ext'))
            if self.params.get('nooverwrites', False) and os.path.exists(encodeFilename(annofn)):
                self.to_screen('[info] Video annotations are already present')
            else:
                try:
                    self.to_screen('[info] Writing video annotations to: ' + annofn)
                    with io.open(encodeFilename(annofn), 'w', encoding='utf-8') as annofile:
                        annofile.write(info_dict['annotations'])
                except (KeyError, TypeError):
                    self.report_warning('There are no annotations to write.')
                except (OSError, IOError):
                    self.report_error('Cannot write annotations file: ' + annofn)
                    return

        subtitles_are_requested = any([self.params.get('writesubtitles', False),
                                       self.params.get('writeautomaticsub')])

        if subtitles_are_requested and info_dict.get('requested_subtitles'):
            # subtitles download errors are already managed as troubles in relevant IE
            # that way it will silently go on when used with unsupporting IE
            subtitles = info_dict['requested_subtitles']
            ie = self.get_info_extractor(info_dict['extractor_key'])
            for sub_lang, sub_info in subtitles.items():
                sub_format = sub_info['ext']
                if sub_info.get('data') is not None:
                    sub_data = sub_info['data']
                else:
                    try:
                        sub_data = ie._download_webpage(
                            sub_info['url'], info_dict['id'], note=False)
                    except ExtractorError as err:
                        self.report_warning('Unable to download subtitle for "%s": %s' %
                                            (sub_lang, error_to_compat_str(err.cause)))
                        continue
                try:
                    sub_filename = subtitles_filename(filename, sub_lang, sub_format)
                    if self.params.get('nooverwrites', False) and os.path.exists(encodeFilename(sub_filename)):
                        self.to_screen('[info] Video subtitle %s.%s is already_present' % (sub_lang, sub_format))
                    else:
                        self.to_screen('[info] Writing video subtitles to: ' + sub_filename)
                        with io.open(encodeFilename(sub_filename), 'w', encoding='utf-8') as subfile:
                            subfile.write(sub_data)
                except (OSError, IOError):
                    self.report_error('Cannot write subtitles file ' + sub_filename)
                    return

        if self.params.get('writeinfojson', False):
            infofn = replace_extension(filename, 'info.json', info_dict.get('ext'))
            if self.params.get('nooverwrites', False) and os.path.exists(encodeFilename(infofn)):
                self.to_screen('[info] Video description metadata is already present')
            else:
                self.to_screen('[info] Writing video description metadata as JSON to: ' + infofn)
                try:
                    write_json_file(self.filter_requested_info(info_dict), infofn)
                except (OSError, IOError):
                    self.report_error('Cannot write metadata to JSON file ' + infofn)
                    return

        self._write_thumbnails(info_dict, filename)

        if not self.params.get('skip_download', False):
            try:
                def dl(name, info):
                    fd = get_suitable_downloader(info, self.params)(self, self.params)
                    for ph in self._progress_hooks:
                        fd.add_progress_hook(ph)
                    if self.params.get('verbose'):
                        self.to_stdout('[debug] Invoking downloader on %r' % info.get('url'))
                    return fd.download(name, info)

                if info_dict.get('requested_formats') is not None:
                    downloaded = []
                    success = True
                    merger = FFmpegMergerPP(self)
                    if not merger.available:
                        postprocessors = []
                        self.report_warning('You have requested multiple '
                                            'formats but ffmpeg or avconv are not installed.'
                                            ' The formats won\'t be merged.')
                    else:
                        postprocessors = [merger]

                    def compatible_formats(formats):
                        video, audio = formats
                        # Check extension
                        video_ext, audio_ext = audio.get('ext'), video.get('ext')
                        if video_ext and audio_ext:
                            COMPATIBLE_EXTS = (
                                ('mp3', 'mp4', 'm4a', 'm4p', 'm4b', 'm4r', 'm4v'),
                                ('webm')
                            )
                            for exts in COMPATIBLE_EXTS:
                                if video_ext in exts and audio_ext in exts:
                                    return True
                        # TODO: Check acodec/vcodec
                        return False

                    filename_real_ext = os.path.splitext(filename)[1][1:]
                    filename_wo_ext = (
                        os.path.splitext(filename)[0]
                        if filename_real_ext == info_dict['ext']
                        else filename)
                    requested_formats = info_dict['requested_formats']
                    if self.params.get('merge_output_format') is None and not compatible_formats(requested_formats):
                        info_dict['ext'] = 'mkv'
                        self.report_warning(
                            'Requested formats are incompatible for merge and will be merged into mkv.')
                    # Ensure filename always has a correct extension for successful merge
                    filename = '%s.%s' % (filename_wo_ext, info_dict['ext'])
                    if os.path.exists(encodeFilename(filename)):
                        self.to_screen(
                            '[download] %s has already been downloaded and '
                            'merged' % filename)
                    else:
                        for f in requested_formats:
                            new_info = dict(info_dict)
                            new_info.update(f)
                            fname = self.prepare_filename(new_info)
                            fname = prepend_extension(fname, 'f%s' % f['format_id'], new_info['ext'])
                            downloaded.append(fname)
                            partial_success = dl(fname, new_info)
                            success = success and partial_success
                        info_dict['__postprocessors'] = postprocessors
                        info_dict['__files_to_merge'] = downloaded
                else:
                    parts = info_dict.get('parts', [])
                    if not parts:
                        success = dl(filename, info_dict)
                    elif len(parts) == 1:
                        # Just a single file
                        info_dict.update(parts[0])
                        success = dl(filename, info_dict)
                    else:
                        # We check if the final video has already been downloaded
                        if self.params.get('continuedl', False) and os.path.isfile(encodeFilename(filename)):
                            self.fd.report_file_already_downloaded(filename)
                            success = True
                        else:
                            parts_success = []
                            self.to_screen(u'[info] Downloading %s parts' % len(parts))
                            for (i, part) in enumerate(parts):
                                part_info = dict(info_dict)
                                part_info.update(part)
                                part_filename = build_part_filename(filename, i)
                                parts_success.append(dl(part_filename, part_info))
                            success = all(parts_success)
            except (compat_urllib_error.URLError, compat_http_client.HTTPException, socket.error) as err:
                self.report_error('unable to download video data: %s' % str(err))
                return
            except (OSError, IOError) as err:
                raise UnavailableVideoError(err)
            except (ContentTooShortError, ) as err:
                self.report_error('content too short (expected %s bytes and served %s)' % (err.expected, err.downloaded))
                return

            if success and filename != '-':
                # Fixup content
                fixup_policy = self.params.get('fixup')
                if fixup_policy is None:
                    fixup_policy = 'detect_or_warn'

                INSTALL_FFMPEG_MESSAGE = 'Install ffmpeg or avconv to fix this automatically.'

                stretched_ratio = info_dict.get('stretched_ratio')
                if stretched_ratio is not None and stretched_ratio != 1:
                    if fixup_policy == 'warn':
                        self.report_warning('%s: Non-uniform pixel ratio (%s)' % (
                            info_dict['id'], stretched_ratio))
                    elif fixup_policy == 'detect_or_warn':
                        stretched_pp = FFmpegFixupStretchedPP(self)
                        if stretched_pp.available:
                            info_dict.setdefault('__postprocessors', [])
                            info_dict['__postprocessors'].append(stretched_pp)
                        else:
                            self.report_warning(
                                '%s: Non-uniform pixel ratio (%s). %s'
                                % (info_dict['id'], stretched_ratio, INSTALL_FFMPEG_MESSAGE))
                    else:
                        assert fixup_policy in ('ignore', 'never')

                if (info_dict.get('requested_formats') is None and
                        info_dict.get('container') == 'm4a_dash'):
                    if fixup_policy == 'warn':
                        self.report_warning(
                            '%s: writing DASH m4a. '
                            'Only some players support this container.'
                            % info_dict['id'])
                    elif fixup_policy == 'detect_or_warn':
                        fixup_pp = FFmpegFixupM4aPP(self)
                        if fixup_pp.available:
                            info_dict.setdefault('__postprocessors', [])
                            info_dict['__postprocessors'].append(fixup_pp)
                        else:
                            self.report_warning(
                                '%s: writing DASH m4a. '
                                'Only some players support this container. %s'
                                % (info_dict['id'], INSTALL_FFMPEG_MESSAGE))
                    else:
                        assert fixup_policy in ('ignore', 'never')

                if (info_dict.get('protocol') == 'm3u8_native' or
                        info_dict.get('protocol') == 'm3u8' and
                        self.params.get('hls_prefer_native')):
                    if fixup_policy == 'warn':
                        self.report_warning('%s: malformated aac bitstream.' % (
                            info_dict['id']))
                    elif fixup_policy == 'detect_or_warn':
                        fixup_pp = FFmpegFixupM3u8PP(self)
                        if fixup_pp.available:
                            info_dict.setdefault('__postprocessors', [])
                            info_dict['__postprocessors'].append(fixup_pp)
                        else:
                            self.report_warning(
                                '%s: malformated aac bitstream. %s'
                                % (info_dict['id'], INSTALL_FFMPEG_MESSAGE))
                    else:
                        assert fixup_policy in ('ignore', 'never')

                try:
                    self.post_process(filename, info_dict)
                except (PostProcessingError) as err:
                    self.report_error('postprocessing: %s' % str(err))
                    return
                self.record_download_archive(info_dict)

    def download(self, url_list):
        """Download a given list of URLs."""
        outtmpl = self.params.get('outtmpl', DEFAULT_OUTTMPL)
        if (len(url_list) > 1 and
                '%' not in outtmpl and
                self.params.get('max_downloads') != 1):
            raise SameFileError(outtmpl)

        for url in url_list:
            try:
                # It also downloads the videos
                res = self.extract_info(
                    url, force_generic_extractor=self.params.get('force_generic_extractor', False))
            except UnavailableVideoError:
                self.report_error('unable to download video')
            except MaxDownloadsReached:
                self.to_screen('[info] Maximum number of downloaded files reached.')
                raise
            else:
                if self.params.get('dump_single_json', False):
                    self.to_stdout(json.dumps(res))

        return self._download_retcode

    def download_with_info_file(self, info_filename):
        with contextlib.closing(fileinput.FileInput(
                [info_filename], mode='r',
                openhook=fileinput.hook_encoded('utf-8'))) as f:
            # FileInput doesn't have a read method, we can't call json.load
            info = self.filter_requested_info(json.loads('\n'.join(f)))
        try:
            self.process_ie_result(info, download=True)
        except DownloadError:
            webpage_url = info.get('webpage_url')
            if webpage_url is not None:
                self.report_warning('The info failed to download, trying with "%s"' % webpage_url)
                return self.download([webpage_url])
            else:
                raise
        return self._download_retcode

    @staticmethod
    def filter_requested_info(info_dict):
        return dict(
            (k, v) for k, v in info_dict.items()
            if k not in ['requested_formats', 'requested_subtitles'])

    def post_process(self, filename, ie_info):
        """Run all the postprocessors on the given file."""
        info = dict(ie_info)
        info['filepath'] = filename
        pps_chain = []
        if ie_info.get('__postprocessors') is not None:
            pps_chain.extend(ie_info['__postprocessors'])
        pps_chain.extend(self._pps)
        for pp in pps_chain:
            files_to_delete = []
            try:
                files_to_delete, info = pp.run(info)
            except PostProcessingError as e:
                self.report_error(e.msg)
            if files_to_delete and not self.params.get('keepvideo', False):
                for old_filename in files_to_delete:
                    self.to_screen('Deleting original file %s (pass -k to keep)' % old_filename)
                    try:
                        os.remove(encodeFilename(old_filename))
                    except (IOError, OSError):
                        self.report_warning('Unable to remove downloaded original file')

    def _make_archive_id(self, info_dict):
        # Future-proof against any change in case
        # and backwards compatibility with prior versions
        extractor = info_dict.get('extractor_key')
        if extractor is None:
            if 'id' in info_dict:
                extractor = info_dict.get('ie_key')  # key in a playlist
        if extractor is None:
            return None  # Incomplete video information
        return extractor.lower() + ' ' + info_dict['id']

    def in_download_archive(self, info_dict):
        fn = self.params.get('download_archive')
        if fn is None:
            return False

        vid_id = self._make_archive_id(info_dict)
        if vid_id is None:
            return False  # Incomplete video information

        try:
            with locked_file(fn, 'r', encoding='utf-8') as archive_file:
                for line in archive_file:
                    if line.strip() == vid_id:
                        return True
        except IOError as ioe:
            if ioe.errno != errno.ENOENT:
                raise
        return False

    def record_download_archive(self, info_dict):
        fn = self.params.get('download_archive')
        if fn is None:
            return
        vid_id = self._make_archive_id(info_dict)
        assert vid_id
        with locked_file(fn, 'a', encoding='utf-8') as archive_file:
            archive_file.write(vid_id + '\n')

    @staticmethod
    def format_resolution(format, default='unknown'):
        if format.get('vcodec') == 'none':
            return 'audio only'
        if format.get('resolution') is not None:
            return format['resolution']
        if format.get('height') is not None:
            if format.get('width') is not None:
                res = '%sx%s' % (format['width'], format['height'])
            else:
                res = '%sp' % format['height']
        elif format.get('width') is not None:
            res = '%dx?' % format['width']
        else:
            res = default
        return res

    def _format_note(self, fdict):
        res = ''
        if fdict.get('ext') in ['f4f', 'f4m']:
            res += '(unsupported) '
        if fdict.get('language'):
            if res:
                res += ' '
            res += '[%s]' % fdict['language']
        if fdict.get('format_note') is not None:
            res += fdict['format_note'] + ' '
        if fdict.get('tbr') is not None:
            res += '%4dk ' % fdict['tbr']
        if fdict.get('container') is not None:
            if res:
                res += ', '
            res += '%s container' % fdict['container']
        if (fdict.get('vcodec') is not None and
                fdict.get('vcodec') != 'none'):
            if res:
                res += ', '
            res += fdict['vcodec']
            if fdict.get('vbr') is not None:
                res += '@'
        elif fdict.get('vbr') is not None and fdict.get('abr') is not None:
            res += 'video@'
        if fdict.get('vbr') is not None:
            res += '%4dk' % fdict['vbr']
        if fdict.get('fps') is not None:
            if res:
                res += ', '
            res += '%sfps' % fdict['fps']
        if fdict.get('acodec') is not None:
            if res:
                res += ', '
            if fdict['acodec'] == 'none':
                res += 'video only'
            else:
                res += '%-5s' % fdict['acodec']
        elif fdict.get('abr') is not None:
            if res:
                res += ', '
            res += 'audio'
        if fdict.get('abr') is not None:
            res += '@%3dk' % fdict['abr']
        if fdict.get('asr') is not None:
            res += ' (%5dHz)' % fdict['asr']
        if fdict.get('filesize') is not None:
            if res:
                res += ', '
            res += format_bytes(fdict['filesize'])
        elif fdict.get('filesize_approx') is not None:
            if res:
                res += ', '
            res += '~' + format_bytes(fdict['filesize_approx'])
        return res

    def list_formats(self, info_dict):
        formats = info_dict.get('formats', [info_dict])
        table = [
            [f['format_id'], f['ext'], self.format_resolution(f), self._format_note(f)]
            for f in formats
            if f.get('preference') is None or f['preference'] >= -1000]
        if len(formats) > 1:
            table[-1][-1] += (' ' if table[-1][-1] else '') + '(best)'

        header_line = ['format code', 'extension', 'resolution', 'note']
        self.to_screen(
            '[info] Available formats for %s:\n%s' %
            (info_dict['id'], render_table(header_line, table)))

    def list_thumbnails(self, info_dict):
        thumbnails = info_dict.get('thumbnails')
        if not thumbnails:
            self.to_screen('[info] No thumbnails present for %s' % info_dict['id'])
            return

        self.to_screen(
            '[info] Thumbnails for %s:' % info_dict['id'])
        self.to_screen(render_table(
            ['ID', 'width', 'height', 'URL'],
            [[t['id'], t.get('width', 'unknown'), t.get('height', 'unknown'), t['url']] for t in thumbnails]))

    def list_subtitles(self, video_id, subtitles, name='subtitles'):
        if not subtitles:
            self.to_screen('%s has no %s' % (video_id, name))
            return
        self.to_screen(
            'Available %s for %s:' % (name, video_id))
        self.to_screen(render_table(
            ['Language', 'formats'],
            [[lang, ', '.join(f['ext'] for f in reversed(formats))]
                for lang, formats in subtitles.items()]))

    def urlopen(self, req):
        """ Start an HTTP download """
        if isinstance(req, compat_basestring):
            req = sanitized_Request(req)
        return self._opener.open(req, timeout=self._socket_timeout)

    def print_debug_header(self):
        if not self.params.get('verbose'):
            return

        if type('') is not compat_str:
            # Python 2.6 on SLES11 SP1 (https://github.com/rg3/youtube-dl/issues/3326)
            self.report_warning(
                'Your Python is broken! Update to a newer and supported version')

        stdout_encoding = getattr(
            sys.stdout, 'encoding', 'missing (%s)' % type(sys.stdout).__name__)
        encoding_str = (
            '[debug] Encodings: locale %s, fs %s, out %s, pref %s\n' % (
                locale.getpreferredencoding(),
                sys.getfilesystemencoding(),
                stdout_encoding,
                self.get_encoding()))
        write_string(encoding_str, encoding=None)

        self._write_string('[debug] youtube-dl version ' + __version__ + '\n')
        try:
            sp = subprocess.Popen(
                ['git', 'rev-parse', '--short', 'HEAD'],
                stdout=subprocess.PIPE, stderr=subprocess.PIPE,
                cwd=os.path.dirname(os.path.abspath(__file__)))
            out, err = sp.communicate()
            out = out.decode().strip()
            if re.match('[0-9a-f]+', out):
                self._write_string('[debug] Git HEAD: ' + out + '\n')
        except Exception:
            try:
                sys.exc_clear()
            except Exception:
                pass
        self._write_string('[debug] Python version %s - %s\n' % (
            platform.python_version(), platform_name()))

        exe_versions = FFmpegPostProcessor.get_versions(self)
        exe_versions['rtmpdump'] = rtmpdump_version()
        exe_str = ', '.join(
            '%s %s' % (exe, v)
            for exe, v in sorted(exe_versions.items())
            if v
        )
        if not exe_str:
            exe_str = 'none'
        self._write_string('[debug] exe versions: %s\n' % exe_str)

        proxy_map = {}
        for handler in self._opener.handlers:
            if hasattr(handler, 'proxies'):
                proxy_map.update(handler.proxies)
        self._write_string('[debug] Proxy map: ' + compat_str(proxy_map) + '\n')

        if self.params.get('call_home', False):
            ipaddr = self.urlopen('https://yt-dl.org/ip').read().decode('utf-8')
            self._write_string('[debug] Public IP address: %s\n' % ipaddr)
            latest_version = self.urlopen(
                'https://yt-dl.org/latest/version').read().decode('utf-8')
            if version_tuple(latest_version) > version_tuple(__version__):
                self.report_warning(
                    'You are using an outdated version (newest version: %s)! '
                    'See https://yt-dl.org/update if you need help updating.' %
                    latest_version)

    def _setup_opener(self):
        timeout_val = self.params.get('socket_timeout')
        self._socket_timeout = 600 if timeout_val is None else float(timeout_val)

        opts_cookiefile = self.params.get('cookiefile')
        opts_proxy = self.params.get('proxy')

        if opts_cookiefile is None:
            self.cookiejar = compat_cookiejar.CookieJar()
        else:
            self.cookiejar = compat_cookiejar.MozillaCookieJar(
                opts_cookiefile)
            if os.access(opts_cookiefile, os.R_OK):
                self.cookiejar.load()

        cookie_processor = YoutubeDLCookieProcessor(self.cookiejar)
        if opts_proxy is not None:
            if opts_proxy == '':
                proxies = {}
            else:
                proxies = {'http': opts_proxy, 'https': opts_proxy}
        else:
            proxies = compat_urllib_request.getproxies()
            # Set HTTPS proxy to HTTP one if given (https://github.com/rg3/youtube-dl/issues/805)
            if 'http' in proxies and 'https' not in proxies:
                proxies['https'] = proxies['http']
        proxy_handler = PerRequestProxyHandler(proxies)

        debuglevel = 1 if self.params.get('debug_printtraffic') else 0
        https_handler = make_HTTPS_handler(self.params, debuglevel=debuglevel)
        ydlh = YoutubeDLHandler(self.params, debuglevel=debuglevel)
        data_handler = compat_urllib_request_DataHandler()

        # When passing our own FileHandler instance, build_opener won't add the
        # default FileHandler and allows us to disable the file protocol, which
        # can be used for malicious purposes (see
        # https://github.com/rg3/youtube-dl/issues/8227)
        file_handler = compat_urllib_request.FileHandler()

        def file_open(*args, **kwargs):
            raise compat_urllib_error.URLError('file:// scheme is explicitly disabled in youtube-dl for security reasons')
        file_handler.file_open = file_open

        opener = compat_urllib_request.build_opener(
            proxy_handler, https_handler, cookie_processor, ydlh, data_handler, file_handler)

        # Delete the default user-agent header, which would otherwise apply in
        # cases where our custom HTTP handler doesn't come into play
        # (See https://github.com/rg3/youtube-dl/issues/1309 for details)
        opener.addheaders = []
        self._opener = opener

    def encode(self, s):
        if isinstance(s, bytes):
            return s  # Already encoded

        try:
            return s.encode(self.get_encoding())
        except UnicodeEncodeError as err:
            err.reason = err.reason + '. Check your system encoding configuration or use the --encoding option.'
            raise

    def get_encoding(self):
        encoding = self.params.get('encoding')
        if encoding is None:
            encoding = preferredencoding()
        return encoding

    def _write_thumbnails(self, info_dict, filename):
        if self.params.get('writethumbnail', False):
            thumbnails = info_dict.get('thumbnails')
            if thumbnails:
                thumbnails = [thumbnails[-1]]
        elif self.params.get('write_all_thumbnails', False):
            thumbnails = info_dict.get('thumbnails')
        else:
            return

        if not thumbnails:
            # No thumbnails present, so return immediately
            return

        for t in thumbnails:
            thumb_ext = determine_ext(t['url'], 'jpg')
            suffix = '_%s' % t['id'] if len(thumbnails) > 1 else ''
            thumb_display_id = '%s ' % t['id'] if len(thumbnails) > 1 else ''
            t['filename'] = thumb_filename = os.path.splitext(filename)[0] + suffix + '.' + thumb_ext

            if self.params.get('nooverwrites', False) and os.path.exists(encodeFilename(thumb_filename)):
                self.to_screen('[%s] %s: Thumbnail %sis already present' %
                               (info_dict['extractor'], info_dict['id'], thumb_display_id))
            else:
                self.to_screen('[%s] %s: Downloading thumbnail %s...' %
                               (info_dict['extractor'], info_dict['id'], thumb_display_id))
                try:
                    uf = self.urlopen(t['url'])
                    with open(encodeFilename(thumb_filename), 'wb') as thumbf:
                        shutil.copyfileobj(uf, thumbf)
                    self.to_screen('[%s] %s: Writing thumbnail %sto: %s' %
                                   (info_dict['extractor'], info_dict['id'], thumb_display_id, thumb_filename))
                except (compat_urllib_error.URLError, compat_http_client.HTTPException, socket.error) as err:
                    self.report_warning('Unable to download thumbnail "%s": %s' %
                                        (t['url'], error_to_compat_str(err)))<|MERGE_RESOLUTION|>--- conflicted
+++ resolved
@@ -1327,24 +1327,16 @@
             # Automatically determine file extension if missing
             if 'ext' not in format:
                 format['ext'] = determine_ext(format['url']).lower()
-<<<<<<< HEAD
+            # Automatically determine protocol if missing (useful for format
+            # selection purposes)
+            if 'protocol' not in format:
+                format['protocol'] = determine_protocol(format)
             if 'parts' not in format:
                 # Add HTTP headers, so that external programs can use them from the
                 # json output
                 full_format_info = info_dict.copy()
                 full_format_info.update(format)
                 format['http_headers'] = self._calc_headers(full_format_info)
-=======
-            # Automatically determine protocol if missing (useful for format
-            # selection purposes)
-            if 'protocol' not in format:
-                format['protocol'] = determine_protocol(format)
-            # Add HTTP headers, so that external programs can use them from the
-            # json output
-            full_format_info = info_dict.copy()
-            full_format_info.update(format)
-            format['http_headers'] = self._calc_headers(full_format_info)
->>>>>>> cf6cd073
 
         # TODO Central sorting goes here
 
