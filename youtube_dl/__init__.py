#!/usr/bin/env python
# -*- coding: utf-8 -*-

__authors__  = (
    'Ricardo Garcia Gonzalez',
    'Danny Colligan',
    'Benjamin Johnson',
    'Vasyl\' Vavrychuk',
    'Witold Baryluk',
    'Paweł Paprota',
    'Gergely Imreh',
    'Rogério Brito',
    'Philipp Hagemeister',
    'Sören Schulze',
    'Kevin Ngo',
    'Ori Avtalion',
    'shizeeg',
    'Filippo Valsorda',
    'Christian Albrecht',
    'Dave Vasilevsky',
    'Jaime Marquínez Ferrándiz',
    'Jeff Crouse',
    'Osama Khalid',
    'Michael Walter',
    'M. Yasoob Ullah Khalid',
    'Julien Fraichard',
    'Johny Mo Swag',
    'Axel Noack',
    'Albert Kim',
    'Pierre Rudloff',
    'Huarong Huo',
    'Ismael Mejía',
    'Steffan \'Ruirize\' James',
    'Andras Elso',
    'Jelle van der Waa',
    'Marcin Cieślak',
    'Anton Larionov',
    'Takuya Tsuchida',
    'Sergey M.',
    'Michael Orlitzky',
    'Chris Gahan',
    'Saimadhav Heblikar',
    'Mike Col',
    'Oleg Prutz',
    'pulpe',
    'Andreas Schmitz',
    'Michael Kaiser',
    'Niklas Laxström',
    'David Triendl',
    'Anthony Weems',
    'David Wagner',
    'Juan C. Olivares',
    'Mattias Harrysson',
    'phaer',
    'Sainyam Kapoor',
    'Nicolas Évrard',
    'Jason Normore',
    'Hoje Lee',
    'Adam Thalhammer',
    'Georg Jähnig',
    'Ralf Haring',
    'Koki Takahashi',
    'Ariset Llerena',
    'Adam Malcontenti-Wilson',
    'Tobias Bell',
    'Naglis Jonaitis',
    'Charles Chen',
    'Hassaan Ali',
)

__license__ = 'Public Domain'

import codecs
import io
import optparse
import os
import random
import shlex
import sys


from .utils import (
    compat_getpass,
    compat_print,
    DateRange,
    DEFAULT_OUTTMPL,
    decodeOption,
    get_term_width,
    DownloadError,
    get_cachedir,
    MaxDownloadsReached,
    preferredencoding,
    read_batch_urls,
    SameFileError,
    setproctitle,
    std_headers,
    write_string,
)
from .update import update_self
from .downloader import (
    FileDownloader,
)
from .extractor import gen_extractors
from .version import __version__
from .YoutubeDL import YoutubeDL
from .postprocessor import (
    AtomicParsleyPP,
    FFmpegAudioFixPP,
    FFmpegMetadataPP,
    FFmpegVideoConvertor,
    FFmpegExtractAudioPP,
    FFmpegEmbedSubtitlePP,
    XAttrMetadataPP,
    FFmpegJoinVideosPP,
)


def parseOpts(overrideArguments=None):
    def _readOptions(filename_bytes, default=[]):
        try:
            optionf = open(filename_bytes)
        except IOError:
            return default  # silently skip if file is not present
        try:
            res = []
            for l in optionf:
                res += shlex.split(l, comments=True)
        finally:
            optionf.close()
        return res

    def _readUserConf():
        xdg_config_home = os.environ.get('XDG_CONFIG_HOME')
        if xdg_config_home:
            userConfFile = os.path.join(xdg_config_home, 'youtube-dl', 'config')
            if not os.path.isfile(userConfFile):
                userConfFile = os.path.join(xdg_config_home, 'youtube-dl.conf')
        else:
            userConfFile = os.path.join(os.path.expanduser('~'), '.config', 'youtube-dl', 'config')
            if not os.path.isfile(userConfFile):
                userConfFile = os.path.join(os.path.expanduser('~'), '.config', 'youtube-dl.conf')
        userConf = _readOptions(userConfFile, None)

        if userConf is None:
            appdata_dir = os.environ.get('appdata')
            if appdata_dir:
                userConf = _readOptions(
                    os.path.join(appdata_dir, 'youtube-dl', 'config'),
                    default=None)
                if userConf is None:
                    userConf = _readOptions(
                        os.path.join(appdata_dir, 'youtube-dl', 'config.txt'),
                        default=None)

        if userConf is None:
            userConf = _readOptions(
                os.path.join(os.path.expanduser('~'), 'youtube-dl.conf'),
                default=None)
        if userConf is None:
            userConf = _readOptions(
                os.path.join(os.path.expanduser('~'), 'youtube-dl.conf.txt'),
                default=None)

        if userConf is None:
            userConf = []

        return userConf

    def _format_option_string(option):
        ''' ('-o', '--option') -> -o, --format METAVAR'''

        opts = []

        if option._short_opts:
            opts.append(option._short_opts[0])
        if option._long_opts:
            opts.append(option._long_opts[0])
        if len(opts) > 1:
            opts.insert(1, ', ')

        if option.takes_value(): opts.append(' %s' % option.metavar)

        return "".join(opts)

    def _comma_separated_values_options_callback(option, opt_str, value, parser):
        setattr(parser.values, option.dest, value.split(','))

    def _hide_login_info(opts):
        opts = list(opts)
        for private_opt in ['-p', '--password', '-u', '--username', '--video-password']:
            try:
                i = opts.index(private_opt)
                opts[i+1] = '<PRIVATE>'
            except ValueError:
                pass
        return opts

    max_width = 80
    max_help_position = 80

    # No need to wrap help messages if we're on a wide console
    columns = get_term_width()
    if columns: max_width = columns

    fmt = optparse.IndentedHelpFormatter(width=max_width, max_help_position=max_help_position)
    fmt.format_option_strings = _format_option_string

    kw = {
        'version'   : __version__,
        'formatter' : fmt,
        'usage' : '%prog [options] url [url...]',
        'conflict_handler' : 'resolve',
    }

    parser = optparse.OptionParser(**kw)

    # option groups
    general        = optparse.OptionGroup(parser, 'General Options')
    selection      = optparse.OptionGroup(parser, 'Video Selection')
    authentication = optparse.OptionGroup(parser, 'Authentication Options')
    video_format   = optparse.OptionGroup(parser, 'Video Format Options')
    subtitles      = optparse.OptionGroup(parser, 'Subtitle Options')
    downloader     = optparse.OptionGroup(parser, 'Download Options')
    postproc       = optparse.OptionGroup(parser, 'Post-processing Options')
    filesystem     = optparse.OptionGroup(parser, 'Filesystem Options')
    verbosity      = optparse.OptionGroup(parser, 'Verbosity / Simulation Options')

    general.add_option('-h', '--help',
            action='help', help='print this help text and exit')
    general.add_option('-v', '--version',
            action='version', help='print program version and exit')
    general.add_option('-U', '--update',
            action='store_true', dest='update_self', help='update this program to latest version. Make sure that you have sufficient permissions (run with sudo if needed)')
    general.add_option('-i', '--ignore-errors',
            action='store_true', dest='ignoreerrors', help='continue on download errors, for example to skip unavailable videos in a playlist', default=False)
    general.add_option('--abort-on-error',
            action='store_false', dest='ignoreerrors',
            help='Abort downloading of further videos (in the playlist or the command line) if an error occurs')
    general.add_option('--dump-user-agent',
            action='store_true', dest='dump_user_agent',
            help='display the current browser identification', default=False)
    general.add_option('--user-agent',
            dest='user_agent', help='specify a custom user agent', metavar='UA')
    general.add_option('--referer',
            dest='referer', help='specify a custom referer, use if the video access is restricted to one domain',
            metavar='REF', default=None)
    general.add_option('--add-header',
            dest='headers', help='specify a custom HTTP header and its value, separated by a colon \':\'. You can use this option multiple times', action="append",
            metavar='FIELD:VALUE')
    general.add_option('--list-extractors',
            action='store_true', dest='list_extractors',
            help='List all supported extractors and the URLs they would handle', default=False)
    general.add_option('--extractor-descriptions',
            action='store_true', dest='list_extractor_descriptions',
            help='Output descriptions of all supported extractors', default=False)
    general.add_option(
        '--proxy', dest='proxy', default=None, metavar='URL',
        help='Use the specified HTTP/HTTPS proxy. Pass in an empty string (--proxy "") for direct connection')
    general.add_option('--no-check-certificate', action='store_true', dest='no_check_certificate', default=False, help='Suppress HTTPS certificate validation.')
    general.add_option(
        '--prefer-insecure', '--prefer-unsecure', action='store_true', dest='prefer_insecure',
        help='Use an unencrypted connection to retrieve information about the video. (Currently supported only for YouTube)')
    general.add_option(
        '--cache-dir', dest='cachedir', default=get_cachedir(), metavar='DIR',
        help='Location in the filesystem where youtube-dl can store some downloaded information permanently. By default $XDG_CACHE_HOME/youtube-dl or ~/.cache/youtube-dl . At the moment, only YouTube player files (for videos with obfuscated signatures) are cached, but that may change.')
    general.add_option(
        '--no-cache-dir', action='store_const', const=None, dest='cachedir',
        help='Disable filesystem caching')
    general.add_option(
        '--socket-timeout', dest='socket_timeout',
        type=float, default=None, help=u'Time to wait before giving up, in seconds')
    general.add_option(
        '--bidi-workaround', dest='bidi_workaround', action='store_true',
        help=u'Work around terminals that lack bidirectional text support. Requires bidiv or fribidi executable in PATH')
    general.add_option(
        '--default-search',
        dest='default_search', metavar='PREFIX',
        help='Use this prefix for unqualified URLs. For example "gvsearch2:" downloads two videos from google videos for  youtube-dl "large apple". Use the value "auto" to let youtube-dl guess. The default value "error" just throws an error.')
    general.add_option(
        '--ignore-config',
        action='store_true',
        help='Do not read configuration files. When given in the global configuration file /etc/youtube-dl.conf: do not read the user configuration in ~/.config/youtube-dl.conf (%APPDATA%/youtube-dl/config.txt on Windows)')
    general.add_option(
        '--encoding', dest='encoding', metavar='ENCODING',
        help='Force the specified encoding (experimental)')

    selection.add_option(
        '--playlist-start',
        dest='playliststart', metavar='NUMBER', default=1, type=int,
        help='playlist video to start at (default is %default)')
    selection.add_option(
        '--playlist-end',
        dest='playlistend', metavar='NUMBER', default=None, type=int,
        help='playlist video to end at (default is last)')
    selection.add_option('--match-title', dest='matchtitle', metavar='REGEX',help='download only matching titles (regex or caseless sub-string)')
    selection.add_option('--reject-title', dest='rejecttitle', metavar='REGEX',help='skip download for matching titles (regex or caseless sub-string)')
    selection.add_option('--max-downloads', metavar='NUMBER',
                         dest='max_downloads', type=int, default=None,
                         help='Abort after downloading NUMBER files')
    selection.add_option('--min-filesize', metavar='SIZE', dest='min_filesize', help="Do not download any videos smaller than SIZE (e.g. 50k or 44.6m)", default=None)
    selection.add_option('--max-filesize', metavar='SIZE', dest='max_filesize', help="Do not download any videos larger than SIZE (e.g. 50k or 44.6m)", default=None)
    selection.add_option('--date', metavar='DATE', dest='date', help='download only videos uploaded in this date', default=None)
    selection.add_option(
        '--datebefore', metavar='DATE', dest='datebefore', default=None,
        help='download only videos uploaded on or before this date (i.e. inclusive)')
    selection.add_option(
        '--dateafter', metavar='DATE', dest='dateafter', default=None,
        help='download only videos uploaded on or after this date (i.e. inclusive)')
    selection.add_option(
        '--min-views', metavar='COUNT', dest='min_views',
        default=None, type=int,
        help="Do not download any videos with less than COUNT views",)
    selection.add_option(
        '--max-views', metavar='COUNT', dest='max_views',
        default=None, type=int,
        help="Do not download any videos with more than COUNT views",)
    selection.add_option('--no-playlist', action='store_true', dest='noplaylist', help='download only the currently playing video', default=False)
    selection.add_option('--age-limit', metavar='YEARS', dest='age_limit',
                         help='download only videos suitable for the given age',
                         default=None, type=int)
    selection.add_option('--download-archive', metavar='FILE',
                         dest='download_archive',
                         help='Download only videos not listed in the archive file. Record the IDs of all downloaded videos in it.')
    selection.add_option(
        '--include-ads', dest='include_ads',
        action='store_true',
        help='Download advertisements as well (experimental)')
    selection.add_option(
        '--youtube-include-dash-manifest', action='store_true',
        dest='youtube_include_dash_manifest', default=False,
        help='Try to download the DASH manifest on YouTube videos (experimental)')

    authentication.add_option('-u', '--username',
            dest='username', metavar='USERNAME', help='account username')
    authentication.add_option('-p', '--password',
            dest='password', metavar='PASSWORD', help='account password')
    authentication.add_option('-n', '--netrc',
            action='store_true', dest='usenetrc', help='use .netrc authentication data', default=False)
    authentication.add_option('--video-password',
            dest='videopassword', metavar='PASSWORD', help='video password (vimeo, smotri)')


    video_format.add_option('-f', '--format',
            action='store', dest='format', metavar='FORMAT', default=None,
            help='video format code, specify the order of preference using slashes: "-f 22/17/18". "-f mp4" and "-f flv" are also supported. You can also use the special names "best", "bestvideo", "bestaudio", "worst", "worstvideo" and "worstaudio". By default, youtube-dl will pick the best quality.')
    video_format.add_option('--all-formats',
            action='store_const', dest='format', help='download all available video formats', const='all')
    video_format.add_option('--prefer-free-formats',
            action='store_true', dest='prefer_free_formats', default=False, help='prefer free video formats unless a specific one is requested')
    video_format.add_option('--max-quality',
            action='store', dest='format_limit', metavar='FORMAT', help='highest quality format to download')
    video_format.add_option('-F', '--list-formats',
            action='store_true', dest='listformats', help='list all available formats')

    subtitles.add_option('--write-sub', '--write-srt',
            action='store_true', dest='writesubtitles',
            help='write subtitle file', default=False)
    subtitles.add_option('--write-auto-sub', '--write-automatic-sub',
            action='store_true', dest='writeautomaticsub',
            help='write automatic subtitle file (youtube only)', default=False)
    subtitles.add_option('--all-subs',
            action='store_true', dest='allsubtitles',
            help='downloads all the available subtitles of the video', default=False)
    subtitles.add_option('--list-subs',
            action='store_true', dest='listsubtitles',
            help='lists all available subtitles for the video', default=False)
    subtitles.add_option('--sub-format',
            action='store', dest='subtitlesformat', metavar='FORMAT',
            help='subtitle format (default=srt) ([sbv/vtt] youtube only)', default='srt')
    subtitles.add_option('--sub-lang', '--sub-langs', '--srt-lang',
            action='callback', dest='subtitleslangs', metavar='LANGS', type='str',
            default=[], callback=_comma_separated_values_options_callback,
            help='languages of the subtitles to download (optional) separated by commas, use IETF language tags like \'en,pt\'')

    downloader.add_option('-r', '--rate-limit',
            dest='ratelimit', metavar='LIMIT', help='maximum download rate in bytes per second (e.g. 50K or 4.2M)')
    downloader.add_option('-R', '--retries',
            dest='retries', metavar='RETRIES', help='number of retries (default is %default)', default=10)
    downloader.add_option('--buffer-size',
            dest='buffersize', metavar='SIZE', help='size of download buffer (e.g. 1024 or 16K) (default is %default)', default="1024")
    downloader.add_option('--no-resize-buffer',
            action='store_true', dest='noresizebuffer',
            help='do not automatically adjust the buffer size. By default, the buffer size is automatically resized from an initial value of SIZE.', default=False)
    downloader.add_option('--test', action='store_true', dest='test', default=False, help=optparse.SUPPRESS_HELP)

    verbosity.add_option('-q', '--quiet',
            action='store_true', dest='quiet', help='activates quiet mode', default=False)
    verbosity.add_option(
        '--no-warnings',
        dest='no_warnings', action='store_true', default=False,
        help='Ignore warnings')
    verbosity.add_option('-s', '--simulate',
            action='store_true', dest='simulate', help='do not download the video and do not write anything to disk', default=False)
    verbosity.add_option('--skip-download',
            action='store_true', dest='skip_download', help='do not download the video', default=False)
    verbosity.add_option('-g', '--get-url',
            action='store_true', dest='geturl', help='simulate, quiet but print URL', default=False)
    verbosity.add_option('-e', '--get-title',
            action='store_true', dest='gettitle', help='simulate, quiet but print title', default=False)
    verbosity.add_option('--get-id',
            action='store_true', dest='getid', help='simulate, quiet but print id', default=False)
    verbosity.add_option('--get-thumbnail',
            action='store_true', dest='getthumbnail',
            help='simulate, quiet but print thumbnail URL', default=False)
    verbosity.add_option('--get-description',
            action='store_true', dest='getdescription',
            help='simulate, quiet but print video description', default=False)
    verbosity.add_option('--get-duration',
            action='store_true', dest='getduration',
            help='simulate, quiet but print video length', default=False)
    verbosity.add_option('--get-filename',
            action='store_true', dest='getfilename',
            help='simulate, quiet but print output filename', default=False)
    verbosity.add_option('--get-format',
            action='store_true', dest='getformat',
            help='simulate, quiet but print output format', default=False)
    verbosity.add_option('-j', '--dump-json',
            action='store_true', dest='dumpjson',
            help='simulate, quiet but print JSON information. See --output for a description of available keys.', default=False)
    verbosity.add_option('--newline',
            action='store_true', dest='progress_with_newline', help='output progress bar as new lines', default=False)
    verbosity.add_option('--no-progress',
            action='store_true', dest='noprogress', help='do not print progress bar', default=False)
    verbosity.add_option('--console-title',
            action='store_true', dest='consoletitle',
            help='display progress in console titlebar', default=False)
    verbosity.add_option('-v', '--verbose',
            action='store_true', dest='verbose', help='print various debugging information', default=False)
    verbosity.add_option('--dump-intermediate-pages',
            action='store_true', dest='dump_intermediate_pages', default=False,
            help='print downloaded pages to debug problems (very verbose)')
    verbosity.add_option('--write-pages',
            action='store_true', dest='write_pages', default=False,
            help='Write downloaded intermediary pages to files in the current directory to debug problems')
    verbosity.add_option('--youtube-print-sig-code',
            action='store_true', dest='youtube_print_sig_code', default=False,
            help=optparse.SUPPRESS_HELP)
    verbosity.add_option('--print-traffic',
            dest='debug_printtraffic', action='store_true', default=False,
            help='Display sent and read HTTP traffic')


    filesystem.add_option('-t', '--title',
            action='store_true', dest='usetitle', help='use title in file name (default)', default=False)
    filesystem.add_option('--id',
            action='store_true', dest='useid', help='use only video ID in file name', default=False)
    filesystem.add_option('-l', '--literal',
            action='store_true', dest='usetitle', help='[deprecated] alias of --title', default=False)
    filesystem.add_option('-A', '--auto-number',
            action='store_true', dest='autonumber',
            help='number downloaded files starting from 00000', default=False)
    filesystem.add_option('-o', '--output',
            dest='outtmpl', metavar='TEMPLATE',
            help=('output filename template. Use %(title)s to get the title, '
                  '%(uploader)s for the uploader name, %(uploader_id)s for the uploader nickname if different, '
                  '%(autonumber)s to get an automatically incremented number, '
                  '%(ext)s for the filename extension, '
                  '%(format)s for the format description (like "22 - 1280x720" or "HD"), '
                  '%(format_id)s for the unique id of the format (like Youtube\'s itags: "137"), '
                  '%(upload_date)s for the upload date (YYYYMMDD), '
                  '%(extractor)s for the provider (youtube, metacafe, etc), '
                  '%(id)s for the video id, %(playlist)s for the playlist the video is in, '
                  '%(playlist_index)s for the position in the playlist and %% for a literal percent. '
                  '%(height)s and %(width)s for the width and height of the video format. '
                  '%(resolution)s for a textual description of the resolution of the video format. '
                  'Use - to output to stdout. Can also be used to download to a different directory, '
                  'for example with -o \'/my/downloads/%(uploader)s/%(title)s-%(id)s.%(ext)s\' .'))
    filesystem.add_option('--autonumber-size',
            dest='autonumber_size', metavar='NUMBER',
            help='Specifies the number of digits in %(autonumber)s when it is present in output filename template or --auto-number option is given')
    filesystem.add_option('--restrict-filenames',
            action='store_true', dest='restrictfilenames',
            help='Restrict filenames to only ASCII characters, and avoid "&" and spaces in filenames', default=False)
    filesystem.add_option('-a', '--batch-file',
            dest='batchfile', metavar='FILE', help='file containing URLs to download (\'-\' for stdin)')
    filesystem.add_option('--load-info',
            dest='load_info_filename', metavar='FILE',
            help='json file containing the video information (created with the "--write-json" option)')
    filesystem.add_option('-w', '--no-overwrites',
            action='store_true', dest='nooverwrites', help='do not overwrite files', default=False)
    filesystem.add_option('-c', '--continue',
            action='store_true', dest='continue_dl', help='force resume of partially downloaded files. By default, youtube-dl will resume downloads if possible.', default=True)
    filesystem.add_option('--no-continue',
            action='store_false', dest='continue_dl',
            help='do not resume partially downloaded files (restart from beginning)')
    filesystem.add_option('--cookies',
            dest='cookiefile', metavar='FILE', help='file to read cookies from and dump cookie jar in')
    filesystem.add_option('--no-part',
            action='store_true', dest='nopart', help='do not use .part files', default=False)
    filesystem.add_option('--no-mtime',
            action='store_false', dest='updatetime',
            help='do not use the Last-modified header to set the file modification time', default=True)
    filesystem.add_option('--write-description',
            action='store_true', dest='writedescription',
            help='write video description to a .description file', default=False)
    filesystem.add_option('--write-info-json',
            action='store_true', dest='writeinfojson',
            help='write video metadata to a .info.json file', default=False)
    filesystem.add_option('--write-annotations',
            action='store_true', dest='writeannotations',
            help='write video annotations to a .annotation file', default=False)
    filesystem.add_option('--write-thumbnail',
            action='store_true', dest='writethumbnail',
            help='write thumbnail image to disk', default=False)


    postproc.add_option('-x', '--extract-audio', action='store_true', dest='extractaudio', default=False,
            help='convert video files to audio-only files (requires ffmpeg or avconv and ffprobe or avprobe)')
    postproc.add_option('--audio-format', metavar='FORMAT', dest='audioformat', default='best',
            help='"best", "aac", "vorbis", "mp3", "m4a", "opus", or "wav"; best by default')
    postproc.add_option('--audio-quality', metavar='QUALITY', dest='audioquality', default='5',
            help='ffmpeg/avconv audio quality specification, insert a value between 0 (better) and 9 (worse) for VBR or a specific bitrate like 128K (default 5)')
    postproc.add_option('--recode-video', metavar='FORMAT', dest='recodevideo', default=None,
<<<<<<< HEAD
            help='Encode the video to another format if necessary (currently supported: mp4|flv|ogg|webm)')
    postproc.add_option('--join-parts', action='store_true', dest='joinparts', default=False,
            help='Join the video parts if the video is splitted in different parts.')
=======
            help='Encode the video to another format if necessary (currently supported: mp4|flv|ogg|webm|mkv)')
>>>>>>> d799b47b
    postproc.add_option('-k', '--keep-video', action='store_true', dest='keepvideo', default=False,
            help='keeps the video file on disk after the post-processing; the video is erased by default')
    postproc.add_option('--no-post-overwrites', action='store_true', dest='nopostoverwrites', default=False,
            help='do not overwrite post-processed files; the post-processed files are overwritten by default')
    postproc.add_option('--embed-subs', action='store_true', dest='embedsubtitles', default=False,
            help='embed subtitles in the video (only for mp4 videos)')
    postproc.add_option('--embed-thumbnail', action='store_true', dest='embedthumbnail', default=False,
            help='embed thumbnail in the audio as cover art')
    postproc.add_option('--add-metadata', action='store_true', dest='addmetadata', default=False,
            help='write metadata to the video file')
    postproc.add_option('--xattrs', action='store_true', dest='xattrs', default=False,
            help='write metadata to the video file\'s xattrs (using dublin core and xdg standards)')
    postproc.add_option('--prefer-avconv', action='store_false', dest='prefer_ffmpeg',
        help='Prefer avconv over ffmpeg for running the postprocessors (default)')
    postproc.add_option('--prefer-ffmpeg', action='store_true', dest='prefer_ffmpeg',
        help='Prefer ffmpeg over avconv for running the postprocessors')


    parser.add_option_group(general)
    parser.add_option_group(selection)
    parser.add_option_group(downloader)
    parser.add_option_group(filesystem)
    parser.add_option_group(verbosity)
    parser.add_option_group(video_format)
    parser.add_option_group(subtitles)
    parser.add_option_group(authentication)
    parser.add_option_group(postproc)

    if overrideArguments is not None:
        opts, args = parser.parse_args(overrideArguments)
        if opts.verbose:
            write_string(u'[debug] Override config: ' + repr(overrideArguments) + '\n')
    else:
        commandLineConf = sys.argv[1:]
        if '--ignore-config' in commandLineConf:
            systemConf = []
            userConf = []
        else:
            systemConf = _readOptions('/etc/youtube-dl.conf')
            if '--ignore-config' in systemConf:
                userConf = []
            else:
                userConf = _readUserConf()
        argv = systemConf + userConf + commandLineConf

        opts, args = parser.parse_args(argv)
        if opts.verbose:
            write_string(u'[debug] System config: ' + repr(_hide_login_info(systemConf)) + '\n')
            write_string(u'[debug] User config: ' + repr(_hide_login_info(userConf)) + '\n')
            write_string(u'[debug] Command-line args: ' + repr(_hide_login_info(commandLineConf)) + '\n')

    return parser, opts, args


def _real_main(argv=None):
    # Compatibility fixes for Windows
    if sys.platform == 'win32':
        # https://github.com/rg3/youtube-dl/issues/820
        codecs.register(lambda name: codecs.lookup('utf-8') if name == 'cp65001' else None)

    setproctitle(u'youtube-dl')

    parser, opts, args = parseOpts(argv)

    # Set user agent
    if opts.user_agent is not None:
        std_headers['User-Agent'] = opts.user_agent

    # Set referer
    if opts.referer is not None:
        std_headers['Referer'] = opts.referer

    # Custom HTTP headers
    if opts.headers is not None:
        for h in opts.headers:
            if h.find(':', 1) < 0:
                parser.error(u'wrong header formatting, it should be key:value, not "%s"'%h)
            key, value = h.split(':', 2)
            if opts.verbose:
                write_string(u'[debug] Adding header from command line option %s:%s\n'%(key, value))
            std_headers[key] = value

    # Dump user agent
    if opts.dump_user_agent:
        compat_print(std_headers['User-Agent'])
        sys.exit(0)

    # Batch file verification
    batch_urls = []
    if opts.batchfile is not None:
        try:
            if opts.batchfile == '-':
                batchfd = sys.stdin
            else:
                batchfd = io.open(opts.batchfile, 'r', encoding='utf-8', errors='ignore')
            batch_urls = read_batch_urls(batchfd)
            if opts.verbose:
                write_string(u'[debug] Batch file urls: ' + repr(batch_urls) + u'\n')
        except IOError:
            sys.exit(u'ERROR: batch file could not be read')
    all_urls = batch_urls + args
    all_urls = [url.strip() for url in all_urls]
    _enc = preferredencoding()
    all_urls = [url.decode(_enc, 'ignore') if isinstance(url, bytes) else url for url in all_urls]

    extractors = gen_extractors()

    if opts.list_extractors:
        for ie in sorted(extractors, key=lambda ie: ie.IE_NAME.lower()):
            compat_print(ie.IE_NAME + (' (CURRENTLY BROKEN)' if not ie._WORKING else ''))
            matchedUrls = [url for url in all_urls if ie.suitable(url)]
            for mu in matchedUrls:
                compat_print(u'  ' + mu)
        sys.exit(0)
    if opts.list_extractor_descriptions:
        for ie in sorted(extractors, key=lambda ie: ie.IE_NAME.lower()):
            if not ie._WORKING:
                continue
            desc = getattr(ie, 'IE_DESC', ie.IE_NAME)
            if desc is False:
                continue
            if hasattr(ie, 'SEARCH_KEY'):
                _SEARCHES = (u'cute kittens', u'slithering pythons', u'falling cat', u'angry poodle', u'purple fish', u'running tortoise', u'sleeping bunny')
                _COUNTS = (u'', u'5', u'10', u'all')
                desc += u' (Example: "%s%s:%s" )' % (ie.SEARCH_KEY, random.choice(_COUNTS), random.choice(_SEARCHES))
            compat_print(desc)
        sys.exit(0)


    # Conflicting, missing and erroneous options
    if opts.usenetrc and (opts.username is not None or opts.password is not None):
        parser.error(u'using .netrc conflicts with giving username/password')
    if opts.password is not None and opts.username is None:
        parser.error(u'account username missing\n')
    if opts.outtmpl is not None and (opts.usetitle or opts.autonumber or opts.useid):
        parser.error(u'using output template conflicts with using title, video ID or auto number')
    if opts.usetitle and opts.useid:
        parser.error(u'using title conflicts with using video ID')
    if opts.username is not None and opts.password is None:
        opts.password = compat_getpass(u'Type account password and press [Return]: ')
    if opts.ratelimit is not None:
        numeric_limit = FileDownloader.parse_bytes(opts.ratelimit)
        if numeric_limit is None:
            parser.error(u'invalid rate limit specified')
        opts.ratelimit = numeric_limit
    if opts.min_filesize is not None:
        numeric_limit = FileDownloader.parse_bytes(opts.min_filesize)
        if numeric_limit is None:
            parser.error(u'invalid min_filesize specified')
        opts.min_filesize = numeric_limit
    if opts.max_filesize is not None:
        numeric_limit = FileDownloader.parse_bytes(opts.max_filesize)
        if numeric_limit is None:
            parser.error(u'invalid max_filesize specified')
        opts.max_filesize = numeric_limit
    if opts.retries is not None:
        try:
            opts.retries = int(opts.retries)
        except (TypeError, ValueError):
            parser.error(u'invalid retry count specified')
    if opts.buffersize is not None:
        numeric_buffersize = FileDownloader.parse_bytes(opts.buffersize)
        if numeric_buffersize is None:
            parser.error(u'invalid buffer size specified')
        opts.buffersize = numeric_buffersize
    if opts.playliststart <= 0:
        raise ValueError(u'Playlist start must be positive')
    if opts.playlistend not in (-1, None) and opts.playlistend < opts.playliststart:
        raise ValueError(u'Playlist end must be greater than playlist start')
    if opts.extractaudio:
        if opts.audioformat not in ['best', 'aac', 'mp3', 'm4a', 'opus', 'vorbis', 'wav']:
            parser.error(u'invalid audio format specified')
    if opts.audioquality:
        opts.audioquality = opts.audioquality.strip('k').strip('K')
        if not opts.audioquality.isdigit():
            parser.error(u'invalid audio quality specified')
    if opts.recodevideo is not None:
        if opts.recodevideo not in ['mp4', 'flv', 'webm', 'ogg', 'mkv']:
            parser.error(u'invalid video recode format specified')
    if opts.date is not None:
        date = DateRange.day(opts.date)
    else:
        date = DateRange(opts.dateafter, opts.datebefore)
    if opts.default_search not in ('auto', 'auto_warning', None) and ':' not in opts.default_search:
        parser.error(u'--default-search invalid; did you forget a colon (:) at the end?')

    # Do not download videos when there are audio-only formats
    if opts.extractaudio and not opts.keepvideo and opts.format is None:
        opts.format = 'bestaudio/best'

    # --all-sub automatically sets --write-sub if --write-auto-sub is not given
    # this was the old behaviour if only --all-sub was given.
    if opts.allsubtitles and (opts.writeautomaticsub == False):
        opts.writesubtitles = True

    if sys.version_info < (3,):
        # In Python 2, sys.argv is a bytestring (also note http://bugs.python.org/issue2128 for Windows systems)
        if opts.outtmpl is not None:
            opts.outtmpl = opts.outtmpl.decode(preferredencoding())
    outtmpl =((opts.outtmpl is not None and opts.outtmpl)
            or (opts.format == '-1' and opts.usetitle and u'%(title)s-%(id)s-%(format)s.%(ext)s')
            or (opts.format == '-1' and u'%(id)s-%(format)s.%(ext)s')
            or (opts.usetitle and opts.autonumber and u'%(autonumber)s-%(title)s-%(id)s.%(ext)s')
            or (opts.usetitle and u'%(title)s-%(id)s.%(ext)s')
            or (opts.useid and u'%(id)s.%(ext)s')
            or (opts.autonumber and u'%(autonumber)s-%(id)s.%(ext)s')
            or DEFAULT_OUTTMPL)
    if not os.path.splitext(outtmpl)[1] and opts.extractaudio:
        parser.error(u'Cannot download a video and extract audio into the same'
                     u' file! Use "{0}.%(ext)s" instead of "{0}" as the output'
                     u' template'.format(outtmpl))

    any_printing = opts.geturl or opts.gettitle or opts.getid or opts.getthumbnail or opts.getdescription or opts.getfilename or opts.getformat or opts.getduration or opts.dumpjson
    download_archive_fn = os.path.expanduser(opts.download_archive) if opts.download_archive is not None else opts.download_archive

    ydl_opts = {
        'usenetrc': opts.usenetrc,
        'username': opts.username,
        'password': opts.password,
        'videopassword': opts.videopassword,
        'quiet': (opts.quiet or any_printing),
        'no_warnings': opts.no_warnings,
        'forceurl': opts.geturl,
        'forcetitle': opts.gettitle,
        'forceid': opts.getid,
        'forcethumbnail': opts.getthumbnail,
        'forcedescription': opts.getdescription,
        'forceduration': opts.getduration,
        'forcefilename': opts.getfilename,
        'forceformat': opts.getformat,
        'forcejson': opts.dumpjson,
        'simulate': opts.simulate,
        'skip_download': (opts.skip_download or opts.simulate or any_printing),
        'format': opts.format,
        'format_limit': opts.format_limit,
        'listformats': opts.listformats,
        'outtmpl': outtmpl,
        'autonumber_size': opts.autonumber_size,
        'restrictfilenames': opts.restrictfilenames,
        'ignoreerrors': opts.ignoreerrors,
        'ratelimit': opts.ratelimit,
        'nooverwrites': opts.nooverwrites,
        'retries': opts.retries,
        'buffersize': opts.buffersize,
        'noresizebuffer': opts.noresizebuffer,
        'continuedl': opts.continue_dl,
        'noprogress': opts.noprogress,
        'progress_with_newline': opts.progress_with_newline,
        'playliststart': opts.playliststart,
        'playlistend': opts.playlistend,
        'noplaylist': opts.noplaylist,
        'joinparts': opts.joinparts,
        'logtostderr': opts.outtmpl == '-',
        'consoletitle': opts.consoletitle,
        'nopart': opts.nopart,
        'updatetime': opts.updatetime,
        'writedescription': opts.writedescription,
        'writeannotations': opts.writeannotations,
        'writeinfojson': opts.writeinfojson,
        'writethumbnail': opts.writethumbnail,
        'writesubtitles': opts.writesubtitles,
        'writeautomaticsub': opts.writeautomaticsub,
        'allsubtitles': opts.allsubtitles,
        'listsubtitles': opts.listsubtitles,
        'subtitlesformat': opts.subtitlesformat,
        'subtitleslangs': opts.subtitleslangs,
        'matchtitle': decodeOption(opts.matchtitle),
        'rejecttitle': decodeOption(opts.rejecttitle),
        'max_downloads': opts.max_downloads,
        'prefer_free_formats': opts.prefer_free_formats,
        'verbose': opts.verbose,
        'dump_intermediate_pages': opts.dump_intermediate_pages,
        'write_pages': opts.write_pages,
        'test': opts.test,
        'keepvideo': opts.keepvideo,
        'min_filesize': opts.min_filesize,
        'max_filesize': opts.max_filesize,
        'min_views': opts.min_views,
        'max_views': opts.max_views,
        'daterange': date,
        'cachedir': opts.cachedir,
        'youtube_print_sig_code': opts.youtube_print_sig_code,
        'age_limit': opts.age_limit,
        'download_archive': download_archive_fn,
        'cookiefile': opts.cookiefile,
        'nocheckcertificate': opts.no_check_certificate,
        'prefer_insecure': opts.prefer_insecure,
        'proxy': opts.proxy,
        'socket_timeout': opts.socket_timeout,
        'bidi_workaround': opts.bidi_workaround,
        'debug_printtraffic': opts.debug_printtraffic,
        'prefer_ffmpeg': opts.prefer_ffmpeg,
        'include_ads': opts.include_ads,
        'default_search': opts.default_search,
        'youtube_include_dash_manifest': opts.youtube_include_dash_manifest,
        'encoding': opts.encoding,
    }

    with YoutubeDL(ydl_opts) as ydl:
        ydl.print_debug_header()
        ydl.add_default_info_extractors()

        # PostProcessors
        if opts.joinparts:
            ydl.add_post_processor(FFmpegJoinVideosPP())
        # Add the metadata pp first, the other pps will copy it
        if opts.addmetadata:
            ydl.add_post_processor(FFmpegMetadataPP())
        if opts.extractaudio:
            ydl.add_post_processor(FFmpegExtractAudioPP(preferredcodec=opts.audioformat, preferredquality=opts.audioquality, nopostoverwrites=opts.nopostoverwrites))
        if opts.recodevideo:
            ydl.add_post_processor(FFmpegVideoConvertor(preferedformat=opts.recodevideo))
        if opts.embedsubtitles:
            ydl.add_post_processor(FFmpegEmbedSubtitlePP(subtitlesformat=opts.subtitlesformat))
        if opts.xattrs:
            ydl.add_post_processor(XAttrMetadataPP())
        if opts.embedthumbnail:
            if not opts.addmetadata:
                ydl.add_post_processor(FFmpegAudioFixPP())
            ydl.add_post_processor(AtomicParsleyPP())

        # Update version
        if opts.update_self:
            update_self(ydl.to_screen, opts.verbose)

        # Maybe do nothing
        if (len(all_urls) < 1) and (opts.load_info_filename is None):
            if not opts.update_self:
                parser.error(u'you must provide at least one URL')
            else:
                sys.exit()

        try:
            if opts.load_info_filename is not None:
                retcode = ydl.download_with_info_file(opts.load_info_filename)
            else:
                retcode = ydl.download(all_urls)
        except MaxDownloadsReached:
            ydl.to_screen(u'--max-download limit reached, aborting.')
            retcode = 101

    sys.exit(retcode)


def main(argv=None):
    try:
        _real_main(argv)
    except DownloadError:
        sys.exit(1)
    except SameFileError:
        sys.exit(u'ERROR: fixed output name but more than one file to download')
    except KeyboardInterrupt:
        sys.exit(u'\nERROR: Interrupted by user')<|MERGE_RESOLUTION|>--- conflicted
+++ resolved
@@ -511,13 +511,9 @@
     postproc.add_option('--audio-quality', metavar='QUALITY', dest='audioquality', default='5',
             help='ffmpeg/avconv audio quality specification, insert a value between 0 (better) and 9 (worse) for VBR or a specific bitrate like 128K (default 5)')
     postproc.add_option('--recode-video', metavar='FORMAT', dest='recodevideo', default=None,
-<<<<<<< HEAD
-            help='Encode the video to another format if necessary (currently supported: mp4|flv|ogg|webm)')
+            help='Encode the video to another format if necessary (currently supported: mp4|flv|ogg|webm|mkv)')
     postproc.add_option('--join-parts', action='store_true', dest='joinparts', default=False,
             help='Join the video parts if the video is splitted in different parts.')
-=======
-            help='Encode the video to another format if necessary (currently supported: mp4|flv|ogg|webm|mkv)')
->>>>>>> d799b47b
     postproc.add_option('-k', '--keep-video', action='store_true', dest='keepvideo', default=False,
             help='keeps the video file on disk after the post-processing; the video is erased by default')
     postproc.add_option('--no-post-overwrites', action='store_true', dest='nopostoverwrites', default=False,
