--- conflicted
+++ resolved
@@ -41,20 +41,6 @@
 )
 from .extractor import gen_extractors, list_extractors
 from .YoutubeDL import YoutubeDL
-<<<<<<< HEAD
-from .postprocessor import (
-    AtomicParsleyPP,
-    FFmpegAudioFixPP,
-    FFmpegMetadataPP,
-    FFmpegVideoConvertor,
-    FFmpegExtractAudioPP,
-    FFmpegEmbedSubtitlePP,
-    XAttrMetadataPP,
-    FFmpegJoinVideosPP,
-    ExecAfterDownloadPP,
-)
-=======
->>>>>>> a78125f9
 
 
 def _real_main(argv=None):
@@ -370,34 +356,6 @@
     }
 
     with YoutubeDL(ydl_opts) as ydl:
-<<<<<<< HEAD
-        # PostProcessors
-        if opts.joinparts:
-            ydl.add_post_processor(FFmpegJoinVideosPP())
-        # Add the metadata pp first, the other pps will copy it
-        if opts.addmetadata:
-            ydl.add_post_processor(FFmpegMetadataPP())
-        if opts.extractaudio:
-            ydl.add_post_processor(FFmpegExtractAudioPP(preferredcodec=opts.audioformat, preferredquality=opts.audioquality, nopostoverwrites=opts.nopostoverwrites))
-        if opts.recodevideo:
-            ydl.add_post_processor(FFmpegVideoConvertor(preferedformat=opts.recodevideo))
-        if opts.embedsubtitles:
-            ydl.add_post_processor(FFmpegEmbedSubtitlePP(subtitlesformat=opts.subtitlesformat))
-        if opts.xattrs:
-            ydl.add_post_processor(XAttrMetadataPP())
-        if opts.embedthumbnail:
-            if not opts.addmetadata:
-                ydl.add_post_processor(FFmpegAudioFixPP())
-            ydl.add_post_processor(AtomicParsleyPP())
-
-        # Please keep ExecAfterDownload towards the bottom as it allows the user to modify the final file in any way.
-        # So if the user is able to remove the file before your postprocessor runs it might cause a few problems.
-        if opts.exec_cmd:
-            ydl.add_post_processor(ExecAfterDownloadPP(
-                verboseOutput=opts.verbose, exec_cmd=opts.exec_cmd))
-
-=======
->>>>>>> a78125f9
         # Update version
         if opts.update_self:
             update_self(ydl.to_screen, opts.verbose)
