--- conflicted
+++ resolved
@@ -269,11 +269,7 @@
 			action='store_true', dest='autonumber',
 			help='number downloaded files starting from 00000', default=False)
 	filesystem.add_option('-o', '--output',
-<<<<<<< HEAD
-			dest='outtmpl', metavar='TEMPLATE', help='output filename template. Use %(stitle)s to get the title, %(uploader)s for the uploader name, %(autonumber)s to get an automatically incremented number, %(ext)s for the filename extension, %(upload_date)s for the upload date (YYYYMMDD), %(extractor)s for the extractor used (youtube, metacafe, etc), %(id)s for the video id and %% for a literal percent. Use - to output to stdout.')
-=======
 			dest='outtmpl', metavar='TEMPLATE', help='output filename template. Use %(stitle)s to get the title, %(uploader)s for the uploader name, %(autonumber)s to get an automatically incremented number, %(ext)s for the filename extension, %(upload_date)s for the upload date (YYYYMMDD), %(extractor)s for the provider (youtube, metacafe, etc), %(id)s for the video id and %% for a literal percent. Use - to output to stdout.')
->>>>>>> aa859639
 	filesystem.add_option('-a', '--batch-file',
 			dest='batchfile', metavar='FILE', help='file containing URLs to download (\'-\' for stdin)')
 	filesystem.add_option('-w', '--no-overwrites',
