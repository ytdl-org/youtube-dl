--- conflicted
+++ resolved
@@ -35,12 +35,9 @@
     'Jelle van der Waa',
     'Marcin Cieślak',
     'Anton Larionov',
-<<<<<<< HEAD
-=======
     'Takuya Tsuchida',
     'Sergey M.',
     'Michael Orlitzky',
->>>>>>> 608d11f5
 )
 
 __license__ = 'Public Domain'
@@ -480,11 +477,6 @@
     return parser, opts, args
 
 
-<<<<<<< HEAD
-jar = None
-
-=======
->>>>>>> 608d11f5
 def _real_main(argv=None):
     # Compatibility fixes for Windows
     if sys.platform == 'win32':
@@ -495,23 +487,6 @@
 
     parser, opts, args = parseOpts(argv)
 
-<<<<<<< HEAD
-    global jar
-    # Open appropriate CookieJar
-    if opts.cookiefile is None:
-        jar = compat_cookiejar.CookieJar()
-    else:
-        try:
-            jar = compat_cookiejar.MozillaCookieJar(opts.cookiefile)
-            if os.access(opts.cookiefile, os.R_OK):
-                jar.load()
-        except (IOError, OSError) as err:
-            if opts.verbose:
-                traceback.print_exc()
-            write_string(u'ERROR: unable to open cookie file\n')
-            sys.exit(101)
-=======
->>>>>>> 608d11f5
     # Set user agent
     if opts.user_agent is not None:
         std_headers['User-Agent'] = opts.user_agent
@@ -651,11 +626,7 @@
         'username': opts.username,
         'password': opts.password,
         'videopassword': opts.videopassword,
-<<<<<<< HEAD
-        'quiet': (opts.quiet or opts.geturl or opts.gettitle or opts.getid or opts.getthumbnail or opts.getdescription or opts.getfilename or opts.getformat or opts.dumpjson),
-=======
         'quiet': (opts.quiet or any_printing),
->>>>>>> 608d11f5
         'forceurl': opts.geturl,
         'forcetitle': opts.gettitle,
         'forceid': opts.getid,
@@ -666,11 +637,7 @@
         'forceformat': opts.getformat,
         'forcejson': opts.dumpjson,
         'simulate': opts.simulate,
-<<<<<<< HEAD
-        'skip_download': (opts.skip_download or opts.simulate or opts.geturl or opts.gettitle or opts.getid or opts.getthumbnail or opts.getdescription or opts.getfilename or opts.getformat or opts.dumpjson),
-=======
         'skip_download': (opts.skip_download or opts.simulate or any_printing),
->>>>>>> 608d11f5
         'format': opts.format,
         'format_limit': opts.format_limit,
         'listformats': opts.listformats,
@@ -721,35 +688,15 @@
         'youtube_print_sig_code': opts.youtube_print_sig_code,
         'age_limit': opts.age_limit,
         'download_archive': opts.download_archive,
-<<<<<<< HEAD
+        'cookiefile': opts.cookiefile,
+        'nocheckcertificate': opts.no_check_certificate,
+        'proxy': opts.proxy,
+        'socket_timeout': opts.socket_timeout,
+        'bidi_workaround': opts.bidi_workaround,
     }
 
     with YoutubeDL(ydl_opts) as ydl:
-        if opts.verbose:
-            write_string(u'[debug] youtube-dl version ' + __version__ + u'\n')
-            try:
-                sp = subprocess.Popen(
-                    ['git', 'rev-parse', '--short', 'HEAD'],
-                    stdout=subprocess.PIPE, stderr=subprocess.PIPE,
-                    cwd=os.path.dirname(os.path.abspath(__file__)))
-                out, err = sp.communicate()
-                out = out.decode().strip()
-                if re.match('[0-9a-f]+', out):
-                    write_string(u'[debug] Git HEAD: ' + out + u'\n')
-            except:
-                try:
-                    sys.exc_clear()
-                except:
-                    pass
-            write_string(u'[debug] Python version %s - %s' %
-                         (platform.python_version(), platform_name()) + u'\n')
-
-            proxy_map = {}
-            for handler in opener.handlers:
-                if hasattr(handler, 'proxies'):
-                    proxy_map.update(handler.proxies)
-            write_string(u'[debug] Proxy map: ' + compat_str(proxy_map) + u'\n')
-
+        ydl.print_debug_header()
         ydl.add_default_info_extractors()
 
         # PostProcessors
@@ -768,51 +715,11 @@
             update_self(ydl.to_screen, opts.verbose)
 
         # Maybe do nothing
-        if len(all_urls) < 1:
-            if not opts.update_self:
-                parser.error(u'you must provide at least one URL')
-            else:
-                sys.exit()
-
-        try:
-            retcode = ydl.download(all_urls)
-        except MaxDownloadsReached:
-            ydl.to_screen(u'--max-download limit reached, aborting.')
-            retcode = 101
-=======
-        'cookiefile': opts.cookiefile,
-        'nocheckcertificate': opts.no_check_certificate,
-        'proxy': opts.proxy,
-        'socket_timeout': opts.socket_timeout,
-        'bidi_workaround': opts.bidi_workaround,
-    }
-
-    with YoutubeDL(ydl_opts) as ydl:
-        ydl.print_debug_header()
-        ydl.add_default_info_extractors()
-
-        # PostProcessors
-        # Add the metadata pp first, the other pps will copy it
-        if opts.addmetadata:
-            ydl.add_post_processor(FFmpegMetadataPP())
-        if opts.extractaudio:
-            ydl.add_post_processor(FFmpegExtractAudioPP(preferredcodec=opts.audioformat, preferredquality=opts.audioquality, nopostoverwrites=opts.nopostoverwrites))
-        if opts.recodevideo:
-            ydl.add_post_processor(FFmpegVideoConvertor(preferedformat=opts.recodevideo))
-        if opts.embedsubtitles:
-            ydl.add_post_processor(FFmpegEmbedSubtitlePP(subtitlesformat=opts.subtitlesformat))
-
-        # Update version
-        if opts.update_self:
-            update_self(ydl.to_screen, opts.verbose)
-
-        # Maybe do nothing
         if (len(all_urls) < 1) and (opts.load_info_filename is None):
             if not opts.update_self:
                 parser.error(u'you must provide at least one URL')
             else:
                 sys.exit()
->>>>>>> 608d11f5
 
         try:
             if opts.load_info_filename is not None:
