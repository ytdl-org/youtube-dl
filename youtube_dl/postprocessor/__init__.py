--- conflicted
+++ resolved
@@ -8,16 +8,10 @@
     FFmpegExtractAudioPP,
     FFmpegFixupStretchedPP,
     FFmpegFixupM4aPP,
+    FFmpegJoinVideosPP,
     FFmpegMergerPP,
     FFmpegMetadataPP,
-<<<<<<< HEAD
-    FFmpegVideoConvertor,
-    FFmpegExtractAudioPP,
-    FFmpegEmbedSubtitlePP,
-    FFmpegJoinVideosPP,
-=======
     FFmpegVideoConvertorPP,
->>>>>>> a78125f9
 )
 from .xattrpp import XAttrMetadataPP
 from .execafterdownload import ExecAfterDownloadPP
@@ -35,16 +29,10 @@
     'FFmpegExtractAudioPP',
     'FFmpegFixupM4aPP',
     'FFmpegFixupStretchedPP',
+    'FFmpegJoinVideosPP',
     'FFmpegMergerPP',
     'FFmpegMetadataPP',
     'FFmpegPostProcessor',
-<<<<<<< HEAD
-    'FFmpegVideoConvertor',
-    'FFmpegExtractAudioPP',
-    'FFmpegEmbedSubtitlePP',
-    'FFmpegJoinVideosPP',
-=======
     'FFmpegVideoConvertorPP',
->>>>>>> a78125f9
     'XAttrMetadataPP',
 ]