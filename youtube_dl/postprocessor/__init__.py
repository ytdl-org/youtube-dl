--- conflicted
+++ resolved
@@ -9,12 +9,9 @@
     FFmpegMergerPP,
     FFmpegMetadataPP,
     FFmpegVideoConvertor,
-<<<<<<< HEAD
     FFmpegExtractAudioPP,
     FFmpegEmbedSubtitlePP,
     FFmpegJoinVideosPP,
-=======
->>>>>>> 42939b61
 )
 from .xattrpp import XAttrMetadataPP
 from .execafterdownload import ExecAfterDownloadPP
@@ -29,11 +26,8 @@
     'FFmpegMetadataPP',
     'FFmpegPostProcessor',
     'FFmpegVideoConvertor',
-<<<<<<< HEAD
     'FFmpegExtractAudioPP',
     'FFmpegEmbedSubtitlePP',
     'FFmpegJoinVideosPP',
-=======
->>>>>>> 42939b61
     'XAttrMetadataPP',
 ]