import os
import subprocess
import sys
import time
import io


from .common import AudioConversionError, PostProcessor

from ..utils import (
    check_executable,
    compat_subprocess_get_DEVNULL,
    encodeFilename,
    PostProcessingError,
    prepend_extension,
    shell_quote,
    subtitles_filename,
    build_part_filename,
)



class FFmpegPostProcessorError(PostProcessingError):
    pass

class FFmpegPostProcessor(PostProcessor):
    def __init__(self,downloader=None):
        PostProcessor.__init__(self, downloader)
        self._exes = self.detect_executables()

    @staticmethod
    def detect_executables():
        programs = ['avprobe', 'avconv', 'ffmpeg', 'ffprobe']
        return dict((program, check_executable(program, ['-version'])) for program in programs)

    def _get_executable(self):
        if self._downloader.params.get('prefer_ffmpeg', False):
            return self._exes['ffmpeg'] or self._exes['avconv']
        else:
            return self._exes['avconv'] or self._exes['ffmpeg']

    def _uses_avconv(self):
        return self._get_executable() == self._exes['avconv']

    def run_ffmpeg_multiple_files(self, input_paths, out_path, opts, input_opts=[]):
        if not self._get_executable():
            raise FFmpegPostProcessorError(u'ffmpeg or avconv not found. Please install one.')

        files_cmd = []
        for path in input_paths:
            files_cmd.extend(['-i', encodeFilename(path, True)])
        cmd = ([self._get_executable(), '-y'] +
               input_opts + files_cmd + opts +
               [encodeFilename(self._ffmpeg_filename_argument(out_path), True)])

        if self._downloader.params.get('verbose', False):
            self._downloader.to_screen(u'[debug] ffmpeg command line: %s' % shell_quote(cmd))
        p = subprocess.Popen(cmd, stdout=subprocess.PIPE, stderr=subprocess.PIPE)
        stdout, stderr = p.communicate()
        if p.returncode != 0:
            stderr = stderr.decode('utf-8', 'replace')
            msg = stderr.strip().split('\n')[-1]
            raise FFmpegPostProcessorError(msg)

    def run_ffmpeg(self, path, out_path, opts, input_opts=[]):
        self.run_ffmpeg_multiple_files([path], out_path, opts, input_opts)

    def _ffmpeg_filename_argument(self, fn):
        # ffmpeg broke --, see https://ffmpeg.org/trac/ffmpeg/ticket/2127 for details
        if fn.startswith(u'-'):
            return u'./' + fn
        return fn


class FFmpegExtractAudioPP(FFmpegPostProcessor):
    def __init__(self, downloader=None, preferredcodec=None, preferredquality=None, nopostoverwrites=False):
        FFmpegPostProcessor.__init__(self, downloader)
        if preferredcodec is None:
            preferredcodec = 'best'
        self._preferredcodec = preferredcodec
        self._preferredquality = preferredquality
        self._nopostoverwrites = nopostoverwrites

    def get_audio_codec(self, path):
        if not self._exes['ffprobe'] and not self._exes['avprobe']:
            raise PostProcessingError(u'ffprobe or avprobe not found. Please install one.')
        try:
            cmd = [
                self._exes['avprobe'] or self._exes['ffprobe'],
                '-show_streams',
                encodeFilename(self._ffmpeg_filename_argument(path), True)]
            handle = subprocess.Popen(cmd, stderr=compat_subprocess_get_DEVNULL(), stdout=subprocess.PIPE)
            output = handle.communicate()[0]
            if handle.wait() != 0:
                return None
        except (IOError, OSError):
            return None
        audio_codec = None
        for line in output.decode('ascii', 'ignore').split('\n'):
            if line.startswith('codec_name='):
                audio_codec = line.split('=')[1].strip()
            elif line.strip() == 'codec_type=audio' and audio_codec is not None:
                return audio_codec
        return None

    def run_ffmpeg(self, path, out_path, codec, more_opts):
        if codec is None:
            acodec_opts = []
        else:
            acodec_opts = ['-acodec', codec]
        opts = ['-vn'] + acodec_opts + more_opts
        try:
            FFmpegPostProcessor.run_ffmpeg(self, path, out_path, opts)
        except FFmpegPostProcessorError as err:
            raise AudioConversionError(err.msg)

    def run(self, information):
        path = information['filepath']

        filecodec = self.get_audio_codec(path)
        if filecodec is None:
            raise PostProcessingError(u'WARNING: unable to obtain file audio codec with ffprobe')

        uses_avconv = self._uses_avconv()
        more_opts = []
        if self._preferredcodec == 'best' or self._preferredcodec == filecodec or (self._preferredcodec == 'm4a' and filecodec == 'aac'):
            if filecodec == 'aac' and self._preferredcodec in ['m4a', 'best']:
                # Lossless, but in another container
                acodec = 'copy'
                extension = 'm4a'
                more_opts = ['-bsf:a' if uses_avconv else '-absf', 'aac_adtstoasc']
            elif filecodec in ['aac', 'mp3', 'vorbis', 'opus']:
                # Lossless if possible
                acodec = 'copy'
                extension = filecodec
                if filecodec == 'aac':
                    more_opts = ['-f', 'adts']
                if filecodec == 'vorbis':
                    extension = 'ogg'
            else:
                # MP3 otherwise.
                acodec = 'libmp3lame'
                extension = 'mp3'
                more_opts = []
                if self._preferredquality is not None:
                    if int(self._preferredquality) < 10:
                        more_opts += ['-q:a' if uses_avconv else '-aq', self._preferredquality]
                    else:
                        more_opts += ['-b:a' if uses_avconv else '-ab', self._preferredquality + 'k']
        else:
            # We convert the audio (lossy)
            acodec = {'mp3': 'libmp3lame', 'aac': 'aac', 'm4a': 'aac', 'opus': 'opus', 'vorbis': 'libvorbis', 'wav': None}[self._preferredcodec]
            extension = self._preferredcodec
            more_opts = []
            if self._preferredquality is not None:
                # The opus codec doesn't support the -aq option
                if int(self._preferredquality) < 10 and extension != 'opus':
                    more_opts += ['-q:a' if uses_avconv else '-aq', self._preferredquality]
                else:
                    more_opts += ['-b:a' if uses_avconv else '-ab', self._preferredquality + 'k']
            if self._preferredcodec == 'aac':
                more_opts += ['-f', 'adts']
            if self._preferredcodec == 'm4a':
                more_opts += ['-bsf:a' if uses_avconv else '-absf', 'aac_adtstoasc']
            if self._preferredcodec == 'vorbis':
                extension = 'ogg'
            if self._preferredcodec == 'wav':
                extension = 'wav'
                more_opts += ['-f', 'wav']

        prefix, sep, ext = path.rpartition(u'.') # not os.path.splitext, since the latter does not work on unicode in all setups
        new_path = prefix + sep + extension

        # If we download foo.mp3 and convert it to... foo.mp3, then don't delete foo.mp3, silly.
        if new_path == path:
            self._nopostoverwrites = True

        try:
            if self._nopostoverwrites and os.path.exists(encodeFilename(new_path)):
                self._downloader.to_screen(u'[youtube] Post-process file %s exists, skipping' % new_path)
            else:
                self._downloader.to_screen(u'[' + self._get_executable() + '] Destination: ' + new_path)
                self.run_ffmpeg(path, new_path, acodec, more_opts)
        except:
            etype,e,tb = sys.exc_info()
            if isinstance(e, AudioConversionError):
                msg = u'audio conversion failed: ' + e.msg
            else:
                msg = u'error running ' + self._get_executable()
            raise PostProcessingError(msg)

        # Try to update the date time for extracted audio file.
        if information.get('filetime') is not None:
            try:
                os.utime(encodeFilename(new_path), (time.time(), information['filetime']))
            except:
                self._downloader.report_warning(u'Cannot update utime of audio file')

        information['filepath'] = new_path
        return self._nopostoverwrites,information


class FFmpegVideoConvertor(FFmpegPostProcessor):
    def __init__(self, downloader=None,preferedformat=None):
        super(FFmpegVideoConvertor, self).__init__(downloader)
        self._preferedformat=preferedformat

    def run(self, information):
        path = information['filepath']
        prefix, sep, ext = path.rpartition(u'.')
        outpath = prefix + sep + self._preferedformat
        if information['ext'] == self._preferedformat:
            self._downloader.to_screen(u'[ffmpeg] Not converting video file %s - already is in target format %s' % (path, self._preferedformat))
            return True,information
        self._downloader.to_screen(u'['+'ffmpeg'+'] Converting video from %s to %s, Destination: ' % (information['ext'], self._preferedformat) +outpath)
        self.run_ffmpeg(path, outpath, [])
        information['filepath'] = outpath
        information['format'] = self._preferedformat
        information['ext'] = self._preferedformat
        return False,information


class FFmpegEmbedSubtitlePP(FFmpegPostProcessor):
    # See http://www.loc.gov/standards/iso639-2/ISO-639-2_utf-8.txt
    _lang_map = {
        'aa': 'aar',
        'ab': 'abk',
        'ae': 'ave',
        'af': 'afr',
        'ak': 'aka',
        'am': 'amh',
        'an': 'arg',
        'ar': 'ara',
        'as': 'asm',
        'av': 'ava',
        'ay': 'aym',
        'az': 'aze',
        'ba': 'bak',
        'be': 'bel',
        'bg': 'bul',
        'bh': 'bih',
        'bi': 'bis',
        'bm': 'bam',
        'bn': 'ben',
        'bo': 'bod',
        'br': 'bre',
        'bs': 'bos',
        'ca': 'cat',
        'ce': 'che',
        'ch': 'cha',
        'co': 'cos',
        'cr': 'cre',
        'cs': 'ces',
        'cu': 'chu',
        'cv': 'chv',
        'cy': 'cym',
        'da': 'dan',
        'de': 'deu',
        'dv': 'div',
        'dz': 'dzo',
        'ee': 'ewe',
        'el': 'ell',
        'en': 'eng',
        'eo': 'epo',
        'es': 'spa',
        'et': 'est',
        'eu': 'eus',
        'fa': 'fas',
        'ff': 'ful',
        'fi': 'fin',
        'fj': 'fij',
        'fo': 'fao',
        'fr': 'fra',
        'fy': 'fry',
        'ga': 'gle',
        'gd': 'gla',
        'gl': 'glg',
        'gn': 'grn',
        'gu': 'guj',
        'gv': 'glv',
        'ha': 'hau',
        'he': 'heb',
        'hi': 'hin',
        'ho': 'hmo',
        'hr': 'hrv',
        'ht': 'hat',
        'hu': 'hun',
        'hy': 'hye',
        'hz': 'her',
        'ia': 'ina',
        'id': 'ind',
        'ie': 'ile',
        'ig': 'ibo',
        'ii': 'iii',
        'ik': 'ipk',
        'io': 'ido',
        'is': 'isl',
        'it': 'ita',
        'iu': 'iku',
        'ja': 'jpn',
        'jv': 'jav',
        'ka': 'kat',
        'kg': 'kon',
        'ki': 'kik',
        'kj': 'kua',
        'kk': 'kaz',
        'kl': 'kal',
        'km': 'khm',
        'kn': 'kan',
        'ko': 'kor',
        'kr': 'kau',
        'ks': 'kas',
        'ku': 'kur',
        'kv': 'kom',
        'kw': 'cor',
        'ky': 'kir',
        'la': 'lat',
        'lb': 'ltz',
        'lg': 'lug',
        'li': 'lim',
        'ln': 'lin',
        'lo': 'lao',
        'lt': 'lit',
        'lu': 'lub',
        'lv': 'lav',
        'mg': 'mlg',
        'mh': 'mah',
        'mi': 'mri',
        'mk': 'mkd',
        'ml': 'mal',
        'mn': 'mon',
        'mr': 'mar',
        'ms': 'msa',
        'mt': 'mlt',
        'my': 'mya',
        'na': 'nau',
        'nb': 'nob',
        'nd': 'nde',
        'ne': 'nep',
        'ng': 'ndo',
        'nl': 'nld',
        'nn': 'nno',
        'no': 'nor',
        'nr': 'nbl',
        'nv': 'nav',
        'ny': 'nya',
        'oc': 'oci',
        'oj': 'oji',
        'om': 'orm',
        'or': 'ori',
        'os': 'oss',
        'pa': 'pan',
        'pi': 'pli',
        'pl': 'pol',
        'ps': 'pus',
        'pt': 'por',
        'qu': 'que',
        'rm': 'roh',
        'rn': 'run',
        'ro': 'ron',
        'ru': 'rus',
        'rw': 'kin',
        'sa': 'san',
        'sc': 'srd',
        'sd': 'snd',
        'se': 'sme',
        'sg': 'sag',
        'si': 'sin',
        'sk': 'slk',
        'sl': 'slv',
        'sm': 'smo',
        'sn': 'sna',
        'so': 'som',
        'sq': 'sqi',
        'sr': 'srp',
        'ss': 'ssw',
        'st': 'sot',
        'su': 'sun',
        'sv': 'swe',
        'sw': 'swa',
        'ta': 'tam',
        'te': 'tel',
        'tg': 'tgk',
        'th': 'tha',
        'ti': 'tir',
        'tk': 'tuk',
        'tl': 'tgl',
        'tn': 'tsn',
        'to': 'ton',
        'tr': 'tur',
        'ts': 'tso',
        'tt': 'tat',
        'tw': 'twi',
        'ty': 'tah',
        'ug': 'uig',
        'uk': 'ukr',
        'ur': 'urd',
        'uz': 'uzb',
        've': 'ven',
        'vi': 'vie',
        'vo': 'vol',
        'wa': 'wln',
        'wo': 'wol',
        'xh': 'xho',
        'yi': 'yid',
        'yo': 'yor',
        'za': 'zha',
        'zh': 'zho',
        'zu': 'zul',
    }

    def __init__(self, downloader=None, subtitlesformat='srt'):
        super(FFmpegEmbedSubtitlePP, self).__init__(downloader)
        self._subformat = subtitlesformat

    @classmethod
    def _conver_lang_code(cls, code):
        """Convert language code from ISO 639-1 to ISO 639-2/T"""
        return cls._lang_map.get(code[:2])

    def run(self, information):
        if information['ext'] != u'mp4':
            self._downloader.to_screen(u'[ffmpeg] Subtitles can only be embedded in mp4 files')
            return True, information
        if not information.get('subtitles'):
            self._downloader.to_screen(u'[ffmpeg] There aren\'t any subtitles to embed') 
            return True, information

        sub_langs = [key for key in information['subtitles']]
        filename = information['filepath']
        input_files = [filename] + [subtitles_filename(filename, lang, self._subformat) for lang in sub_langs]

        opts = ['-map', '0:0', '-map', '0:1', '-c:v', 'copy', '-c:a', 'copy']
        for (i, lang) in enumerate(sub_langs):
            opts.extend(['-map', '%d:0' % (i+1), '-c:s:%d' % i, 'mov_text'])
            lang_code = self._conver_lang_code(lang)
            if lang_code is not None:
                opts.extend(['-metadata:s:s:%d' % i, 'language=%s' % lang_code])
        opts.extend(['-f', 'mp4'])

        temp_filename = filename + u'.temp'
        self._downloader.to_screen(u'[ffmpeg] Embedding subtitles in \'%s\'' % filename)
        self.run_ffmpeg_multiple_files(input_files, temp_filename, opts)
        os.remove(encodeFilename(filename))
        os.rename(encodeFilename(temp_filename), encodeFilename(filename))

        return True, information


class FFmpegMetadataPP(FFmpegPostProcessor):
    def run(self, info):
        metadata = {}
        if info.get('title') is not None:
            metadata['title'] = info['title']
        if info.get('upload_date') is not None:
            metadata['date'] = info['upload_date']
        if info.get('uploader') is not None:
            metadata['artist'] = info['uploader']
        elif info.get('uploader_id') is not None:
            metadata['artist'] = info['uploader_id']

        if not metadata:
            self._downloader.to_screen(u'[ffmpeg] There isn\'t any metadata to add')
            return True, info

        filename = info['filepath']
        temp_filename = prepend_extension(filename, 'temp')

        if info['ext'] == u'm4a':
            options = ['-vn', '-acodec', 'copy']
        else:
            options = ['-c', 'copy']

        for (name, value) in metadata.items():
            options.extend(['-metadata', '%s=%s' % (name, value)])

        self._downloader.to_screen(u'[ffmpeg] Adding metadata to \'%s\'' % filename)
        self.run_ffmpeg(filename, temp_filename, options)
        os.remove(encodeFilename(filename))
        os.rename(encodeFilename(temp_filename), encodeFilename(filename))
        return True, info


class FFmpegMergerPP(FFmpegPostProcessor):
    def run(self, info):
        filename = info['filepath']
        args = ['-c', 'copy']
        self._downloader.to_screen(u'[ffmpeg] Merging formats into "%s"' % filename)
        self.run_ffmpeg_multiple_files(info['__files_to_merge'], filename, args)
        return True, info


<<<<<<< HEAD
class FFmpegJoinVideosPP(FFmpegPostProcessor):
    def run(self, information):
        filename = information['filepath']
        parts = information.get('parts')
        if parts is None or len(parts) == 1:
            return (True, information)
        parts_files = [build_part_filename(filename, i) for (i, _) in enumerate(parts)]
        files_file = u'%s.videos' % filename
        with io.open(encodeFilename(files_file), 'w', encoding='utf-8') as f:
                    for video in parts_files:
                        f.write(u'file \'%s\'\n' % video)
        self._downloader.to_screen(u'[ffmpeg] Joining video parts, destination: %s' % filename)
        try:
            self.run_ffmpeg(files_file, filename, ['-c', 'copy'], ['-f', 'concat'])
        except FFmpegPostProcessorError:
            return False, information
        os.remove(encodeFilename(files_file))
        # We have to manually remove the parts if requested
        if not self._downloader.params.get('keepvideo', False):
            for part_file in parts_files:
                os.remove(encodeFilename(part_file))
        return (True, information)
=======
class FFmpegAudioFixPP(FFmpegPostProcessor):
    def run(self, info):
        filename = info['filepath']
        temp_filename = prepend_extension(filename, 'temp')

        options = ['-vn', '-acodec', 'copy']
        self._downloader.to_screen(u'[ffmpeg] Fixing audio file "%s"' % filename)
        self.run_ffmpeg(filename, temp_filename, options)

        os.remove(encodeFilename(filename))
        os.rename(encodeFilename(temp_filename), encodeFilename(filename))

        return True, info
>>>>>>> 1db26669
<|MERGE_RESOLUTION|>--- conflicted
+++ resolved
@@ -490,7 +490,21 @@
         return True, info
 
 
-<<<<<<< HEAD
+class FFmpegAudioFixPP(FFmpegPostProcessor):
+    def run(self, info):
+        filename = info['filepath']
+        temp_filename = prepend_extension(filename, 'temp')
+
+        options = ['-vn', '-acodec', 'copy']
+        self._downloader.to_screen(u'[ffmpeg] Fixing audio file "%s"' % filename)
+        self.run_ffmpeg(filename, temp_filename, options)
+
+        os.remove(encodeFilename(filename))
+        os.rename(encodeFilename(temp_filename), encodeFilename(filename))
+
+        return True, info
+
+
 class FFmpegJoinVideosPP(FFmpegPostProcessor):
     def run(self, information):
         filename = information['filepath']
@@ -512,19 +526,4 @@
         if not self._downloader.params.get('keepvideo', False):
             for part_file in parts_files:
                 os.remove(encodeFilename(part_file))
-        return (True, information)
-=======
-class FFmpegAudioFixPP(FFmpegPostProcessor):
-    def run(self, info):
-        filename = info['filepath']
-        temp_filename = prepend_extension(filename, 'temp')
-
-        options = ['-vn', '-acodec', 'copy']
-        self._downloader.to_screen(u'[ffmpeg] Fixing audio file "%s"' % filename)
-        self.run_ffmpeg(filename, temp_filename, options)
-
-        os.remove(encodeFilename(filename))
-        os.rename(encodeFilename(temp_filename), encodeFilename(filename))
-
-        return True, info
->>>>>>> 1db26669
+        return (True, information)