--- conflicted
+++ resolved
@@ -133,16 +133,9 @@
 
         files_cmd = []
         for path in input_paths:
-<<<<<<< HEAD
-            files_cmd.extend(['-i', encodeFilename(path, True)])
-        cmd = ([self._executable, '-y'] +
-               self._encode_opts(input_opts) + files_cmd + self._encode_opts(opts) +
-=======
             files_cmd.extend([encodeArgument('-i'), encodeFilename(path, True)])
-        cmd = ([encodeFilename(self.executable, True), encodeArgument('-y')] +
-               files_cmd +
-               [encodeArgument(o) for o in opts] +
->>>>>>> a78125f9
+        cmd = ([encodeFilename(self._executable, True), encodeArgument('-y')] +
+               [encodeArgument(o) for o in input_opts] + files_cmd + [encodeArgument(o) for o in opts] +
                [encodeFilename(self._ffmpeg_filename_argument(out_path), True)])
 
         if self._downloader.params.get('verbose', False):
@@ -614,7 +607,43 @@
         return True, info
 
 
-<<<<<<< HEAD
+class FFmpegFixupStretchedPP(FFmpegPostProcessor):
+    def run(self, info):
+        stretched_ratio = info.get('stretched_ratio')
+        if stretched_ratio is None or stretched_ratio == 1:
+            return True, info
+
+        filename = info['filepath']
+        temp_filename = prepend_extension(filename, 'temp')
+
+        options = ['-c', 'copy', '-aspect', '%f' % stretched_ratio]
+        self._downloader.to_screen('[ffmpeg] Fixing aspect ratio in "%s"' % filename)
+        self.run_ffmpeg(filename, temp_filename, options)
+
+        os.remove(encodeFilename(filename))
+        os.rename(encodeFilename(temp_filename), encodeFilename(filename))
+
+        return True, info
+
+
+class FFmpegFixupM4aPP(FFmpegPostProcessor):
+    def run(self, info):
+        if info.get('container') != 'm4a_dash':
+            return True, info
+
+        filename = info['filepath']
+        temp_filename = prepend_extension(filename, 'temp')
+
+        options = ['-c', 'copy', '-f', 'mp4']
+        self._downloader.to_screen('[ffmpeg] Correcting container in "%s"' % filename)
+        self.run_ffmpeg(filename, temp_filename, options)
+
+        os.remove(encodeFilename(filename))
+        os.rename(encodeFilename(temp_filename), encodeFilename(filename))
+
+        return True, info
+
+
 class FFmpegJoinVideosPP(FFmpegPostProcessor):
     def run(self, information):
         filename = information['filepath']
@@ -636,41 +665,4 @@
         if not self._downloader.params.get('keepvideo', False):
             for part_file in parts_files:
                 os.remove(encodeFilename(part_file))
-        return (True, information)
-=======
-class FFmpegFixupStretchedPP(FFmpegPostProcessor):
-    def run(self, info):
-        stretched_ratio = info.get('stretched_ratio')
-        if stretched_ratio is None or stretched_ratio == 1:
-            return True, info
-
-        filename = info['filepath']
-        temp_filename = prepend_extension(filename, 'temp')
-
-        options = ['-c', 'copy', '-aspect', '%f' % stretched_ratio]
-        self._downloader.to_screen('[ffmpeg] Fixing aspect ratio in "%s"' % filename)
-        self.run_ffmpeg(filename, temp_filename, options)
-
-        os.remove(encodeFilename(filename))
-        os.rename(encodeFilename(temp_filename), encodeFilename(filename))
-
-        return True, info
-
-
-class FFmpegFixupM4aPP(FFmpegPostProcessor):
-    def run(self, info):
-        if info.get('container') != 'm4a_dash':
-            return True, info
-
-        filename = info['filepath']
-        temp_filename = prepend_extension(filename, 'temp')
-
-        options = ['-c', 'copy', '-f', 'mp4']
-        self._downloader.to_screen('[ffmpeg] Correcting container in "%s"' % filename)
-        self.run_ffmpeg(filename, temp_filename, options)
-
-        os.remove(encodeFilename(filename))
-        os.rename(encodeFilename(temp_filename), encodeFilename(filename))
-
-        return True, info
->>>>>>> a78125f9
+        return (True, information)