import io
import json
import traceback
import hashlib
import os
import subprocess
import sys
from zipimport import zipimporter

from .utils import (
    compat_str,
    compat_urllib_request,
)
from .version import __version__

def rsa_verify(message, signature, key):
    from struct import pack
    from hashlib import sha256
    from sys import version_info
    def b(x):
        if version_info[0] == 2: return x
        else: return x.encode('latin1')
    assert(type(message) == type(b('')))
    block_size = 0
    n = key[0]
    while n:
        block_size += 1
        n >>= 8
    signature = pow(int(signature, 16), key[1], key[0])
    raw_bytes = []
    while signature:
        raw_bytes.insert(0, pack("B", signature & 0xFF))
        signature >>= 8
    signature = (block_size - len(raw_bytes)) * b('\x00') + b('').join(raw_bytes)
    if signature[0:2] != b('\x00\x01'): return False
    signature = signature[2:]
    if not b('\x00') in signature: return False
    signature = signature[signature.index(b('\x00'))+1:]
    if not signature.startswith(b('\x30\x31\x30\x0D\x06\x09\x60\x86\x48\x01\x65\x03\x04\x02\x01\x05\x00\x04\x20')): return False
    signature = signature[19:]
    if signature != sha256(message).digest(): return False
    return True


def update_self(to_screen, verbose):
    """Update the program file with the latest version from the repository"""

    UPDATE_URL = "http://rg3.github.io/youtube-dl/update/"
    VERSION_URL = UPDATE_URL + 'LATEST_VERSION'
    JSON_URL = UPDATE_URL + 'versions.json'
    UPDATES_RSA_KEY = (0x9d60ee4d8f805312fdb15a62f87b95bd66177b91df176765d13514a0f1754bcd2057295c5b6f1d35daa6742c3ffc9a82d3e118861c207995a8031e151d863c9927e304576bc80692bc8e094896fcf11b66f3e29e04e3a71e9a11558558acea1840aec37fc396fb6b65dc81a1c4144e03bd1c011de62e3f1357b327d08426fe93, 65537)

    if not isinstance(globals().get('__loader__'), zipimporter) and not hasattr(sys, "frozen"):
        to_screen(u'It looks like you installed youtube-dl with a package manager, pip, setup.py or a tarball. Please use that to update.')
        return

    # Check if there is a new version
    try:
        newversion = compat_urllib_request.urlopen(VERSION_URL).read().decode('utf-8').strip()
    except:
        if verbose: to_screen(compat_str(traceback.format_exc()))
        to_screen(u'ERROR: can\'t find the current version. Please try again later.')
        return
    if newversion == __version__:
        to_screen(u'youtube-dl is up-to-date (' + __version__ + ')')
        return

    # Download and check versions info
    try:
        versions_info = compat_urllib_request.urlopen(JSON_URL).read().decode('utf-8')
        versions_info = json.loads(versions_info)
    except:
        if verbose: to_screen(compat_str(traceback.format_exc()))
        to_screen(u'ERROR: can\'t obtain versions info. Please try again later.')
        return
    if not 'signature' in versions_info:
        to_screen(u'ERROR: the versions file is not signed or corrupted. Aborting.')
        return
    signature = versions_info['signature']
    del versions_info['signature']
    if not rsa_verify(json.dumps(versions_info, sort_keys=True).encode('utf-8'), signature, UPDATES_RSA_KEY):
        to_screen(u'ERROR: the versions file signature is invalid. Aborting.')
        return

    version_id = versions_info['latest']

    def version_tuple(version_str):
        return tuple(map(int, version_str.split('.')))
<<<<<<< HEAD
    if version_tuple(__version__) >= version_tuple(version_str):
=======
    if version_tuple(__version__) >= version_tuple(version_id):
>>>>>>> 608d11f5
        to_screen(u'youtube-dl is up to date (%s)' % __version__)
        return

    to_screen(u'Updating to version ' + version_id + '...')
    version = versions_info['versions'][version_id]

    print_notes(to_screen, versions_info['versions'])

    filename = sys.argv[0]
    # Py2EXE: Filename could be different
    if hasattr(sys, "frozen") and not os.path.isfile(filename):
        if os.path.isfile(filename + u'.exe'):
            filename += u'.exe'

    if not os.access(filename, os.W_OK):
        to_screen(u'ERROR: no write permissions on %s' % filename)
        return

    # Py2EXE
    if hasattr(sys, "frozen"):
        exe = os.path.abspath(filename)
        directory = os.path.dirname(exe)
        if not os.access(directory, os.W_OK):
            to_screen(u'ERROR: no write permissions on %s' % directory)
            return

        try:
            urlh = compat_urllib_request.urlopen(version['exe'][0])
            newcontent = urlh.read()
            urlh.close()
        except (IOError, OSError):
            if verbose: to_screen(compat_str(traceback.format_exc()))
            to_screen(u'ERROR: unable to download latest version')
            return

        newcontent_hash = hashlib.sha256(newcontent).hexdigest()
        if newcontent_hash != version['exe'][1]:
            to_screen(u'ERROR: the downloaded file hash does not match. Aborting.')
            return

        try:
            with open(exe + '.new', 'wb') as outf:
                outf.write(newcontent)
        except (IOError, OSError):
            if verbose: to_screen(compat_str(traceback.format_exc()))
            to_screen(u'ERROR: unable to write the new version')
            return

        try:
            bat = os.path.join(directory, 'youtube-dl-updater.bat')
            with io.open(bat, 'w') as batfile:
                batfile.write(u"""
@echo off
echo Waiting for file handle to be closed ...
ping 127.0.0.1 -n 5 -w 1000 > NUL
move /Y "%s.new" "%s" > NUL
echo Updated youtube-dl to version %s.
start /b "" cmd /c del "%%~f0"&exit /b"
                \n""" % (exe, exe, version_id))

            subprocess.Popen([bat])  # Continues to run in the background
            return  # Do not show premature success messages
        except (IOError, OSError):
            if verbose: to_screen(compat_str(traceback.format_exc()))
            to_screen(u'ERROR: unable to overwrite current version')
            return

    # Zip unix package
    elif isinstance(globals().get('__loader__'), zipimporter):
        try:
            urlh = compat_urllib_request.urlopen(version['bin'][0])
            newcontent = urlh.read()
            urlh.close()
        except (IOError, OSError):
            if verbose: to_screen(compat_str(traceback.format_exc()))
            to_screen(u'ERROR: unable to download latest version')
            return

        newcontent_hash = hashlib.sha256(newcontent).hexdigest()
        if newcontent_hash != version['bin'][1]:
            to_screen(u'ERROR: the downloaded file hash does not match. Aborting.')
            return

        try:
            with open(filename, 'wb') as outf:
                outf.write(newcontent)
        except (IOError, OSError):
            if verbose: to_screen(compat_str(traceback.format_exc()))
            to_screen(u'ERROR: unable to overwrite current version')
            return

    to_screen(u'Updated youtube-dl. Restart youtube-dl to use the new version.')

def get_notes(versions, fromVersion):
    notes = []
    for v,vdata in sorted(versions.items()):
        if v > fromVersion:
            notes.extend(vdata.get('notes', []))
    return notes

def print_notes(to_screen, versions, fromVersion=__version__):
    notes = get_notes(versions, fromVersion)
    if notes:
        to_screen(u'PLEASE NOTE:')
        for note in notes:
            to_screen(note)<|MERGE_RESOLUTION|>--- conflicted
+++ resolved
@@ -86,11 +86,7 @@
 
     def version_tuple(version_str):
         return tuple(map(int, version_str.split('.')))
-<<<<<<< HEAD
-    if version_tuple(__version__) >= version_tuple(version_str):
-=======
     if version_tuple(__version__) >= version_tuple(version_id):
->>>>>>> 608d11f5
         to_screen(u'youtube-dl is up to date (%s)' % __version__)
         return
 
