version <unreleased>

Extractors
<<<<<<< HEAD
=======
+ [gaskrank] Add new extractor (#11685)
>>>>>>> 06d2cc32
* [bandcamp] Fix extraction for incomplete albums (#11727)
* [iwara] Fix extraction (#11781)
* [googledrive] Fix extraction on Python 3.6


version 2017.02.04.1

Extractors
+ [twitch:stream] Add support for player.twitch.tv (#11971)
* [radiocanada] Fix extraction for toutv rtmp formats


version 2017.02.04

Core
+ Add --playlist-random to shuffle playlists (#11889, #11901)
* [utils] Improve comments processing in js_to_json (#11947)
* [utils] Handle single-line comments in js_to_json
* [downloader/external:ffmpeg] Minimize the use of aac_adtstoasc filter

Extractors
+ [piksel] Add another app token pattern (#11969)
+ [vk] Capture and output author blocked error message (#11965)
+ [turner] Fix secure HLS formats downloading with ffmpeg (#11358, #11373,
  #11800)
+ [drtv] Add support for live and radio sections (#1827, #3427)
* [myspace] Fix extraction and extract HLS and HTTP formats
+ [youtube] Add format info for itag 325 and 328
* [vine] Fix extraction (#11955)
- [sportbox] Remove extractor (#11954)
+ [filmon] Add support for filmon.com (#11187)
+ [infoq] Add audio only formats (#11565)
* [douyutv] Improve room id regular expression (#11931)
* [iprima] Fix extraction (#11920, #11896)
* [youtube] Fix ytsearch when cookies are provided (#11924)
* [go] Relax video id regular expression (#11937)
* [facebook] Fix title extraction (#11941)
+ [youtube:playlist] Recognize TL playlists (#11945)
+ [bilibili] Support new Bangumi URLs (#11845)
+ [cbc:watch] Extract audio codec for audio only formats (#11893)
+ [elpais] Fix extraction for some URLs (#11765)


version 2017.02.01

Extractors
+ [facebook] Add another fallback extraction scenario (#11926)
* [prosiebensat1] Fix extraction of descriptions (#11810, #11929)
- [crunchyroll] Remove ScaledBorderAndShadow settings (#9028)
+ [vimeo] Extract upload timestamp
+ [vimeo] Extract license (#8726, #11880)
+ [nrk:series] Add support for series (#11571, #11711)


version 2017.01.31

Core
+ [compat] Add compat_etree_register_namespace

Extractors
* [youtube] Fix extraction for domainless player URLs (#11890, #11891, #11892,
  #11894, #11895, #11897, #11900, #11903, #11904, #11906, #11907, #11909,
  #11913, #11914, #11915, #11916, #11917, #11918, #11919)
+ [vimeo] Extract both mixed and separated DASH formats
+ [ruutu] Extract DASH formats
* [itv] Fix extraction for python 2.6


version 2017.01.29

Core
* [extractor/common] Fix initialization template (#11605, #11825)
+ [extractor/common] Document fragment_base_url and fragment's path fields
* [extractor/common] Fix duration per DASH segment (#11868)
+ Introduce --autonumber-start option for initial value of %(autonumber)s
  template (#727, #2702, #9362, #10457, #10529, #11862)

Extractors
+ [azmedien:playlist] Add support for topic and themen playlists (#11817)
* [npo] Fix subtitles extraction
+ [itv] Extract subtitles
+ [itv] Add support for itv.com (#9240)
+ [mtv81] Add support for mtv81.com (#7619)
+ [vlive] Add support for channels (#11826)
+ [kaltura] Add fallback for fileExt
+ [kaltura] Improve uploader_id extraction
+ [konserthusetplay] Add support for rspoplay.se (#11828)


version 2017.01.28

Core
* [utils] Improve parse_duration

Extractors
* [crunchyroll] Improve series and season metadata extraction (#11832)
* [soundcloud] Improve formats extraction and extract audio bitrate
+ [soundcloud] Extract HLS formats
* [soundcloud] Fix track URL extraction (#11852)
+ [twitch:vod] Expand URL regular expressions (#11846)
* [aenetworks] Fix season episodes extraction (#11669)
+ [tva] Add support for videos.tva.ca (#11842)
* [jamendo] Improve and extract more metadata (#11836)
+ [disney] Add support for Disney sites (#7409, #11801, #4975, #11000)
* [vevo] Remove request to old API and catch API v2 errors
+ [cmt,mtv,southpark] Add support for episode URLs (#11837)
+ [youtube] Add fallback for duration extraction (#11841)


version 2017.01.25

Extractors
+ [openload] Fallback video extension to mp4
+ [extractor/generic] Add support for Openload embeds (#11536, #11812)
* [srgssr] Fix rts video extraction (#11831)
+ [afreecatv:global] Add support for afreeca.tv (#11807)
+ [crackle] Extract vtt subtitles
+ [crackle] Extract multiple resolutions for thumbnails
+ [crackle] Add support for mobile URLs
+ [konserthusetplay] Extract subtitles (#11823)
+ [konserthusetplay] Add support for HLS videos (#11823)
* [vimeo:review] Fix config URL extraction (#11821)


version 2017.01.24

Extractors
* [pluralsight] Fix extraction (#11820)
+ [nextmedia] Add support for NextTV (壹電視)
* [24video] Fix extraction (#11811)
* [youtube:playlist] Fix nonexistent and private playlist detection (#11604)
+ [chirbit] Extract uploader (#11809)


version 2017.01.22

Extractors
+ [pornflip] Add support for pornflip.com (#11556, #11795)
* [chaturbate] Fix extraction (#11797, #11802)
+ [azmedien] Add support for AZ Medien sites (#11784, #11785)
+ [nextmedia] Support redirected URLs
+ [vimeo:channel] Extract videos' titles for playlist entries (#11796)
+ [youtube] Extract episode metadata (#9695, #11774)
+ [cspan] Support Ustream embedded videos (#11547)
+ [1tv] Add support for HLS videos (#11786)
* [uol] Fix extraction (#11770)
* [mtv] Relax triforce feed regular expression (#11766)


version 2017.01.18

Extractors
* [bilibili] Fix extraction (#11077)
+ [canalplus] Add fallback for video id (#11764)
* [20min] Fix extraction (#11683, #11751)
* [imdb] Extend URL regular expression (#11744)
+ [naver] Add support for tv.naver.com links (#11743)


version 2017.01.16

Core
* [options] Apply custom config to final composite configuration (#11741)
* [YoutubeDL] Improve protocol auto determining (#11720)

Extractors
* [xiami] Relax URL regular expressions
* [xiami] Improve track metadata extraction (#11699)
+ [limelight] Check hand-make direct HTTP links
+ [limelight] Add support for direct HTTP links at video.llnw.net (#11737)
+ [brightcove] Recognize another player ID pattern (#11688)
+ [niconico] Support login via cookies (#7968)
* [yourupload] Fix extraction (#11601)
+ [beam:live] Add support for beam.pro live streams (#10702, #11596)
* [vevo] Improve geo restriction detection
+ [dramafever] Add support for URLs with language code (#11714)
* [cbc] Improve playlist support (#11704)


version 2017.01.14

Core
+ [common] Add ability to customize akamai manifest host
+ [utils] Add more date formats

Extractors
- [mtv] Eliminate _transform_rtmp_url
* [mtv] Generalize triforce mgid extraction
+ [cmt] Add support for full episodes and video clips (#11623)
+ [mitele] Extract DASH formats
+ [ooyala] Add support for videos with embedToken (#11684)
* [mixcloud] Fix extraction (#11674)
* [openload] Fix extraction (#10408)
* [tv4] Improve extraction (#11698)
* [freesound] Fix and improve extraction (#11602)
+ [nick] Add support for beta.nick.com (#11655)
* [mtv,cc] Use HLS by default with native HLS downloader (#11641)
* [mtv] Fix non-HLS extraction


version 2017.01.10

Extractors
* [youtube] Fix extraction (#11663, #11664)
+ [inc] Add support for inc.com (#11277, #11647)
+ [youtube] Add itag 212 (#11575)
+ [egghead:course] Add support for egghead.io courses


version 2017.01.08

Core
* Fix "invalid escape sequence" errors under Python 3.6 (#11581)

Extractors
+ [hitrecord] Add support for hitrecord.org (#10867, #11626)
- [videott] Remove extractor
* [swrmediathek] Improve extraction
- [sharesix] Remove extractor
- [aol:features] Remove extractor
* [sendtonews] Improve info extraction
* [3sat,phoenix] Fix extraction (#11619)
* [comedycentral/mtv] Add support for HLS videos (#11600)
* [discoverygo] Fix JSON data parsing (#11219, #11522)


version 2017.01.05

Extractors
+ [zdf] Fix extraction (#11055, #11063)
* [pornhub:playlist] Improve extraction (#11594)
+ [cctv] Add support for ncpa-classic.com (#11591)
+ [tunein] Add support for embeds (#11579)


version 2017.01.02

Extractors
* [cctv] Improve extraction (#879, #6753, #8541)
+ [nrktv:episodes] Add support for episodes (#11571)
+ [arkena] Add support for video.arkena.com (#11568)


version 2016.12.31

Core
+ Introduce --config-location option for custom configuration files (#6745,
  #10648)

Extractors
+ [twitch] Add support for player.twitch.tv (#11535, #11537)
+ [videa] Add support for videa.hu (#8181, #11133)
* [vk] Fix postlive videos extraction
* [vk] Extract from playerParams (#11555)
- [freevideo] Remove extractor (#11515)
+ [showroomlive] Add support for showroom-live.com (#11458)
* [xhamster] Fix duration extraction (#11549)
* [rtve:live] Fix extraction (#11529)
* [brightcove:legacy] Improve embeds detection (#11523)
+ [twitch] Add support for rechat messages (#11524)
* [acast] Fix audio and timestamp extraction (#11521)


version 2016.12.22

Core
* [extractor/common] Improve detection of video-only formats in m3u8
  manifests (#11507)

Extractors
+ [theplatform] Pass geo verification headers to SMIL request (#10146)
+ [viu] Pass geo verification headers to auth request
* [rtl2] Extract more formats and metadata
* [vbox7] Skip malformed JSON-LD (#11501)
* [uplynk] Force downloading using native HLS downloader (#11496)
+ [laola1] Add support for another extraction scenario (#11460)


version 2016.12.20

Core
* [extractor/common] Improve fragment URL construction for DASH media
* [extractor/common] Fix codec information extraction for mixed audio/video
  DASH media (#11490)

Extractors
* [vbox7] Fix extraction (#11494)
+ [uktvplay] Add support for uktvplay.uktv.co.uk (#11027)
+ [piksel] Add support for player.piksel.com (#11246)
+ [vimeo] Add support for DASH formats
* [vimeo] Fix extraction for HLS formats (#11490)
* [kaltura] Fix wrong widget ID in some cases (#11480)
+ [nrktv:direkte] Add support for live streams (#11488)
* [pbs] Fix extraction for geo restricted videos (#7095)
* [brightcove:new] Skip widevine classic videos
+ [viu] Add support for viu.com (#10607, #11329)


version 2016.12.18

Core
+ [extractor/common] Recognize DASH formats in html5 media entries

Extractors
+ [ccma] Add support for ccma.cat (#11359)
* [laola1tv] Improve extraction
+ [laola1tv] Add support embed URLs (#11460)
* [nbc] Fix extraction for MSNBC videos (#11466)
* [twitch] Adapt to new videos pages URL schema (#11469)
+ [meipai] Add support for meipai.com (#10718)
* [jwplatform] Improve subtitles and duration extraction
+ [ondemandkorea] Add support for ondemandkorea.com (#10772)
+ [vvvvid] Add support for vvvvid.it (#5915)


version 2016.12.15

Core
+ [utils] Add convenience urljoin

Extractors
+ [openload] Recognize oload.tv URLs (#10408)
+ [facebook] Recognize .onion URLs (#11443)
* [vlive] Fix extraction (#11375, #11383)
+ [canvas] Extract DASH formats
+ [melonvod] Add support for vod.melon.com (#11419)


version 2016.12.12

Core
+ [utils] Add common user agents map
+ [common] Recognize HLS manifests that contain video only formats (#11394)

Extractors
+ [dplay] Use Safari user agent for HLS (#11418)
+ [facebook] Detect login required error message
* [facebook] Improve video selection (#11390)
+ [canalplus] Add another video id pattern (#11399)
* [mixcloud] Relax URL regular expression (#11406)
* [ctvnews] Relax URL regular expression (#11394)
+ [rte] Capture and output error message (#7746, #10498)
+ [prosiebensat1] Add support for DASH formats
* [srgssr] Improve extraction for geo restricted videos (#11089)
* [rts] Improve extraction for geo restricted videos (#4989)


version 2016.12.09

Core
* [socks] Fix error reporting (#11355)

Extractors
* [openload] Fix extraction (#10408)
* [pandoratv] Fix extraction (#11023)
+ [telebruxelles] Add support for emission URLs
* [telebruxelles] Extract all formats
+ [bloomberg] Add another video id regular expression (#11371)
* [fusion] Update ooyala id regular expression (#11364)
+ [1tv] Add support for playlists (#11335)
* [1tv] Improve extraction (#11335)
+ [aenetworks] Extract more formats (#11321)
+ [thisoldhouse] Recognize /tv-episode/ URLs (#11271)


version 2016.12.01

Extractors
* [soundcloud] Update client id (#11327)
* [ruutu] Detect DRM protected videos
+ [liveleak] Add support for youtube embeds (#10688)
* [spike] Fix full episodes support (#11312)
* [comedycentral] Fix full episodes support
* [normalboots] Rewrite in terms of JWPlatform (#11184)
* [teamfourstar] Rewrite in terms of JWPlatform (#11184)
- [screenwavemedia] Remove extractor (#11184)


version 2016.11.27

Extractors
+ [webcaster] Add support for webcaster.pro
+ [azubu] Add support for azubu.uol.com.br (#11305)
* [viki] Prefer hls formats
* [viki] Fix rtmp formats extraction (#11255)
* [puls4] Relax URL regular expression (#11267)
* [vevo] Improve artist extraction (#10911)
* [mitele] Relax URL regular expression and extract more metadata (#11244)
+ [cbslocal] Recognize New York site (#11285)
+ [youtube:playlist] Pass disable_polymer in URL query (#11193)


version 2016.11.22

Extractors
* [hellporno] Fix video extension extraction (#11247)
+ [hellporno] Add support for hellporno.net (#11247)
+ [amcnetworks] Recognize more BBC America URLs (#11263)
* [funnyordie] Improve extraction (#11208)
* [extractor/generic] Improve limelight embeds support
- [crunchyroll] Remove ScaledBorderAndShadow from ASS subtitles (#8207, #9028)
* [bandcamp] Fix free downloads extraction and extract all formats (#11067)
* [twitter:card] Relax URL regular expression (#11225)
+ [tvanouvelles] Add support for tvanouvelles.ca (#10616)


version 2016.11.18

Extractors
* [youtube:live] Relax URL regular expression (#11164)
* [openload] Fix extraction (#10408, #11122)
* [vlive] Prefer locale over language for subtitles id (#11203)


version 2016.11.14.1

Core
+ [downoader/fragment,f4m,hls] Respect HTTP headers from info dict
* [extractor/common] Fix media templates with Bandwidth substitution pattern in
  MPD manifests (#11175)
* [extractor/common] Improve thumbnail extraction from JSON-LD

Extractors
+ [nrk] Workaround geo restriction
+ [nrk] Improve error detection and messages
+ [afreecatv] Add support for vod.afreecatv.com (#11174)
* [cda] Fix and improve extraction (#10929, #10936)
* [plays] Fix extraction (#11165)
* [eagleplatform] Fix extraction (#11160)
+ [audioboom] Recognize /posts/ URLs (#11149)


version 2016.11.08.1

Extractors
* [espn:article] Fix support for espn.com articles
* [franceculture] Fix extraction (#11140)


version 2016.11.08

Extractors
* [tmz:article] Fix extraction (#11052)
* [espn] Fix extraction (#11041)
* [mitele] Fix extraction after website redesign (#10824)
- [ard] Remove age restriction check (#11129)
* [generic] Improve support for pornhub.com embeds (#11100)
+ [generic] Add support for redtube.com embeds (#11099)
+ [generic] Add support for drtuber.com embeds (#11098)
+ [redtube] Add support for embed URLs
+ [drtuber] Add support for embed URLs
+ [yahoo] Improve content id extraction (#11088)
* [toutv] Relax URL regular expression (#11121)


version 2016.11.04

Core
* [extractor/common] Tolerate malformed RESOLUTION attribute in m3u8
  manifests (#11113)
* [downloader/ism] Fix AVC Decoder Configuration Record

Extractors
+ [fox9] Add support for fox9.com (#11110)
+ [anvato] Extract more metadata and improve formats extraction
* [vodlocker] Improve removed videos detection (#11106)
+ [vzaar] Add support for vzaar.com (#11093)
+ [vice] Add support for uplynk preplay videos (#11101)
* [tubitv] Fix extraction (#11061)
+ [shahid] Add support for authentication (#11091)
+ [radiocanada] Add subtitles support (#11096)
+ [generic] Add support for ISM manifests


version 2016.11.02

Core
+ Add basic support for Smooth Streaming protocol (#8118, #10969)
* Improve MPD manifest base URL extraction (#10909, #11079)
* Fix --match-filter for int-like strings (#11082)

Extractors
+ [mva] Add support for ISM formats
+ [msn] Add support for ISM formats
+ [onet] Add support for ISM formats
+ [tvp] Add support for ISM formats
+ [nicknight] Add support for nicknight sites (#10769)


version 2016.10.30

Extractors
* [facebook] Improve 1080P video detection (#11073)
* [imgur] Recognize /r/ URLs (#11071)
* [beeg] Fix extraction (#11069)
* [openload] Fix extraction (#10408)
* [gvsearch] Modernize and fix search request (#11051)
* [adultswim] Fix extraction (#10979)
+ [nobelprize] Add support for nobelprize.org (#9999)
* [hornbunny] Fix extraction (#10981)
* [tvp] Improve video id extraction (#10585)


version 2016.10.26

Extractors
+ [rentv] Add support for ren.tv (#10620)
+ [ard] Detect unavailable videos (#11018)
* [vk] Fix extraction (#11022)


version 2016.10.25

Core
* Running youtube-dl in the background is fixed (#10996, #10706, #955)

Extractors
+ [jamendo] Add support for jamendo.com (#10132, #10736)
+ [pandatv] Add support for panda.tv (#10736)
+ [dotsub] Support Vimeo embed (#10964)
* [litv] Fix extraction
+ [vimeo] Delegate ondemand redirects to ondemand extractor (#10994)
* [vivo] Fix extraction (#11003)
+ [twitch:stream] Add support for rebroadcasts (#10995)
* [pluralsight] Fix subtitles conversion (#10990)


version 2016.10.21.1

Extractors
+ [pluralsight] Process all clip URLs (#10984)


version 2016.10.21

Core
- Disable thumbnails embedding in mkv
+ Add support for Comcast multiple-system operator (#10819)

Extractors
* [pluralsight] Adapt to new API (#10972)
* [openload] Fix extraction (#10408, #10971)
+ [natgeo] Extract m3u8 formats (#10959)


version 2016.10.19

Core
+ [utils] Expose PACKED_CODES_RE
+ [extractor/common] Extract non smil wowza mpd manifests
+ [extractor/common] Detect f4m audio-only formats

Extractors
* [vidzi] Fix extraction (#10908, #10952)
* [urplay] Fix subtitles extraction
+ [urplay] Add support for urskola.se (#10915)
+ [orf] Add subtitles support (#10939)
* [youtube] Fix --no-playlist behavior for youtu.be/id URLs (#10896)
* [nrk] Relax URL regular expression (#10928)
+ [nytimes] Add support for podcasts (#10926)
* [pluralsight] Relax URL regular expression (#10941)


version 2016.10.16

Core
* [postprocessor/ffmpeg] Return correct filepath and ext in updated information
  in FFmpegExtractAudioPP (#10879)

Extractors
+ [ruutu] Add support for supla.fi (#10849)
+ [theoperaplatform] Add support for theoperaplatform.eu (#10914)
* [lynda] Fix height for prioritized streams
+ [lynda] Add fallback extraction scenario
* [lynda] Switch to https (#10916)
+ [huajiao] New extractor (#10917)
* [cmt] Fix mgid extraction (#10813)
+ [safari:course] Add support for techbus.safaribooksonline.com
* [orf:tvthek] Fix extraction and modernize (#10898)
* [chirbit] Fix extraction of user profile pages
* [carambatv] Fix extraction
* [canalplus] Fix extraction for some videos
* [cbsinteractive] Fix extraction for cnet.com
* [parliamentliveuk] Lower case URLs are now recognized (#10912)


version 2016.10.12

Core
+ Support HTML media elements without child nodes
* [Makefile] Support for GNU make < 4 is fixed; BSD make dropped (#9387)

Extractors
* [dailymotion] Fix extraction (#10901)
* [vimeo:review] Fix extraction (#10900)
* [nhl] Correctly handle invalid formats (#10713)
* [footyroom] Fix extraction (#10810)
* [abc.net.au:iview] Fix for standalone (non series) videos (#10895)
+ [hbo] Add support for episode pages (#10892)
* [allocine] Fix extraction (#10860)
+ [nextmedia] Recognize action news on AppleDaily
* [lego] Improve info extraction and bypass geo restriction (#10872)


version 2016.10.07

Extractors
+ [iprima] Detect geo restriction
* [facebook] Fix video extraction (#10846)
+ [commonprotocols] Support direct MMS links (#10838)
+ [generic] Add support for multiple vimeo embeds (#10862)
+ [nzz] Add support for nzz.ch (#4407)
+ [npo] Detect geo restriction
+ [npo] Add support for 2doc.nl (#10842)
+ [lego] Add support for lego.com (#10369)
+ [tonline] Add support for t-online.de (#10376)
* [techtalks] Relax URL regular expression (#10840)
* [youtube:live] Extend URL regular expression (#10839)
+ [theweatherchannel] Add support for weather.com (#7188)
+ [thisoldhouse] Add support for thisoldhouse.com (#10837)
+ [nhl] Add support for wch2016.com (#10833)
* [pornoxo] Use JWPlatform to improve metadata extraction


version 2016.10.02

Core
* Fix possibly lost extended attributes during post-processing
+ Support pyxattr as well as python-xattr for --xattrs and
  --xattr-set-filesize (#9054)

Extractors
+ [jwplatform] Support DASH streams in JWPlayer
+ [jwplatform] Support old-style JWPlayer playlists
+ [byutv:event] Add extractor
* [periscope:user] Fix extraction (#10820)
* [dctp] Fix extraction (#10734)
+ [instagram] Extract video dimensions (#10790)
+ [tvland] Extend URL regular expression (#10812)
+ [vgtv] Add support for tv.aftonbladet.se (#10800)
- [aftonbladet] Remove extractor
* [vk] Fix timestamp and view count extraction (#10760)
+ [vk] Add support for running and finished live streams (#10799)
+ [leeco] Recognize more Le Sports URLs (#10794)
+ [instagram] Extract comments (#10788)
+ [ketnet] Extract mzsource formats (#10770)
* [limelight:media] Improve HTTP formats extraction


version 2016.09.27

Core
+ Add hdcore query parameter to akamai f4m formats
+ Delegate HLS live streams downloading to ffmpeg
+ Improved support for HTML5 subtitles

Extractors
+ [vk] Add support for dailymotion embeds (#10661)
* [promptfile] Fix extraction (#10634)
* [kaltura] Speed up embed regular expressions (#10764)
+ [npo] Add support for anderetijden.nl (#10754)
+ [prosiebensat1] Add support for advopedia sites
* [mwave] Relax URL regular expression (#10735, #10748)
* [prosiebensat1] Fix playlist support (#10745)
+ [prosiebensat1] Add support for sat1gold sites (#10745)
+ [cbsnews:livevideo] Fix extraction and extract m3u8 formats
+ [brightcove:new] Add support for live streams
* [soundcloud] Generalize playlist entries extraction (#10733)
+ [mtv] Add support for new URL schema (#8169, #9808)
* [einthusan] Fix extraction (#10714)
+ [twitter] Support Periscope embeds (#10737)
+ [openload] Support subtitles (#10625)


version 2016.09.24

Core
+ Add support for watchTVeverywhere.com authentication provider based MSOs for
  Adobe Pass authentication (#10709)

Extractors
+ [soundcloud:playlist] Provide video id for early playlist entries (#10733)
+ [prosiebensat1] Add support for kabeleinsdoku (#10732)
* [cbs] Extract info from thunder videoPlayerService (#10728)
* [openload] Fix extraction (#10408)
+ [ustream] Support the new HLS streams (#10698)
+ [ooyala] Extract all HLS formats
+ [cartoonnetwork] Add support for Adobe Pass authentication
+ [soundcloud] Extract license metadata
+ [fox] Add support for Adobe Pass authentication (#8584)
+ [tbs] Add support for Adobe Pass authentication (#10642, #10222)
+ [trutv] Add support for Adobe Pass authentication (#10519)
+ [turner] Add support for Adobe Pass authentication


version 2016.09.19

Extractors
+ [crunchyroll] Check if already authenticated (#10700)
- [twitch:stream] Remove fallback to profile extraction when stream is offline
* [thisav] Improve title extraction (#10682)
* [vyborymos] Improve station info extraction


version 2016.09.18

Core
+ Introduce manifest_url and fragments fields in formats dictionary for
  fragmented media
+ Provide manifest_url field for DASH segments, HLS and HDS
+ Provide fragments field for DASH segments
* Rework DASH segments downloader to use fragments field
+ Add helper method for Wowza Streaming Engine formats extraction

Extractors
+ [vyborymos] Add extractor for vybory.mos.ru (#10692)
+ [xfileshare] Add title regular expression for streamin.to (#10646)
+ [globo:article] Add support for multiple videos (#10653)
+ [thisav] Recognize HTML5 videos (#10447)
* [jwplatform] Improve JWPlayer detection
+ [mangomolo] Add support for Mangomolo embeds
+ [toutv] Add support for authentication (#10669)
* [franceinter] Fix upload date extraction
* [tv4] Fix HLS and HDS formats extraction (#10659)


version 2016.09.15

Core
* Improve _hidden_inputs
+ Introduce improved explicit Adobe Pass support
+ Add --ap-mso to provide multiple-system operator identifier
+ Add --ap-username to provide MSO account username
+ Add --ap-password to provide MSO account password
+ Add --ap-list-mso to list all supported MSOs
+ Add support for Rogers Cable multiple-system operator (#10606)

Extractors
* [crunchyroll] Fix authentication (#10655)
* [twitch] Fix API calls (#10654, #10660)
+ [bellmedia] Add support for more Bell Media Television sites
* [franceinter] Fix extraction (#10538, #2105)
* [kuwo] Improve error detection (#10650)
+ [go] Add support for free full episodes (#10439)
* [bilibili] Fix extraction for specific videos (#10647)
* [nhk] Fix extraction (#10633)
* [kaltura] Improve audio detection
* [kaltura] Skip chun format
+ [vimeo:ondemand] Pass Referer along with embed URL (#10624)
+ [nbc] Add support for NBC Olympics (#10361)


version 2016.09.11.1

Extractors
+ [tube8] Extract categories and tags (#10579)
+ [pornhub] Extract categories and tags (#10499)
* [openload] Temporary fix (#10408)
+ [foxnews] Add support Fox News articles (#10598)
* [viafree] Improve video id extraction (#10615)
* [iwara] Fix extraction after relaunch (#10462, #3215)
+ [tfo] Add extractor for tfo.org
* [lrt] Fix audio extraction (#10566)
* [9now] Fix extraction (#10561)
+ [canalplus] Add support for c8.fr (#10577)
* [newgrounds] Fix uploader extraction (#10584)
+ [polskieradio:category] Add support for category lists (#10576)
+ [ketnet] Add extractor for ketnet.be (#10343)
+ [canvas] Add support for een.be (#10605)
+ [telequebec] Add extractor for telequebec.tv (#1999)
* [parliamentliveuk] Fix extraction (#9137)


version 2016.09.08

Extractors
+ [jwplatform] Extract height from format label
+ [yahoo] Extract Brightcove Legacy Studio embeds (#9345)
* [videomore] Fix extraction (#10592)
* [foxgay] Fix extraction (#10480)
+ [rmcdecouverte] Add extractor for rmcdecouverte.bfmtv.com (#9709)
* [gamestar] Fix metadata extraction (#10479)
* [puls4] Fix extraction (#10583)
+ [cctv] Add extractor for CCTV and CNTV (#8153)
+ [lci] Add extractor for lci.fr (#10573)
+ [wat] Extract DASH formats
+ [viafree] Improve video id detection (#10569)
+ [trutv] Add extractor for trutv.com (#10519)
+ [nick] Add support for nickelodeon.nl (#10559)
+ [abcotvs:clips] Add support for clips.abcotvs.com
+ [abcotvs] Add support for ABC Owned Television Stations sites (#9551)
+ [miaopai] Add extractor for miaopai.com (#10556)
* [gamestar] Fix metadata extraction (#10479)
+ [bilibili] Add support for episodes (#10190)
+ [tvnoe] Add extractor for tvnoe.cz (#10524)


version 2016.09.04.1

Core
* In DASH downloader if the first segment fails, abort the whole download
  process to prevent throttling (#10497)
+ Add support for --skip-unavailable-fragments and --fragment retries in
  hlsnative downloader (#10165, #10448).
+ Add support for --skip-unavailable-fragments in DASH downloader
+ Introduce --skip-unavailable-fragments option for fragment based downloaders
  that allows to skip fragments unavailable due to a HTTP error
* Fix extraction of video/audio entries with src attribute in
  _parse_html5_media_entries (#10540)

Extractors
* [theplatform] Relax URL regular expression (#10546)
* [youtube:playlist] Extend URL regular expression
* [rottentomatoes] Delegate extraction to internetvideoarchive extractor
* [internetvideoarchive] Extract all formats
* [pornvoisines] Fix extraction (#10469)
* [rottentomatoes] Fix extraction (#10467)
* [espn] Extend URL regular expression (#10549)
* [vimple] Extend URL regular expression (#10547)
* [youtube:watchlater] Fix extraction (#10544)
* [youjizz] Fix extraction (#10437)
+ [foxnews] Add support for FoxNews Insider (#10445)
+ [fc2] Recognize Flash player URLs (#10512)


version 2016.09.03

Core
* Restore usage of NAME attribute from EXT-X-MEDIA tag for formats codes in
  _extract_m3u8_formats (#10522)
* Handle semicolon in mimetype2ext

Extractors
+ [youtube] Add support for rental videos' previews (#10532)
* [youtube:playlist] Fallback to video extraction for video/playlist URLs when
  no playlist is actually served (#10537)
+ [drtv] Add support for dr.dk/nyheder (#10536)
+ [facebook:plugins:video] Add extractor (#10530)
+ [go] Add extractor for *.go.com sites
* [adobepass] Check for authz_token expiration (#10527)
* [nytimes] improve extraction
* [thestar] Fix extraction (#10465)
* [glide] Fix extraction (#10478)
- [exfm] Remove extractor (#10482)
* [youporn] Fix categories and tags extraction (#10521)
+ [curiositystream] Add extractor for app.curiositystream.com
- [thvideo] Remove extractor (#10464)
* [movingimage] Fix for the new site name (#10466)
+ [cbs] Add support for once formats (#10515)
* [limelight] Skip ism snd duplicate manifests
+ [porncom] Extract categories and tags (#10510)
+ [facebook] Extract timestamp (#10508)
+ [yahoo] Extract more formats


version 2016.08.31

Extractors
* [soundcloud] Fix URL regular expression to avoid clashes with sets (#10505)
* [bandcamp:album] Fix title extraction (#10455)
* [pyvideo] Fix extraction (#10468)
+ [ctv] Add support for tsn.ca, bnn.ca and thecomedynetwork.ca (#10016)
* [9c9media] Extract more metadata
* [9c9media] Fix multiple stacks extraction (#10016)
* [adultswim] Improve video info extraction (#10492)
* [vodplatform] Improve embed regular expression
- [played] Remove extractor (#10470)
+ [tbs] Add extractor for tbs.com and tntdrama.com (#10222)
+ [cartoonnetwork] Add extractor for cartoonnetwork.com (#10110)
* [adultswim] Rework in terms of turner extractor
* [cnn] Rework in terms of turner extractor
* [nba] Rework in terms of turner extractor
+ [turner] Add base extractor for Turner Broadcasting System based sites
* [bilibili] Fix extraction (#10375)
* [openload] Fix extraction (#10408)


version 2016.08.28

Core
+ Add warning message that ffmpeg doesn't support SOCKS
* Improve thumbnail sorting
+ Extract formats from #EXT-X-MEDIA tags in _extract_m3u8_formats
* Fill IV with leading zeros for IVs shorter than 16 octets in hlsnative
+ Add ac-3 to the list of audio codecs in parse_codecs

Extractors
* [periscope:user] Fix extraction (#10453)
* [douyutv] Fix extraction (#10153, #10318, #10444)
+ [nhk:vod] Add extractor for www3.nhk.or.jp on demand (#4437, #10424)
- [trutube] Remove extractor (#10438)
+ [usanetwork] Add extractor for usanetwork.com
* [crackle] Fix extraction (#10333)
* [spankbang] Fix description and uploader extraction (#10339)
* [discoverygo] Detect cable provider restricted videos (#10425)
+ [cbc] Add support for watch.cbc.ca
* [kickstarter] Silent the warning for og:description (#10415)
* [mtvservices:embedded] Fix extraction for the new 'edge' player (#10363)


version 2016.08.24.1

Extractors
+ [pluralsight] Add support for subtitles (#9681)


version 2016.08.24

Extractors
* [youtube] Fix authentication (#10392)
* [openload] Fix extraction (#10408)
+ [bravotv] Add support for Adobe Pass (#10407)
* [bravotv] Fix clip info extraction (#10407)
* [eagleplatform] Improve embedded videos detection (#10409)
* [awaan] Fix extraction
* [mtvservices:embedded] Update config URL
+ [abc:iview] Add extractor (#6148)


version 2016.08.22

Core
* Improve formats and subtitles extension auto calculation
+ Recognize full unit names in parse_filesize
+ Add support for m3u8 manifests in HTML5 multimedia tags
* Fix octal/hexadecimal number detection in js_to_json

Extractors
+ [ivi] Add support for 720p and 1080p
+ [charlierose] Add new extractor (#10382)
* [1tv] Fix extraction (#9249)
* [twitch] Renew authentication
* [kaltura] Improve subtitles extension calculation
+ [zingmp3] Add support for video clips
* [zingmp3] Fix extraction (#10041)
* [kaltura] Improve subtitles extraction (#10279)
* [cultureunplugged] Fix extraction (#10330)
+ [cnn] Add support for money.cnn.com (#2797)
* [cbsnews] Fix extraction (#10362)
* [cbs] Fix extraction (#10393)
+ [litv] Support 'promo' URLs (#10385)
* [snotr] Fix extraction (#10338)
* [n-tv.de] Fix extraction (#10331)
* [globo:article] Relax URL and video id regular expressions (#10379)


version 2016.08.19

Core
- Remove output template description from --help
* Recognize lowercase units in parse_filesize

Extractors
+ [porncom] Add extractor for porn.com (#2251, #10251)
+ [generic] Add support for DBTV embeds
* [vk:wallpost] Fix audio extraction for new site layout
* [vk] Fix authentication
+ [hgtvcom:show] Add extractor for hgtv.com shows (#10365)
+ [discoverygo] Add support for another GO network sites


version 2016.08.17

Core
+ Add _get_netrc_login_info

Extractors
* [mofosex] Extract all formats (#10335)
+ [generic] Add support for vbox7 embeds
+ [vbox7] Add support for embed URLs
+ [viafree] Add extractor (#10358)
+ [mtg] Add support for viafree URLs (#10358)
* [theplatform] Extract all subtitles per language
+ [xvideos] Fix HLS extraction (#10356)
+ [amcnetworks] Add extractor
+ [bbc:playlist] Add support for pagination (#10349)
+ [fxnetworks] Add extractor (#9462)
* [cbslocal] Fix extraction for SendtoNews-based videos
* [sendtonews] Fix extraction
* [jwplatform] Extract video id from JWPlayer data
- [zippcast] Remove extractor (#10332)
+ [viceland] Add extractor (#8799)
+ [adobepass] Add base extractor for Adobe Pass Authentication
* [life:embed] Improve extraction
* [vgtv] Detect geo restricted videos (#10348)
+ [uplynk] Add extractor
* [xiami] Fix extraction (#10342)


version 2016.08.13

Core
* Show progress for curl external downloader
* Forward more options to curl external downloader

Extractors
* [pbs] Fix description extraction
* [franceculture] Fix extraction (#10324)
* [pornotube] Fix extraction (#10322)
* [4tube] Fix metadata extraction (#10321)
* [imgur] Fix width and height extraction (#10325)
* [expotv] Improve extraction
+ [vbox7] Fix extraction (#10309)
- [tapely] Remove extractor (#10323)
* [muenchentv] Fix extraction (#10313)
+ [24video] Add support for .me and .xxx TLDs
* [24video] Fix comment count extraction
* [sunporno] Add support for embed URLs
* [sunporno] Fix metadata extraction (#10316)
+ [hgtv] Add extractor for hgtv.ca (#3999)
- [pbs] Remove request to unavailable API
+ [pbs] Add support for high quality HTTP formats
+ [crunchyroll] Add support for HLS formats (#10301)


version 2016.08.12

Core
* Subtitles are now written as is. Newline conversions are disabled. (#10268)
+ Recognize more formats in unified_timestamp

Extractors
- [goldenmoustache] Remove extractor (#10298)
* [drtuber] Improve title extraction
* [drtuber] Make dislike count optional (#10297)
* [chirbit] Fix extraction (#10296)
* [francetvinfo] Relax URL regular expression
* [rtlnl] Relax URL regular expression (#10282)
* [formula1] Relax URL regular expression (#10283)
* [wat] Improve extraction (#10281)
* [ctsnews] Fix extraction


version 2016.08.10

Core
* Make --metadata-from-title non fatal when title does not match the pattern
* Introduce options for randomized sleep before each download
  --min-sleep-interval and --max-sleep-interval (#9930)
* Respect default in _search_json_ld

Extractors
+ [uol] Add extractor for uol.com.br (#4263)
* [rbmaradio] Fix extraction and extract all formats (#10242)
+ [sonyliv] Add extractor for sonyliv.com (#10258)
* [aparat] Fix extraction
* [cwtv] Extract HTTP formats
+ [rozhlas] Add extractor for prehravac.rozhlas.cz (#10253)
* [kuwo:singer] Fix extraction


version 2016.08.07

Core
+ Add support for TV Parental Guidelines ratings in parse_age_limit
+ Add decode_png (#9706)
+ Add support for partOfTVSeries in JSON-LD
* Lower master M3U8 manifest preference for better format sorting

Extractors
+ [discoverygo] Add extractor (#10245)
* [flipagram] Make JSON-LD extraction non fatal
* [generic] Make JSON-LD extraction non fatal
+ [bbc] Add support for morph embeds (#10239)
* [tnaflixnetworkbase] Improve title extraction
* [tnaflix] Fix metadata extraction (#10249)
* [fox] Fix theplatform release URL query
* [openload] Fix extraction (#9706)
* [bbc] Skip duplicate manifest URLs
* [bbc] Improve format code
+ [bbc] Add support for DASH and F4M
* [bbc] Improve format sorting and listing
* [bbc] Improve playlist extraction
+ [pokemon] Add extractor (#10093)
+ [condenast] Add fallback scenario for video info extraction


version 2016.08.06

Core
* Add support for JSON-LD root list entries (#10203)
* Improve unified_timestamp
* Lower preference of RTSP formats in generic sorting
+ Add support for multiple properties in _og_search_property
* Improve password hiding from verbose output

Extractors
+ [adultswim] Add support for trailers (#10235)
* [archiveorg] Improve extraction (#10219)
+ [jwplatform] Add support for playlists
+ [jwplatform] Add support for relative URLs
* [jwplatform] Improve audio detection
+ [tvplay] Capture and output native error message
+ [tvplay] Extract series metadata
+ [tvplay] Add support for subtitles (#10194)
* [tvp] Improve extraction (#7799)
* [cbslocal] Fix timestamp parsing (#10213)
+ [naver] Add support for subtitles (#8096)
* [naver] Improve extraction
* [condenast] Improve extraction
* [engadget] Relax URL regular expression
* [5min] Fix extraction
+ [nationalgeographic] Add support for Episode Guide
+ [kaltura] Add support for subtitles
* [kaltura] Optimize network requests
+ [vodplatform] Add extractor for vod-platform.net
- [gamekings] Remove extractor
* [limelight] Extract HTTP formats
* [ntvru] Fix extraction
+ [comedycentral] Re-add :tds and :thedailyshow shortnames


version 2016.08.01

Fixed/improved extractors
- [yandexmusic:track] Adapt to changes in track location JSON (#10193)
- [bloomberg] Support another form of player (#10187)
- [limelight] Skip DRM protected videos
- [safari] Relax regular expressions for URL matching (#10202)
- [cwtv] Add support for cwtvpr.com (#10196)


version 2016.07.30

Fixed/improved extractors
- [twitch:clips] Sort formats
- [tv2] Use m3u8_native
- [tv2:article] Fix video detection (#10188)
- rtve (#10076)
- [dailymotion:playlist] Optimize download archive processing (#10180)


version 2016.07.28

Fixed/improved extractors
- shared (#10170)
- soundcloud (#10179)
- twitch (#9767)


version 2016.07.26.2

Fixed/improved extractors
- smotri
- camdemy
- mtv
- comedycentral
- cmt
- cbc
- mgtv
- orf


version 2016.07.24

New extractors
- arkena (#8682)
- lcp (#8682)

Fixed/improved extractors
- facebook (#10151)
- dailymail
- telegraaf
- dcn
- onet
- tvp

Miscellaneous
- Support $Time$ in DASH manifests


version 2016.07.22

New extractors
- odatv (#9285)

Fixed/improved extractors
- bbc
- youjizz (#10131)
- youtube (#10140)
- pornhub (#10138)
- eporner (#10139)


version 2016.07.17

New extractors
- nintendo (#9986)
- streamable (#9122)

Fixed/improved extractors
- ard (#10095)
- mtv
- comedycentral (#10101)
- viki (#10098)
- spike (#10106)

Miscellaneous
- Improved twitter player detection (#10090)


version 2016.07.16

New extractors
- ninenow (#5181)

Fixed/improved extractors
- rtve (#10076)
- brightcove
- 3qsdn
- syfy (#9087, #3820, #2388)
- youtube (#10083)

Miscellaneous
- Fix subtitle embedding for video-only and audio-only files (#10081)


version 2016.07.13

New extractors
- rudo

Fixed/improved extractors
- biobiochiletv
- tvplay
- dbtv
- brightcove
- tmz
- youtube (#10059)
- shahid (#10062)
- vk
- ellentv (#10067)


version 2016.07.11

New Extractors
- roosterteeth (#9864)

Fixed/improved extractors
- miomio (#9605)
- vuclip
- youtube
- vidzi (#10058)


version 2016.07.09.2

Fixed/improved extractors
- vimeo (#1638)
- facebook (#10048)
- lynda (#10047)
- animeondemand

Fixed/improved features
- Embedding subtitles no longer throws an error with problematic inputs (#9063)


version 2016.07.09.1

Fixed/improved extractors
- youtube
- ard
- srmediatek (#9373)


version 2016.07.09

New extractors
- Flipagram (#9898)

Fixed/improved extractors
- telecinco
- toutv
- radiocanada
- tweakers (#9516)
- lynda
- nick (#7542)
- polskieradio (#10028)
- le
- facebook (#9851)
- mgtv
- animeondemand (#10031)

Fixed/improved features
- `--postprocessor-args` and `--downloader-args` now accepts non-ASCII inputs
  on non-Windows systems


version 2016.07.07

New extractors
- kamcord (#10001)

Fixed/improved extractors
- spiegel (#10018)
- metacafe (#8539, #3253)
- onet (#9950)
- francetv (#9955)
- brightcove (#9965)
- daum (#9972)


version 2016.07.06

Fixed/improved extractors
- youtube (#10007, #10009)
- xuite
- stitcher
- spiegel
- slideshare
- sandia
- rtvnh
- prosiebensat1
- onionstudios


version 2016.07.05

Fixed/improved extractors
- brightcove
- yahoo (#9995)
- pornhub (#9997)
- iqiyi
- kaltura (#5557)
- la7
- Changed features
- Rename --cn-verfication-proxy to --geo-verification-proxy
Miscellaneous
- Add script for displaying downloads statistics


version 2016.07.03.1

Fixed/improved extractors
- theplatform
- aenetworks
- nationalgeographic
- hrti (#9482)
- facebook (#5701)
- buzzfeed (#5701)
- rai (#8617, #9157, #9232, #8552, #8551)
- nationalgeographic (#9991)
- iqiyi


version 2016.07.03

New extractors
- hrti (#9482)

Fixed/improved extractors
- vk (#9981)
- facebook (#9938)
- xtube (#9953, #9961)


version 2016.07.02

New extractors
- fusion (#9958)

Fixed/improved extractors
- twitch (#9975)
- vine (#9970)
- periscope (#9967)
- pornhub (#8696)


version 2016.07.01

New extractors
- 9c9media
- ctvnews (#2156)
- ctv (#4077)

Fixed/Improved extractors
- rds
- meta (#8789)
- pornhub (#9964)
- sixplay (#2183)

New features
- Accept quoted strings across multiple lines (#9940)<|MERGE_RESOLUTION|>--- conflicted
+++ resolved
@@ -1,10 +1,7 @@
 version <unreleased>
 
 Extractors
-<<<<<<< HEAD
-=======
 + [gaskrank] Add new extractor (#11685)
->>>>>>> 06d2cc32
 * [bandcamp] Fix extraction for incomplete albums (#11727)
 * [iwara] Fix extraction (#11781)
 * [googledrive] Fix extraction on Python 3.6
