#!/usr/bin/env python
# -*- coding: utf-8 -*-
# Author: Ricardo Garcia Gonzalez
# Author: Danny Colligan
# Author: Benjamin Johnson
# Author: Vasyl' Vavrychuk
# Author: Witold Baryluk
# License: Public domain code
import cookielib
import ctypes
import datetime
import gzip
import htmlentitydefs
import httplib
import locale
import math
import netrc
import os
import os.path
import re
import socket
import string
import StringIO
import subprocess
import sys
import time
import urllib
import urllib2
import zlib

# parse_qs was moved from the cgi module to the urlparse module recently.
try:
	from urlparse import parse_qs
except ImportError:
	from cgi import parse_qs

std_headers = {
	'User-Agent': 'Mozilla/5.0 (X11; U; Linux x86_64; en-US; rv:1.9.2.12) Gecko/20101028 Firefox/3.6.12',
	'Accept-Charset': 'ISO-8859-1,utf-8;q=0.7,*;q=0.7',
	'Accept': 'text/html,application/xhtml+xml,application/xml;q=0.9,*/*;q=0.8',
#	'Accept-Encoding': 'gzip, deflate',
	'Accept-Language': 'en-us,en;q=0.5',
}

simple_title_chars = string.ascii_letters.decode('ascii') + string.digits.decode('ascii')

def preferredencoding():
	"""Get preferred encoding.

	Returns the best encoding scheme for the system, based on
	locale.getpreferredencoding() and some further tweaks.
	"""
	def yield_preferredencoding():
		try:
			pref = locale.getpreferredencoding()
			u'TEST'.encode(pref)
		except:
			pref = 'UTF-8'
		while True:
			yield pref
	return yield_preferredencoding().next()

def htmlentity_transform(matchobj):
	"""Transforms an HTML entity to a Unicode character.

	This function receives a match object and is intended to be used with
	the re.sub() function.
	"""
	entity = matchobj.group(1)

	# Known non-numeric HTML entity
	if entity in htmlentitydefs.name2codepoint:
		return unichr(htmlentitydefs.name2codepoint[entity])

	# Unicode character
	mobj = re.match(ur'(?u)#(x?\d+)', entity)
	if mobj is not None:
		numstr = mobj.group(1)
		if numstr.startswith(u'x'):
			base = 16
			numstr = u'0%s' % numstr
		else:
			base = 10
		return unichr(long(numstr, base))

	# Unknown entity in name, return its literal representation
	return (u'&%s;' % entity)

def sanitize_title(utitle):
	"""Sanitizes a video title so it could be used as part of a filename."""
	utitle = re.sub(ur'(?u)&(.+?);', htmlentity_transform, utitle)
	return utitle.replace(unicode(os.sep), u'%')

def sanitize_open(filename, open_mode):
	"""Try to open the given filename, and slightly tweak it if this fails.

	Attempts to open the given filename. If this fails, it tries to change
	the filename slightly, step by step, until it's either able to open it
	or it fails and raises a final exception, like the standard open()
	function.

	It returns the tuple (stream, definitive_file_name).
	"""
	try:
		if filename == u'-':
			if sys.platform == 'win32':
				import msvcrt
				msvcrt.setmode(sys.stdout.fileno(), os.O_BINARY)
			return (sys.stdout, filename)
		stream = open(filename, open_mode)
		return (stream, filename)
	except (IOError, OSError), err:
		# In case of error, try to remove win32 forbidden chars
		filename = re.sub(ur'[/<>:"\|\?\*]', u'#', filename)

		# An exception here should be caught in the caller
		stream = open(filename, open_mode)
		return (stream, filename)

class DownloadError(Exception):
	"""Download Error exception.

	This exception may be thrown by FileDownloader objects if they are not
	configured to continue on errors. They will contain the appropriate
	error message.
	"""
	pass

class SameFileError(Exception):
	"""Same File exception.

	This exception will be thrown by FileDownloader objects if they detect
	multiple files would have to be downloaded to the same file on disk.
	"""
	pass

class PostProcessingError(Exception):
	"""Post Processing exception.

	This exception may be raised by PostProcessor's .run() method to
	indicate an error in the postprocessing task.
	"""
	pass

class UnavailableVideoError(Exception):
	"""Unavailable Format exception.

	This exception will be thrown when a video is requested
	in a format that is not available for that video.
	"""
	pass

class ContentTooShortError(Exception):
	"""Content Too Short exception.

	This exception may be raised by FileDownloader objects when a file they
	download is too small for what the server announced first, indicating
	the connection was probably interrupted.
	"""
	# Both in bytes
	downloaded = None
	expected = None

	def __init__(self, downloaded, expected):
		self.downloaded = downloaded
		self.expected = expected

class YoutubeDLHandler(urllib2.HTTPHandler):
	"""Handler for HTTP requests and responses.

	This class, when installed with an OpenerDirector, automatically adds
	the standard headers to every HTTP request and handles gzipped and
	deflated responses from web servers. If compression is to be avoided in
	a particular request, the original request in the program code only has
	to include the HTTP header "Youtubedl-No-Compression", which will be
	removed before making the real request.
	
	Part of this code was copied from:

	  http://techknack.net/python-urllib2-handlers/
	  
	Andrew Rowls, the author of that code, agreed to release it to the
	public domain.
	"""

	@staticmethod
	def deflate(data):
		try:
			return zlib.decompress(data, -zlib.MAX_WBITS)
		except zlib.error:
			return zlib.decompress(data)
	
	@staticmethod
	def addinfourl_wrapper(stream, headers, url, code):
		if hasattr(urllib2.addinfourl, 'getcode'):
			return urllib2.addinfourl(stream, headers, url, code)
		ret = urllib2.addinfourl(stream, headers, url)
		ret.code = code
		return ret
	
	def http_request(self, req):
		for h in std_headers:
			if h in req.headers:
				del req.headers[h]
			req.add_header(h, std_headers[h])
		if 'Youtubedl-no-compression' in req.headers:
			if 'Accept-encoding' in req.headers:
				del req.headers['Accept-encoding']
			del req.headers['Youtubedl-no-compression']
		return req

	def http_response(self, req, resp):
		old_resp = resp
		# gzip
		if resp.headers.get('Content-encoding', '') == 'gzip':
			gz = gzip.GzipFile(fileobj=StringIO.StringIO(resp.read()), mode='r')
			resp = self.addinfourl_wrapper(gz, old_resp.headers, old_resp.url, old_resp.code)
			resp.msg = old_resp.msg
		# deflate
		if resp.headers.get('Content-encoding', '') == 'deflate':
			gz = StringIO.StringIO(self.deflate(resp.read()))
			resp = self.addinfourl_wrapper(gz, old_resp.headers, old_resp.url, old_resp.code)
			resp.msg = old_resp.msg
		return resp

class FileDownloader(object):
	"""File Downloader class.

	File downloader objects are the ones responsible of downloading the
	actual video file and writing it to disk if the user has requested
	it, among some other tasks. In most cases there should be one per
	program. As, given a video URL, the downloader doesn't know how to
	extract all the needed information, task that InfoExtractors do, it
	has to pass the URL to one of them.

	For this, file downloader objects have a method that allows
	InfoExtractors to be registered in a given order. When it is passed
	a URL, the file downloader handles it to the first InfoExtractor it
	finds that reports being able to handle it. The InfoExtractor extracts
	all the information about the video or videos the URL refers to, and
	asks the FileDownloader to process the video information, possibly
	downloading the video.

	File downloaders accept a lot of parameters. In order not to saturate
	the object constructor with arguments, it receives a dictionary of
	options instead. These options are available through the params
	attribute for the InfoExtractors to use. The FileDownloader also
	registers itself as the downloader in charge for the InfoExtractors
	that are added to it, so this is a "mutual registration".

	Available options:

	username:         Username for authentication purposes.
	password:         Password for authentication purposes.
	usenetrc:         Use netrc for authentication instead.
	quiet:            Do not print messages to stdout.
	forceurl:         Force printing final URL.
	forcetitle:       Force printing title.
	forcethumbnail:   Force printing thumbnail URL.
	forcedescription: Force printing description.
	simulate:         Do not download the video files.
	format:           Video format code.
	format_limit:     Highest quality format to try.
	outtmpl:          Template for output names.
	ignoreerrors:     Do not stop on download errors.
	ratelimit:        Download speed limit, in bytes/sec.
	nooverwrites:     Prevent overwriting files.
	retries:          Number of times to retry for HTTP error 5xx
	continuedl:       Try to continue downloads if possible.
	noprogress:       Do not print the progress bar.
	playliststart:    Playlist item to start at.
	playlistend:      Playlist item to end at.
	logtostderr:      Log messages to stderr instead of stdout.
	consoletitle:     Display progress in console window's titlebar.
	nopart:           Do not use temporary .part files.
	"""

	params = None
	_ies = []
	_pps = []
	_download_retcode = None
	_num_downloads = None
	_screen_file = None

	def __init__(self, params):
		"""Create a FileDownloader object with the given options."""
		self._ies = []
		self._pps = []
		self._download_retcode = 0
		self._num_downloads = 0
		self._screen_file = [sys.stdout, sys.stderr][params.get('logtostderr', False)]
		self.params = params

	@staticmethod
	def pmkdir(filename):
		"""Create directory components in filename. Similar to Unix "mkdir -p"."""
		components = filename.split(os.sep)
		aggregate = [os.sep.join(components[0:x]) for x in xrange(1, len(components))]
		aggregate = ['%s%s' % (x, os.sep) for x in aggregate] # Finish names with separator
		for dir in aggregate:
			if not os.path.exists(dir):
				os.mkdir(dir)

	@staticmethod
	def format_bytes(bytes):
		if bytes is None:
			return 'N/A'
		if type(bytes) is str:
			bytes = float(bytes)
		if bytes == 0.0:
			exponent = 0
		else:
			exponent = long(math.log(bytes, 1024.0))
		suffix = 'bkMGTPEZY'[exponent]
		converted = float(bytes) / float(1024**exponent)
		return '%.2f%s' % (converted, suffix)

	@staticmethod
	def calc_percent(byte_counter, data_len):
		if data_len is None:
			return '---.-%'
		return '%6s' % ('%3.1f%%' % (float(byte_counter) / float(data_len) * 100.0))

	@staticmethod
	def calc_eta(start, now, total, current):
		if total is None:
			return '--:--'
		dif = now - start
		if current == 0 or dif < 0.001: # One millisecond
			return '--:--'
		rate = float(current) / dif
		eta = long((float(total) - float(current)) / rate)
		(eta_mins, eta_secs) = divmod(eta, 60)
		if eta_mins > 99:
			return '--:--'
		return '%02d:%02d' % (eta_mins, eta_secs)

	@staticmethod
	def calc_speed(start, now, bytes):
		dif = now - start
		if bytes == 0 or dif < 0.001: # One millisecond
			return '%10s' % '---b/s'
		return '%10s' % ('%s/s' % FileDownloader.format_bytes(float(bytes) / dif))

	@staticmethod
	def best_block_size(elapsed_time, bytes):
		new_min = max(bytes / 2.0, 1.0)
		new_max = min(max(bytes * 2.0, 1.0), 4194304) # Do not surpass 4 MB
		if elapsed_time < 0.001:
			return long(new_max)
		rate = bytes / elapsed_time
		if rate > new_max:
			return long(new_max)
		if rate < new_min:
			return long(new_min)
		return long(rate)

	@staticmethod
	def parse_bytes(bytestr):
		"""Parse a string indicating a byte quantity into a long integer."""
		matchobj = re.match(r'(?i)^(\d+(?:\.\d+)?)([kMGTPEZY]?)$', bytestr)
		if matchobj is None:
			return None
		number = float(matchobj.group(1))
		multiplier = 1024.0 ** 'bkmgtpezy'.index(matchobj.group(2).lower())
		return long(round(number * multiplier))

	def add_info_extractor(self, ie):
		"""Add an InfoExtractor object to the end of the list."""
		self._ies.append(ie)
		ie.set_downloader(self)

	def add_post_processor(self, pp):
		"""Add a PostProcessor object to the end of the chain."""
		self._pps.append(pp)
		pp.set_downloader(self)

	def to_screen(self, message, skip_eol=False, ignore_encoding_errors=False):
		"""Print message to stdout if not in quiet mode."""
		try:
			if not self.params.get('quiet', False):
				terminator = [u'\n', u''][skip_eol]
				print >>self._screen_file, (u'%s%s' % (message, terminator)).encode(preferredencoding()),
			self._screen_file.flush()
		except (UnicodeEncodeError), err:
			if not ignore_encoding_errors:
				raise

	def to_stderr(self, message):
		"""Print message to stderr."""
		print >>sys.stderr, message.encode(preferredencoding())

	def to_cons_title(self, message):
		"""Set console/terminal window title to message."""
		if not self.params.get('consoletitle', False):
			return
		if os.name == 'nt' and ctypes.windll.kernel32.GetConsoleWindow():
			# c_wchar_p() might not be necessary if `message` is
			# already of type unicode()
			ctypes.windll.kernel32.SetConsoleTitleW(ctypes.c_wchar_p(message))
		elif 'TERM' in os.environ:
			sys.stderr.write('\033]0;%s\007' % message.encode(preferredencoding()))

	def fixed_template(self):
		"""Checks if the output template is fixed."""
		return (re.search(ur'(?u)%\(.+?\)s', self.params['outtmpl']) is None)

	def trouble(self, message=None):
		"""Determine action to take when a download problem appears.

		Depending on if the downloader has been configured to ignore
		download errors or not, this method may throw an exception or
		not when errors are found, after printing the message.
		"""
		if message is not None:
			self.to_stderr(message)
		if not self.params.get('ignoreerrors', False):
			raise DownloadError(message)
		self._download_retcode = 1

	def slow_down(self, start_time, byte_counter):
		"""Sleep if the download speed is over the rate limit."""
		rate_limit = self.params.get('ratelimit', None)
		if rate_limit is None or byte_counter == 0:
			return
		now = time.time()
		elapsed = now - start_time
		if elapsed <= 0.0:
			return
		speed = float(byte_counter) / elapsed
		if speed > rate_limit:
			time.sleep((byte_counter - rate_limit * (now - start_time)) / rate_limit)

	def temp_name(self, filename):
		"""Returns a temporary filename for the given filename."""
		if self.params.get('nopart', False) or filename == u'-' or \
				(os.path.exists(filename) and not os.path.isfile(filename)):
			return filename
		return filename + u'.part'

	def undo_temp_name(self, filename):
		if filename.endswith(u'.part'):
			return filename[:-len(u'.part')]
		return filename

	def try_rename(self, old_filename, new_filename):
		try:
			if old_filename == new_filename:
				return
			os.rename(old_filename, new_filename)
		except (IOError, OSError), err:
			self.trouble(u'ERROR: unable to rename file')

	def report_destination(self, filename):
		"""Report destination filename."""
		self.to_screen(u'[download] Destination: %s' % filename, ignore_encoding_errors=True)

	def report_progress(self, percent_str, data_len_str, speed_str, eta_str):
		"""Report download progress."""
		if self.params.get('noprogress', False):
			return
		self.to_screen(u'\r[download] %s of %s at %s ETA %s' %
				(percent_str, data_len_str, speed_str, eta_str), skip_eol=True)
		self.to_cons_title(u'youtube-dl - %s of %s at %s ETA %s' %
				(percent_str.strip(), data_len_str.strip(), speed_str.strip(), eta_str.strip()))

	def report_resuming_byte(self, resume_len):
		"""Report attempt to resume at given byte."""
		self.to_screen(u'[download] Resuming download at byte %s' % resume_len)

	def report_retry(self, count, retries):
		"""Report retry in case of HTTP error 5xx"""
		self.to_screen(u'[download] Got server HTTP error. Retrying (attempt %d of %d)...' % (count, retries))

	def report_file_already_downloaded(self, file_name):
		"""Report file has already been fully downloaded."""
		try:
			self.to_screen(u'[download] %s has already been downloaded' % file_name)
		except (UnicodeEncodeError), err:
			self.to_screen(u'[download] The file has already been downloaded')

	def report_unable_to_resume(self):
		"""Report it was impossible to resume download."""
		self.to_screen(u'[download] Unable to resume')

	def report_finish(self):
		"""Report download finished."""
		if self.params.get('noprogress', False):
			self.to_screen(u'[download] Download completed')
		else:
			self.to_screen(u'')

	def increment_downloads(self):
		"""Increment the ordinal that assigns a number to each file."""
		self._num_downloads += 1

	def process_info(self, info_dict):
		"""Process a single dictionary returned by an InfoExtractor."""
		# Do nothing else if in simulate mode
		if self.params.get('simulate', False):
			# Forced printings
			if self.params.get('forcetitle', False):
				print info_dict['title'].encode(preferredencoding(), 'xmlcharrefreplace')
			if self.params.get('forceurl', False):
				print info_dict['url'].encode(preferredencoding(), 'xmlcharrefreplace')
			if self.params.get('forcethumbnail', False) and 'thumbnail' in info_dict:
				print info_dict['thumbnail'].encode(preferredencoding(), 'xmlcharrefreplace')
			if self.params.get('forcedescription', False) and 'description' in info_dict:
				print info_dict['description'].encode(preferredencoding(), 'xmlcharrefreplace')

			return

		try:
			template_dict = dict(info_dict)
			template_dict['epoch'] = unicode(long(time.time()))
			template_dict['autonumber'] = unicode('%05d' % self._num_downloads)
			filename = self.params['outtmpl'] % template_dict
		except (ValueError, KeyError), err:
			self.trouble(u'ERROR: invalid system charset or erroneous output template')
			return
		if self.params.get('nooverwrites', False) and os.path.exists(filename):
			self.to_stderr(u'WARNING: file exists and will be skipped')
			return

		try:
			self.pmkdir(filename)
		except (OSError, IOError), err:
			self.trouble(u'ERROR: unable to create directories: %s' % str(err))
			return

		try:
			success = self._do_download(filename, info_dict['url'].encode('utf-8'), info_dict.get('player_url', None))
		except (OSError, IOError), err:
			raise UnavailableVideoError
		except (urllib2.URLError, httplib.HTTPException, socket.error), err:
			self.trouble(u'ERROR: unable to download video data: %s' % str(err))
			return
		except (ContentTooShortError, ), err:
			self.trouble(u'ERROR: content too short (expected %s bytes and served %s)' % (err.expected, err.downloaded))
			return

		if success:
			try:
				self.post_process(filename, info_dict)
			except (PostProcessingError), err:
				self.trouble(u'ERROR: postprocessing: %s' % str(err))
				return

	def download(self, url_list):
		"""Download a given list of URLs."""
		if len(url_list) > 1 and self.fixed_template():
			raise SameFileError(self.params['outtmpl'])

		for url in url_list:
			suitable_found = False
			for ie in self._ies:
				# Go to next InfoExtractor if not suitable
				if not ie.suitable(url):
					continue

				# Suitable InfoExtractor found
				suitable_found = True

				# Extract information from URL and process it
				ie.extract(url)

				# Suitable InfoExtractor had been found; go to next URL
				break

			if not suitable_found:
				self.trouble(u'ERROR: no suitable InfoExtractor: %s' % url)

		return self._download_retcode

	def post_process(self, filename, ie_info):
		"""Run the postprocessing chain on the given file."""
		info = dict(ie_info)
		info['filepath'] = filename
		for pp in self._pps:
			info = pp.run(info)
			if info is None:
				break

	def _download_with_rtmpdump(self, filename, url, player_url):
		self.report_destination(filename)
		tmpfilename = self.temp_name(filename)

		# Check for rtmpdump first
		try:
			subprocess.call(['rtmpdump', '-h'], stdout=(file(os.path.devnull, 'w')), stderr=subprocess.STDOUT)
		except (OSError, IOError):
			self.trouble(u'ERROR: RTMP download detected but "rtmpdump" could not be run')
			return False

		# Download using rtmpdump. rtmpdump returns exit code 2 when
		# the connection was interrumpted and resuming appears to be
		# possible. This is part of rtmpdump's normal usage, AFAIK.
		basic_args = ['rtmpdump', '-q'] + [[], ['-W', player_url]][player_url is not None] + ['-r', url, '-o', tmpfilename]
		retval = subprocess.call(basic_args + [[], ['-e', '-k', '1']][self.params.get('continuedl', False)])
		while retval == 2 or retval == 1:
			prevsize = os.path.getsize(tmpfilename)
			self.to_screen(u'\r[rtmpdump] %s bytes' % prevsize, skip_eol=True)
			time.sleep(5.0) # This seems to be needed
			retval = subprocess.call(basic_args + ['-e'] + [[], ['-k', '1']][retval == 1])
			cursize = os.path.getsize(tmpfilename)
			if prevsize == cursize and retval == 1:
				break
		if retval == 0:
			self.to_screen(u'\r[rtmpdump] %s bytes' % os.path.getsize(tmpfilename))
			self.try_rename(tmpfilename, filename)
			return True
		else:
			self.trouble(u'\nERROR: rtmpdump exited with code %d' % retval)
			return False

	def _do_download(self, filename, url, player_url):
		# Check file already present
		if self.params.get('continuedl', False) and os.path.isfile(filename) and not self.params.get('nopart', False):
			self.report_file_already_downloaded(filename)
			return True

		# Attempt to download using rtmpdump
		if url.startswith('rtmp'):
			return self._download_with_rtmpdump(filename, url, player_url)

		tmpfilename = self.temp_name(filename)
		stream = None
		open_mode = 'wb'

		# Do not include the Accept-Encoding header
		headers = {'Youtubedl-no-compression': 'True'}
		basic_request = urllib2.Request(url, None, headers)
		request = urllib2.Request(url, None, headers)

		# Establish possible resume length
		if os.path.isfile(tmpfilename):
			resume_len = os.path.getsize(tmpfilename)
		else:
			resume_len = 0

		# Request parameters in case of being able to resume
		if self.params.get('continuedl', False) and resume_len != 0:
			self.report_resuming_byte(resume_len)
			request.add_header('Range','bytes=%d-' % resume_len)
			open_mode = 'ab'

		count = 0
		retries = self.params.get('retries', 0)
		while count <= retries:
			# Establish connection
			try:
				data = urllib2.urlopen(request)
				break
			except (urllib2.HTTPError, ), err:
				if (err.code < 500 or err.code >= 600) and err.code != 416:
					# Unexpected HTTP error
					raise
				elif err.code == 416:
					# Unable to resume (requested range not satisfiable)
					try:
						# Open the connection again without the range header
						data = urllib2.urlopen(basic_request)
						content_length = data.info()['Content-Length']
					except (urllib2.HTTPError, ), err:
						if err.code < 500 or err.code >= 600:
							raise
					else:
						# Examine the reported length
						if (content_length is not None and
						    (resume_len - 100 < long(content_length) < resume_len + 100)):
							# The file had already been fully downloaded.
							# Explanation to the above condition: in issue #175 it was revealed that
							# YouTube sometimes adds or removes a few bytes from the end of the file,
							# changing the file size slightly and causing problems for some users. So
							# I decided to implement a suggested change and consider the file
							# completely downloaded if the file size differs less than 100 bytes from
							# the one in the hard drive.
							self.report_file_already_downloaded(filename)
							self.try_rename(tmpfilename, filename)
							return True
						else:
							# The length does not match, we start the download over
							self.report_unable_to_resume()
							open_mode = 'wb'
							break
			# Retry
			count += 1
			if count <= retries:
				self.report_retry(count, retries)

		if count > retries:
			self.trouble(u'ERROR: giving up after %s retries' % retries)
			return False

		data_len = data.info().get('Content-length', None)
		if data_len is not None:
			data_len = long(data_len) + resume_len
		data_len_str = self.format_bytes(data_len)
		byte_counter = 0 + resume_len
		block_size = 1024
		start = time.time()
		while True:
			# Download and write
			before = time.time()
			data_block = data.read(block_size)
			after = time.time()
			if len(data_block) == 0:
				break
			byte_counter += len(data_block)

			# Open file just in time
			if stream is None:
				try:
					(stream, tmpfilename) = sanitize_open(tmpfilename, open_mode)
					filename = self.undo_temp_name(tmpfilename)
					self.report_destination(filename)
				except (OSError, IOError), err:
					self.trouble(u'ERROR: unable to open for writing: %s' % str(err))
					return False
			try:
				stream.write(data_block)
			except (IOError, OSError), err:
				self.trouble(u'\nERROR: unable to write data: %s' % str(err))
				return False
			block_size = self.best_block_size(after - before, len(data_block))

			# Progress message
			percent_str = self.calc_percent(byte_counter, data_len)
			eta_str = self.calc_eta(start, time.time(), data_len - resume_len, byte_counter - resume_len)
			speed_str = self.calc_speed(start, time.time(), byte_counter - resume_len)
			self.report_progress(percent_str, data_len_str, speed_str, eta_str)

			# Apply rate limit
			self.slow_down(start, byte_counter - resume_len)

		stream.close()
		self.report_finish()
		if data_len is not None and byte_counter != data_len:
			raise ContentTooShortError(byte_counter, long(data_len))
		self.try_rename(tmpfilename, filename)
		return True

class InfoExtractor(object):
	"""Information Extractor class.

	Information extractors are the classes that, given a URL, extract
	information from the video (or videos) the URL refers to. This
	information includes the real video URL, the video title and simplified
	title, author and others. The information is stored in a dictionary
	which is then passed to the FileDownloader. The FileDownloader
	processes this information possibly downloading the video to the file
	system, among other possible outcomes. The dictionaries must include
	the following fields:

	id:		Video identifier.
	url:		Final video URL.
	uploader:	Nickname of the video uploader.
	title:		Literal title.
	stitle:		Simplified title.
	ext:		Video filename extension.
	format:		Video format.
	player_url:	SWF Player URL (may be None).

	The following fields are optional. Their primary purpose is to allow
	youtube-dl to serve as the backend for a video search function, such
	as the one in youtube2mp3.  They are only used when their respective
	forced printing functions are called:

	thumbnail:	Full URL to a video thumbnail image.
	description:	One-line video description.

	Subclasses of this one should re-define the _real_initialize() and
	_real_extract() methods, as well as the suitable() static method.
	Probably, they should also be instantiated and added to the main
	downloader.
	"""

	_ready = False
	_downloader = None

	def __init__(self, downloader=None):
		"""Constructor. Receives an optional downloader."""
		self._ready = False
		self.set_downloader(downloader)

	@staticmethod
	def suitable(url):
		"""Receives a URL and returns True if suitable for this IE."""
		return False

	def initialize(self):
		"""Initializes an instance (authentication, etc)."""
		if not self._ready:
			self._real_initialize()
			self._ready = True

	def extract(self, url):
		"""Extracts URL information and returns it in list of dicts."""
		self.initialize()
		return self._real_extract(url)

	def set_downloader(self, downloader):
		"""Sets the downloader for this IE."""
		self._downloader = downloader

	def _real_initialize(self):
		"""Real initialization process. Redefine in subclasses."""
		pass

	def _real_extract(self, url):
		"""Real extraction process. Redefine in subclasses."""
		pass

class YoutubeIE(InfoExtractor):
	"""Information extractor for youtube.com."""

	_VALID_URL = r'^((?:https?://)?(?:youtu\.be/|(?:\w+\.)?youtube(?:-nocookie)?\.com/)(?:(?:(?:v|embed)/)|(?:(?:watch(?:_popup)?(?:\.php)?)?(?:\?|#!?)(?:.+&)?v=)))?([0-9A-Za-z_-]+)(?(1).+)?$'
	_LANG_URL = r'http://www.youtube.com/?hl=en&persist_hl=1&gl=US&persist_gl=1&opt_out_ackd=1'
	_LOGIN_URL = 'https://www.youtube.com/signup?next=/&gl=US&hl=en'
	_AGE_URL = 'http://www.youtube.com/verify_age?next_url=/&gl=US&hl=en'
	_NETRC_MACHINE = 'youtube'
	# Listed in order of quality
	_available_formats = ['38', '37', '22', '45', '35', '34', '43', '18', '6', '5', '17', '13']
	_video_extensions = {
		'13': '3gp',
		'17': 'mp4',
		'18': 'mp4',
		'22': 'mp4',
		'37': 'mp4',
		'38': 'video', # You actually don't know if this will be MOV, AVI or whatever
		'43': 'webm',
		'45': 'webm',
	}

	@staticmethod
	def suitable(url):
		return (re.match(YoutubeIE._VALID_URL, url) is not None)

	def report_lang(self):
		"""Report attempt to set language."""
		self._downloader.to_screen(u'[youtube] Setting language')

	def report_login(self):
		"""Report attempt to log in."""
		self._downloader.to_screen(u'[youtube] Logging in')

	def report_age_confirmation(self):
		"""Report attempt to confirm age."""
		self._downloader.to_screen(u'[youtube] Confirming age')

	def report_video_webpage_download(self, video_id):
		"""Report attempt to download video webpage."""
		self._downloader.to_screen(u'[youtube] %s: Downloading video webpage' % video_id)

	def report_video_info_webpage_download(self, video_id):
		"""Report attempt to download video info webpage."""
		self._downloader.to_screen(u'[youtube] %s: Downloading video info webpage' % video_id)

	def report_information_extraction(self, video_id):
		"""Report attempt to extract video information."""
		self._downloader.to_screen(u'[youtube] %s: Extracting video information' % video_id)

	def report_unavailable_format(self, video_id, format):
		"""Report extracted video URL."""
		self._downloader.to_screen(u'[youtube] %s: Format %s not available' % (video_id, format))

	def report_rtmp_download(self):
		"""Indicate the download will use the RTMP protocol."""
		self._downloader.to_screen(u'[youtube] RTMP download detected')

	def _real_initialize(self):
		if self._downloader is None:
			return

		username = None
		password = None
		downloader_params = self._downloader.params

		# Attempt to use provided username and password or .netrc data
		if downloader_params.get('username', None) is not None:
			username = downloader_params['username']
			password = downloader_params['password']
		elif downloader_params.get('usenetrc', False):
			try:
				info = netrc.netrc().authenticators(self._NETRC_MACHINE)
				if info is not None:
					username = info[0]
					password = info[2]
				else:
					raise netrc.NetrcParseError('No authenticators for %s' % self._NETRC_MACHINE)
			except (IOError, netrc.NetrcParseError), err:
				self._downloader.to_stderr(u'WARNING: parsing .netrc: %s' % str(err))
				return

		# Set language
		request = urllib2.Request(self._LANG_URL)
		try:
			self.report_lang()
			urllib2.urlopen(request).read()
		except (urllib2.URLError, httplib.HTTPException, socket.error), err:
			self._downloader.to_stderr(u'WARNING: unable to set language: %s' % str(err))
			return

		# No authentication to be performed
		if username is None:
			return

		# Log in
		login_form = {
				'current_form': 'loginForm',
				'next':		'/',
				'action_login':	'Log In',
				'username':	username,
				'password':	password,
				}
		request = urllib2.Request(self._LOGIN_URL, urllib.urlencode(login_form))
		try:
			self.report_login()
			login_results = urllib2.urlopen(request).read()
			if re.search(r'(?i)<form[^>]* name="loginForm"', login_results) is not None:
				self._downloader.to_stderr(u'WARNING: unable to log in: bad username or password')
				return
		except (urllib2.URLError, httplib.HTTPException, socket.error), err:
			self._downloader.to_stderr(u'WARNING: unable to log in: %s' % str(err))
			return

		# Confirm age
		age_form = {
				'next_url':		'/',
				'action_confirm':	'Confirm',
				}
		request = urllib2.Request(self._AGE_URL, urllib.urlencode(age_form))
		try:
			self.report_age_confirmation()
			age_results = urllib2.urlopen(request).read()
		except (urllib2.URLError, httplib.HTTPException, socket.error), err:
			self._downloader.trouble(u'ERROR: unable to confirm age: %s' % str(err))
			return

	def _real_extract(self, url):
		# Extract video id from URL
		mobj = re.match(self._VALID_URL, url)
		if mobj is None:
			self._downloader.trouble(u'ERROR: invalid URL: %s' % url)
			return
		video_id = mobj.group(2)

		# Get video webpage
		self.report_video_webpage_download(video_id)
		request = urllib2.Request('http://www.youtube.com/watch?v=%s&gl=US&hl=en&amp;has_verified=1' % video_id)
		try:
			video_webpage = urllib2.urlopen(request).read()
		except (urllib2.URLError, httplib.HTTPException, socket.error), err:
			self._downloader.trouble(u'ERROR: unable to download video webpage: %s' % str(err))
			return

		# Attempt to extract SWF player URL
		mobj = re.search(r'swfConfig.*?"(http:\\/\\/.*?watch.*?-.*?\.swf)"', video_webpage)
		if mobj is not None:
			player_url = re.sub(r'\\(.)', r'\1', mobj.group(1))
		else:
			player_url = None

		# Get video info
		self.report_video_info_webpage_download(video_id)
		for el_type in ['&el=embedded', '&el=detailpage', '&el=vevo', '']:
			video_info_url = ('http://www.youtube.com/get_video_info?&video_id=%s%s&ps=default&eurl=&gl=US&hl=en'
					   % (video_id, el_type))
			request = urllib2.Request(video_info_url)
			try:
				video_info_webpage = urllib2.urlopen(request).read()
				video_info = parse_qs(video_info_webpage)
				if 'token' in video_info:
					break
			except (urllib2.URLError, httplib.HTTPException, socket.error), err:
				self._downloader.trouble(u'ERROR: unable to download video info webpage: %s' % str(err))
				return
		if 'token' not in video_info:
			if 'reason' in video_info:
				self._downloader.trouble(u'ERROR: YouTube said: %s' % video_info['reason'][0].decode('utf-8'))
			else:
				self._downloader.trouble(u'ERROR: "token" parameter not in video info for unknown reason')
			return

		# Start extracting information
		self.report_information_extraction(video_id)

		# uploader
		if 'author' not in video_info:
			self._downloader.trouble(u'ERROR: unable to extract uploader nickname')
			return
		video_uploader = urllib.unquote_plus(video_info['author'][0])

		# title
		if 'title' not in video_info:
			self._downloader.trouble(u'ERROR: unable to extract video title')
			return
		video_title = urllib.unquote_plus(video_info['title'][0])
		video_title = video_title.decode('utf-8')
		video_title = sanitize_title(video_title)

		# simplified title
		simple_title = re.sub(ur'(?u)([^%s]+)' % simple_title_chars, ur'_', video_title)
		simple_title = simple_title.strip(ur'_')

		# thumbnail image
		if 'thumbnail_url' not in video_info:
			self._downloader.trouble(u'WARNING: unable to extract video thumbnail')
			video_thumbnail = ''
		else:	# don't panic if we can't find it
			video_thumbnail = urllib.unquote_plus(video_info['thumbnail_url'][0])

		# upload date
		upload_date = u'NA'
		mobj = re.search(r'id="eow-date".*?>(.*?)</span>', video_webpage, re.DOTALL)
		if mobj is not None:
			upload_date = ' '.join(re.sub(r'[/,-]', r' ', mobj.group(1)).split())
			format_expressions = ['%d %B %Y', '%B %d %Y']
			for expression in format_expressions:
				try:
					upload_date = datetime.datetime.strptime(upload_date, expression).strftime('%Y%m%d')
				except:
					pass

		# description
		video_description = 'No description available.'
		if self._downloader.params.get('forcedescription', False):
			mobj = re.search(r'<meta name="description" content="(.*)"(?:\s*/)?>', video_webpage)
			if mobj is not None:
				video_description = mobj.group(1)

		# token
		video_token = urllib.unquote_plus(video_info['token'][0])

		# Decide which formats to download
		req_format = self._downloader.params.get('format', None)

		if 'fmt_url_map' in video_info:
			url_map = dict(tuple(pair.split('|')) for pair in video_info['fmt_url_map'][0].split(','))
			format_limit = self._downloader.params.get('format_limit', None)
			if format_limit is not None and format_limit in self._available_formats:
				format_list = self._available_formats[self._available_formats.index(format_limit):]
			else:
				format_list = self._available_formats
			existing_formats = [x for x in format_list if x in url_map]
			if len(existing_formats) == 0:
				self._downloader.trouble(u'ERROR: no known formats available for video')
				return
			if req_format is None:
				video_url_list = [(existing_formats[0], url_map[existing_formats[0]])] # Best quality
			elif req_format == '-1':
				video_url_list = [(f, url_map[f]) for f in existing_formats] # All formats
			else:
				# Specific format
				if req_format not in url_map:
					self._downloader.trouble(u'ERROR: requested format not available')
					return
				video_url_list = [(req_format, url_map[req_format])] # Specific format

		elif 'conn' in video_info and video_info['conn'][0].startswith('rtmp'):
			self.report_rtmp_download()
			video_url_list = [(None, video_info['conn'][0])]

		else:
			self._downloader.trouble(u'ERROR: no fmt_url_map or conn information found in video info')
			return

		for format_param, video_real_url in video_url_list:
			# At this point we have a new video
			self._downloader.increment_downloads()

			# Extension
			video_extension = self._video_extensions.get(format_param, 'flv')

			# Find the video URL in fmt_url_map or conn paramters
			try:
				# Process video information
				self._downloader.process_info({
					'id':		video_id.decode('utf-8'),
					'url':		video_real_url.decode('utf-8'),
					'uploader':	video_uploader.decode('utf-8'),
					'upload_date':	upload_date,
					'title':	video_title,
					'stitle':	simple_title,
					'ext':		video_extension.decode('utf-8'),
					'format':	(format_param is None and u'NA' or format_param.decode('utf-8')),
					'thumbnail':	video_thumbnail.decode('utf-8'),
					'description':	video_description.decode('utf-8'),
					'player_url':	player_url,
				})
			except UnavailableVideoError, err:
				self._downloader.trouble(u'\nERROR: unable to download video')


class MetacafeIE(InfoExtractor):
	"""Information Extractor for metacafe.com."""

	_VALID_URL = r'(?:http://)?(?:www\.)?metacafe\.com/watch/([^/]+)/([^/]+)/.*'
	_DISCLAIMER = 'http://www.metacafe.com/family_filter/'
	_FILTER_POST = 'http://www.metacafe.com/f/index.php?inputType=filter&controllerGroup=user'
	_youtube_ie = None

	def __init__(self, youtube_ie, downloader=None):
		InfoExtractor.__init__(self, downloader)
		self._youtube_ie = youtube_ie

	@staticmethod
	def suitable(url):
		return (re.match(MetacafeIE._VALID_URL, url) is not None)

	def report_disclaimer(self):
		"""Report disclaimer retrieval."""
		self._downloader.to_screen(u'[metacafe] Retrieving disclaimer')

	def report_age_confirmation(self):
		"""Report attempt to confirm age."""
		self._downloader.to_screen(u'[metacafe] Confirming age')

	def report_download_webpage(self, video_id):
		"""Report webpage download."""
		self._downloader.to_screen(u'[metacafe] %s: Downloading webpage' % video_id)

	def report_extraction(self, video_id):
		"""Report information extraction."""
		self._downloader.to_screen(u'[metacafe] %s: Extracting information' % video_id)

	def _real_initialize(self):
		# Retrieve disclaimer
		request = urllib2.Request(self._DISCLAIMER)
		try:
			self.report_disclaimer()
			disclaimer = urllib2.urlopen(request).read()
		except (urllib2.URLError, httplib.HTTPException, socket.error), err:
			self._downloader.trouble(u'ERROR: unable to retrieve disclaimer: %s' % str(err))
			return

		# Confirm age
		disclaimer_form = {
			'filters': '0',
			'submit': "Continue - I'm over 18",
			}
		request = urllib2.Request(self._FILTER_POST, urllib.urlencode(disclaimer_form))
		try:
			self.report_age_confirmation()
			disclaimer = urllib2.urlopen(request).read()
		except (urllib2.URLError, httplib.HTTPException, socket.error), err:
			self._downloader.trouble(u'ERROR: unable to confirm age: %s' % str(err))
			return

	def _real_extract(self, url):
		# Extract id and simplified title from URL
		mobj = re.match(self._VALID_URL, url)
		if mobj is None:
			self._downloader.trouble(u'ERROR: invalid URL: %s' % url)
			return

		video_id = mobj.group(1)

		# Check if video comes from YouTube
		mobj2 = re.match(r'^yt-(.*)$', video_id)
		if mobj2 is not None:
			self._youtube_ie.extract('http://www.youtube.com/watch?v=%s' % mobj2.group(1))
			return

		# At this point we have a new video
		self._downloader.increment_downloads()

		simple_title = mobj.group(2).decode('utf-8')

		# Retrieve video webpage to extract further information
		request = urllib2.Request('http://www.metacafe.com/watch/%s/' % video_id)
		try:
			self.report_download_webpage(video_id)
			webpage = urllib2.urlopen(request).read()
		except (urllib2.URLError, httplib.HTTPException, socket.error), err:
			self._downloader.trouble(u'ERROR: unable retrieve video webpage: %s' % str(err))
			return

		# Extract URL, uploader and title from webpage
		self.report_extraction(video_id)
		mobj = re.search(r'(?m)&mediaURL=([^&]+)', webpage)
		if mobj is not None:
			mediaURL = urllib.unquote(mobj.group(1))
			video_extension = mediaURL[-3:]

			# Extract gdaKey if available
			mobj = re.search(r'(?m)&gdaKey=(.*?)&', webpage)
			if mobj is None:
				video_url = mediaURL
			else:
				gdaKey = mobj.group(1)
				video_url = '%s?__gda__=%s' % (mediaURL, gdaKey)
		else:
			mobj = re.search(r' name="flashvars" value="(.*?)"', webpage)
			if mobj is None:
				self._downloader.trouble(u'ERROR: unable to extract media URL')
				return
			vardict = parse_qs(mobj.group(1))
			if 'mediaData' not in vardict:
				self._downloader.trouble(u'ERROR: unable to extract media URL')
				return
			mobj = re.search(r'"mediaURL":"(http.*?)","key":"(.*?)"', vardict['mediaData'][0])
			if mobj is None:
				self._downloader.trouble(u'ERROR: unable to extract media URL')
				return
			mediaURL = mobj.group(1).replace('\\/', '/')
			video_extension = mediaURL[-3:]
			video_url = '%s?__gda__=%s' % (mediaURL, mobj.group(2))

		mobj = re.search(r'(?im)<title>(.*) - Video</title>', webpage)
		if mobj is None:
			self._downloader.trouble(u'ERROR: unable to extract title')
			return
		video_title = mobj.group(1).decode('utf-8')
		video_title = sanitize_title(video_title)

		mobj = re.search(r'(?ms)By:\s*<a .*?>(.+?)<', webpage)
		if mobj is None:
			self._downloader.trouble(u'ERROR: unable to extract uploader nickname')
			return
		video_uploader = mobj.group(1)

		try:
			# Process video information
			self._downloader.process_info({
				'id':		video_id.decode('utf-8'),
				'url':		video_url.decode('utf-8'),
				'uploader':	video_uploader.decode('utf-8'),
				'upload_date':	u'NA',
				'title':	video_title,
				'stitle':	simple_title,
				'ext':		video_extension.decode('utf-8'),
				'format':	u'NA',
				'player_url':	None,
			})
		except UnavailableVideoError:
			self._downloader.trouble(u'\nERROR: unable to download video')


class DailymotionIE(InfoExtractor):
	"""Information Extractor for Dailymotion"""

	_VALID_URL = r'(?i)(?:https?://)?(?:www\.)?dailymotion\.[a-z]{2,3}/video/([^_/]+)_([^/]+)'

	def __init__(self, downloader=None):
		InfoExtractor.__init__(self, downloader)

	@staticmethod
	def suitable(url):
		return (re.match(DailymotionIE._VALID_URL, url) is not None)

	def report_download_webpage(self, video_id):
		"""Report webpage download."""
		self._downloader.to_screen(u'[dailymotion] %s: Downloading webpage' % video_id)

	def report_extraction(self, video_id):
		"""Report information extraction."""
		self._downloader.to_screen(u'[dailymotion] %s: Extracting information' % video_id)

	def _real_initialize(self):
		return

	def _real_extract(self, url):
		# Extract id and simplified title from URL
		mobj = re.match(self._VALID_URL, url)
		if mobj is None:
			self._downloader.trouble(u'ERROR: invalid URL: %s' % url)
			return

		# At this point we have a new video
		self._downloader.increment_downloads()
		video_id = mobj.group(1)

		simple_title = mobj.group(2).decode('utf-8')
		video_extension = 'flv'

		# Retrieve video webpage to extract further information
		request = urllib2.Request(url)
		try:
			self.report_download_webpage(video_id)
			webpage = urllib2.urlopen(request).read()
		except (urllib2.URLError, httplib.HTTPException, socket.error), err:
			self._downloader.trouble(u'ERROR: unable retrieve video webpage: %s' % str(err))
			return

		# Extract URL, uploader and title from webpage
		self.report_extraction(video_id)
		mobj = re.search(r'(?i)addVariable\(\"video\"\s*,\s*\"([^\"]*)\"\)', webpage)
		if mobj is None:
			self._downloader.trouble(u'ERROR: unable to extract media URL')
			return
		mediaURL = urllib.unquote(mobj.group(1))

		# if needed add http://www.dailymotion.com/ if relative URL

		video_url = mediaURL

		# '<meta\s+name="title"\s+content="Dailymotion\s*[:\-]\s*(.*?)"\s*\/\s*>'
		mobj = re.search(r'(?im)<title>Dailymotion\s*[\-:]\s*(.+?)</title>', webpage)
		if mobj is None:
			self._downloader.trouble(u'ERROR: unable to extract title')
			return
		video_title = mobj.group(1).decode('utf-8')
		video_title = sanitize_title(video_title)

		mobj = re.search(r'(?im)<Attribute name="owner">(.+?)</Attribute>', webpage)
		if mobj is None:
			self._downloader.trouble(u'ERROR: unable to extract uploader nickname')
			return
		video_uploader = mobj.group(1)

		try:
			# Process video information
			self._downloader.process_info({
				'id':		video_id.decode('utf-8'),
				'url':		video_url.decode('utf-8'),
				'uploader':	video_uploader.decode('utf-8'),
				'upload_date':	u'NA',
				'title':	video_title,
				'stitle':	simple_title,
				'ext':		video_extension.decode('utf-8'),
				'format':	u'NA',
				'player_url':	None,
			})
		except UnavailableVideoError:
			self._downloader.trouble(u'\nERROR: unable to download video')

class GoogleIE(InfoExtractor):
	"""Information extractor for video.google.com."""

	_VALID_URL = r'(?:http://)?video\.google\.(?:com(?:\.au)?|co\.(?:uk|jp|kr|cr)|ca|de|es|fr|it|nl|pl)/videoplay\?docid=([^\&]+).*'

	def __init__(self, downloader=None):
		InfoExtractor.__init__(self, downloader)

	@staticmethod
	def suitable(url):
		return (re.match(GoogleIE._VALID_URL, url) is not None)

	def report_download_webpage(self, video_id):
		"""Report webpage download."""
		self._downloader.to_screen(u'[video.google] %s: Downloading webpage' % video_id)

	def report_extraction(self, video_id):
		"""Report information extraction."""
		self._downloader.to_screen(u'[video.google] %s: Extracting information' % video_id)

	def _real_initialize(self):
		return

	def _real_extract(self, url):
		# Extract id from URL
		mobj = re.match(self._VALID_URL, url)
		if mobj is None:
			self._downloader.trouble(u'ERROR: Invalid URL: %s' % url)
			return

		# At this point we have a new video
		self._downloader.increment_downloads()
		video_id = mobj.group(1)

		video_extension = 'mp4'

		# Retrieve video webpage to extract further information
		request = urllib2.Request('http://video.google.com/videoplay?docid=%s&hl=en&oe=utf-8' % video_id)
		try:
			self.report_download_webpage(video_id)
			webpage = urllib2.urlopen(request).read()
		except (urllib2.URLError, httplib.HTTPException, socket.error), err:
			self._downloader.trouble(u'ERROR: Unable to retrieve video webpage: %s' % str(err))
			return

		# Extract URL, uploader, and title from webpage
		self.report_extraction(video_id)
		mobj = re.search(r"download_url:'([^']+)'", webpage)
		if mobj is None:
			video_extension = 'flv'
			mobj = re.search(r"(?i)videoUrl\\x3d(.+?)\\x26", webpage)
		if mobj is None:
			self._downloader.trouble(u'ERROR: unable to extract media URL')
			return
		mediaURL = urllib.unquote(mobj.group(1))
		mediaURL = mediaURL.replace('\\x3d', '\x3d')
		mediaURL = mediaURL.replace('\\x26', '\x26')

		video_url = mediaURL

		mobj = re.search(r'<title>(.*)</title>', webpage)
		if mobj is None:
			self._downloader.trouble(u'ERROR: unable to extract title')
			return
		video_title = mobj.group(1).decode('utf-8')
		video_title = sanitize_title(video_title)
		simple_title = re.sub(ur'(?u)([^%s]+)' % simple_title_chars, ur'_', video_title)

		# Extract video description
		mobj = re.search(r'<span id=short-desc-content>([^<]*)</span>', webpage)
		if mobj is None:
			self._downloader.trouble(u'ERROR: unable to extract video description')
			return
		video_description = mobj.group(1).decode('utf-8')
		if not video_description:
			video_description = 'No description available.'

		# Extract video thumbnail
		if self._downloader.params.get('forcethumbnail', False):
			request = urllib2.Request('http://video.google.com/videosearch?q=%s+site:video.google.com&hl=en' % abs(int(video_id)))
			try:
				webpage = urllib2.urlopen(request).read()
			except (urllib2.URLError, httplib.HTTPException, socket.error), err:
				self._downloader.trouble(u'ERROR: Unable to retrieve video webpage: %s' % str(err))
				return
			mobj = re.search(r'<img class=thumbnail-img (?:.* )?src=(http.*)>', webpage)
			if mobj is None:
				self._downloader.trouble(u'ERROR: unable to extract video thumbnail')
				return
			video_thumbnail = mobj.group(1)
		else:	# we need something to pass to process_info
			video_thumbnail = ''


		try:
			# Process video information
			self._downloader.process_info({
				'id':		video_id.decode('utf-8'),
				'url':		video_url.decode('utf-8'),
				'uploader':	u'NA',
				'upload_date':	u'NA',
				'title':	video_title,
				'stitle':	simple_title,
				'ext':		video_extension.decode('utf-8'),
				'format':	u'NA',
				'player_url':	None,
			})
		except UnavailableVideoError:
			self._downloader.trouble(u'\nERROR: unable to download video')


class PhotobucketIE(InfoExtractor):
	"""Information extractor for photobucket.com."""

	_VALID_URL = r'(?:http://)?(?:[a-z0-9]+\.)?photobucket\.com/.*[\?\&]current=(.*\.flv)'

	def __init__(self, downloader=None):
		InfoExtractor.__init__(self, downloader)

	@staticmethod
	def suitable(url):
		return (re.match(PhotobucketIE._VALID_URL, url) is not None)

	def report_download_webpage(self, video_id):
		"""Report webpage download."""
		self._downloader.to_screen(u'[photobucket] %s: Downloading webpage' % video_id)

	def report_extraction(self, video_id):
		"""Report information extraction."""
		self._downloader.to_screen(u'[photobucket] %s: Extracting information' % video_id)

	def _real_initialize(self):
		return

	def _real_extract(self, url):
		# Extract id from URL
		mobj = re.match(self._VALID_URL, url)
		if mobj is None:
			self._downloader.trouble(u'ERROR: Invalid URL: %s' % url)
			return

		# At this point we have a new video
		self._downloader.increment_downloads()
		video_id = mobj.group(1)

		video_extension = 'flv'

		# Retrieve video webpage to extract further information
		request = urllib2.Request(url)
		try:
			self.report_download_webpage(video_id)
			webpage = urllib2.urlopen(request).read()
		except (urllib2.URLError, httplib.HTTPException, socket.error), err:
			self._downloader.trouble(u'ERROR: Unable to retrieve video webpage: %s' % str(err))
			return

		# Extract URL, uploader, and title from webpage
		self.report_extraction(video_id)
		mobj = re.search(r'<link rel="video_src" href=".*\?file=([^"]+)" />', webpage)
		if mobj is None:
			self._downloader.trouble(u'ERROR: unable to extract media URL')
			return
		mediaURL = urllib.unquote(mobj.group(1))

		video_url = mediaURL

		mobj = re.search(r'<title>(.*) video by (.*) - Photobucket</title>', webpage)
		if mobj is None:
			self._downloader.trouble(u'ERROR: unable to extract title')
			return
		video_title = mobj.group(1).decode('utf-8')
		video_title = sanitize_title(video_title)
		simple_title = re.sub(ur'(?u)([^%s]+)' % simple_title_chars, ur'_', video_title)

		video_uploader = mobj.group(2).decode('utf-8')

		try:
			# Process video information
			self._downloader.process_info({
				'id':		video_id.decode('utf-8'),
				'url':		video_url.decode('utf-8'),
				'uploader':	video_uploader,
				'upload_date':	u'NA',
				'title':	video_title,
				'stitle':	simple_title,
				'ext':		video_extension.decode('utf-8'),
				'format':	u'NA',
				'player_url':	None,
			})
		except UnavailableVideoError:
			self._downloader.trouble(u'\nERROR: unable to download video')


class YahooIE(InfoExtractor):
	"""Information extractor for video.yahoo.com."""

	# _VALID_URL matches all Yahoo! Video URLs
	# _VPAGE_URL matches only the extractable '/watch/' URLs
	_VALID_URL = r'(?:http://)?(?:[a-z]+\.)?video\.yahoo\.com/(?:watch|network)/([0-9]+)(?:/|\?v=)([0-9]+)(?:[#\?].*)?'
	_VPAGE_URL = r'(?:http://)?video\.yahoo\.com/watch/([0-9]+)/([0-9]+)(?:[#\?].*)?'

	def __init__(self, downloader=None):
		InfoExtractor.__init__(self, downloader)

	@staticmethod
	def suitable(url):
		return (re.match(YahooIE._VALID_URL, url) is not None)

	def report_download_webpage(self, video_id):
		"""Report webpage download."""
		self._downloader.to_screen(u'[video.yahoo] %s: Downloading webpage' % video_id)

	def report_extraction(self, video_id):
		"""Report information extraction."""
		self._downloader.to_screen(u'[video.yahoo] %s: Extracting information' % video_id)

	def _real_initialize(self):
		return

	def _real_extract(self, url, new_video=True):
		# Extract ID from URL
		mobj = re.match(self._VALID_URL, url)
		if mobj is None:
			self._downloader.trouble(u'ERROR: Invalid URL: %s' % url)
			return

		# At this point we have a new video
		self._downloader.increment_downloads()
		video_id = mobj.group(2)
		video_extension = 'flv'

		# Rewrite valid but non-extractable URLs as
		# extractable English language /watch/ URLs
		if re.match(self._VPAGE_URL, url) is None:
			request = urllib2.Request(url)
			try:
				webpage = urllib2.urlopen(request).read()
			except (urllib2.URLError, httplib.HTTPException, socket.error), err:
				self._downloader.trouble(u'ERROR: Unable to retrieve video webpage: %s' % str(err))
				return

			mobj = re.search(r'\("id", "([0-9]+)"\);', webpage)
			if mobj is None:
				self._downloader.trouble(u'ERROR: Unable to extract id field')
				return
			yahoo_id = mobj.group(1)

			mobj = re.search(r'\("vid", "([0-9]+)"\);', webpage)
			if mobj is None:
				self._downloader.trouble(u'ERROR: Unable to extract vid field')
				return
			yahoo_vid = mobj.group(1)

			url = 'http://video.yahoo.com/watch/%s/%s' % (yahoo_vid, yahoo_id)
			return self._real_extract(url, new_video=False)

		# Retrieve video webpage to extract further information
		request = urllib2.Request(url)
		try:
			self.report_download_webpage(video_id)
			webpage = urllib2.urlopen(request).read()
		except (urllib2.URLError, httplib.HTTPException, socket.error), err:
			self._downloader.trouble(u'ERROR: Unable to retrieve video webpage: %s' % str(err))
			return

		# Extract uploader and title from webpage
		self.report_extraction(video_id)
		mobj = re.search(r'<meta name="title" content="(.*)" />', webpage)
		if mobj is None:
			self._downloader.trouble(u'ERROR: unable to extract video title')
			return
		video_title = mobj.group(1).decode('utf-8')
		simple_title = re.sub(ur'(?u)([^%s]+)' % simple_title_chars, ur'_', video_title)

		mobj = re.search(r'<h2 class="ti-5"><a href="http://video\.yahoo\.com/(people|profile)/[0-9]+" beacon=".*">(.*)</a></h2>', webpage)
		if mobj is None:
			self._downloader.trouble(u'ERROR: unable to extract video uploader')
			return
		video_uploader = mobj.group(1).decode('utf-8')

		# Extract video thumbnail
		mobj = re.search(r'<link rel="image_src" href="(.*)" />', webpage)
		if mobj is None:
			self._downloader.trouble(u'ERROR: unable to extract video thumbnail')
			return
		video_thumbnail = mobj.group(1).decode('utf-8')

		# Extract video description
		mobj = re.search(r'<meta name="description" content="(.*)" />', webpage)
		if mobj is None:
			self._downloader.trouble(u'ERROR: unable to extract video description')
			return
		video_description = mobj.group(1).decode('utf-8')
		if not video_description: video_description = 'No description available.'

		# Extract video height and width
		mobj = re.search(r'<meta name="video_height" content="([0-9]+)" />', webpage)
		if mobj is None:
			self._downloader.trouble(u'ERROR: unable to extract video height')
			return
		yv_video_height = mobj.group(1)

		mobj = re.search(r'<meta name="video_width" content="([0-9]+)" />', webpage)
		if mobj is None:
			self._downloader.trouble(u'ERROR: unable to extract video width')
			return
		yv_video_width = mobj.group(1)

		# Retrieve video playlist to extract media URL
		# I'm not completely sure what all these options are, but we
		# seem to need most of them, otherwise the server sends a 401.
		yv_lg = 'R0xx6idZnW2zlrKP8xxAIR'  # not sure what this represents
		yv_bitrate = '700'  # according to Wikipedia this is hard-coded
		request = urllib2.Request('http://cosmos.bcst.yahoo.com/up/yep/process/getPlaylistFOP.php?node_id=' + video_id +
				          '&tech=flash&mode=playlist&lg=' + yv_lg + '&bitrate=' + yv_bitrate + '&vidH=' + yv_video_height +
					  '&vidW=' + yv_video_width + '&swf=as3&rd=video.yahoo.com&tk=null&adsupported=v1,v2,&eventid=1301797')
		try:
			self.report_download_webpage(video_id)
			webpage = urllib2.urlopen(request).read()
		except (urllib2.URLError, httplib.HTTPException, socket.error), err:
			self._downloader.trouble(u'ERROR: Unable to retrieve video webpage: %s' % str(err))
			return

		# Extract media URL from playlist XML
		mobj = re.search(r'<STREAM APP="(http://.*)" FULLPATH="/?(/.*\.flv\?[^"]*)"', webpage)
		if mobj is None:
			self._downloader.trouble(u'ERROR: Unable to extract media URL')
			return
		video_url = urllib.unquote(mobj.group(1) + mobj.group(2)).decode('utf-8')
		video_url = re.sub(r'(?u)&(.+?);', htmlentity_transform, video_url)

		try:
			# Process video information
			self._downloader.process_info({
				'id':		video_id.decode('utf-8'),
				'url':		video_url,
				'uploader':	video_uploader,
				'upload_date':	u'NA',
				'title':	video_title,
				'stitle':	simple_title,
				'ext':		video_extension.decode('utf-8'),
				'thumbnail':	video_thumbnail.decode('utf-8'),
				'description':	video_description,
				'thumbnail':	video_thumbnail,
				'description':	video_description,
				'player_url':	None,
			})
		except UnavailableVideoError:
			self._downloader.trouble(u'\nERROR: unable to download video')


class GenericIE(InfoExtractor):
	"""Generic last-resort information extractor."""

	def __init__(self, downloader=None):
		InfoExtractor.__init__(self, downloader)

	@staticmethod
	def suitable(url):
		return True

	def report_download_webpage(self, video_id):
		"""Report webpage download."""
		self._downloader.to_screen(u'WARNING: Falling back on generic information extractor.')
		self._downloader.to_screen(u'[generic] %s: Downloading webpage' % video_id)

	def report_extraction(self, video_id):
		"""Report information extraction."""
		self._downloader.to_screen(u'[generic] %s: Extracting information' % video_id)

	def _real_initialize(self):
		return

	def _real_extract(self, url):
		# At this point we have a new video
		self._downloader.increment_downloads()

		video_id = url.split('/')[-1]
		request = urllib2.Request(url)
		try:
			self.report_download_webpage(video_id)
			webpage = urllib2.urlopen(request).read()
		except (urllib2.URLError, httplib.HTTPException, socket.error), err:
			self._downloader.trouble(u'ERROR: Unable to retrieve video webpage: %s' % str(err))
			return
		except ValueError, err:
			# since this is the last-resort InfoExtractor, if
			# this error is thrown, it'll be thrown here
			self._downloader.trouble(u'ERROR: Invalid URL: %s' % url)
			return

		self.report_extraction(video_id)
		# Start with something easy: JW Player in SWFObject
		mobj = re.search(r'flashvars: [\'"](?:.*&)?file=(http[^\'"&]*)', webpage)
		if mobj is None:
			# Broaden the search a little bit
			mobj = re.search(r'[^A-Za-z0-9]?(?:file|source)=(http[^\'"&]*)', webpage)
		if mobj is None:
			self._downloader.trouble(u'ERROR: Invalid URL: %s' % url)
			return

		# It's possible that one of the regexes
		# matched, but returned an empty group:
		if mobj.group(1) is None:
			self._downloader.trouble(u'ERROR: Invalid URL: %s' % url)
			return

		video_url = urllib.unquote(mobj.group(1))
		video_id  = os.path.basename(video_url)

		# here's a fun little line of code for you:
		video_extension = os.path.splitext(video_id)[1][1:]
		video_id        = os.path.splitext(video_id)[0]

		# it's tempting to parse this further, but you would
		# have to take into account all the variations like
		#   Video Title - Site Name
		#   Site Name | Video Title
		#   Video Title - Tagline | Site Name
		# and so on and so forth; it's just not practical
		mobj = re.search(r'<title>(.*)</title>', webpage)
		if mobj is None:
			self._downloader.trouble(u'ERROR: unable to extract title')
			return
		video_title = mobj.group(1).decode('utf-8')
		video_title = sanitize_title(video_title)
		simple_title = re.sub(ur'(?u)([^%s]+)' % simple_title_chars, ur'_', video_title)

		# video uploader is domain name
		mobj = re.match(r'(?:https?://)?([^/]*)/.*', url)
		if mobj is None:
			self._downloader.trouble(u'ERROR: unable to extract title')
			return
		video_uploader = mobj.group(1).decode('utf-8')

		try:
			# Process video information
			self._downloader.process_info({
				'id':		video_id.decode('utf-8'),
				'url':		video_url.decode('utf-8'),
				'uploader':	video_uploader,
				'upload_date':	u'NA',
				'title':	video_title,
				'stitle':	simple_title,
				'ext':		video_extension.decode('utf-8'),
				'format':	u'NA',
				'player_url':	None,
			})
		except UnavailableVideoError, err:
			self._downloader.trouble(u'\nERROR: unable to download video')


class YoutubeSearchIE(InfoExtractor):
	"""Information Extractor for YouTube search queries."""
	_VALID_QUERY = r'ytsearch(\d+|all)?:[\s\S]+'
	_TEMPLATE_URL = 'http://www.youtube.com/results?search_query=%s&page=%s&gl=US&hl=en'
	_VIDEO_INDICATOR = r'href="/watch\?v=.+?"'
	_MORE_PAGES_INDICATOR = r'(?m)>\s*Next\s*</a>'
	_youtube_ie = None
	_max_youtube_results = 1000

	def __init__(self, youtube_ie, downloader=None):
		InfoExtractor.__init__(self, downloader)
		self._youtube_ie = youtube_ie

	@staticmethod
	def suitable(url):
		return (re.match(YoutubeSearchIE._VALID_QUERY, url) is not None)

	def report_download_page(self, query, pagenum):
		"""Report attempt to download playlist page with given number."""
		query = query.decode(preferredencoding())
		self._downloader.to_screen(u'[youtube] query "%s": Downloading page %s' % (query, pagenum))

	def _real_initialize(self):
		self._youtube_ie.initialize()

	def _real_extract(self, query):
		mobj = re.match(self._VALID_QUERY, query)
		if mobj is None:
			self._downloader.trouble(u'ERROR: invalid search query "%s"' % query)
			return

		prefix, query = query.split(':')
		prefix = prefix[8:]
		query  = query.encode('utf-8')
		if prefix == '':
			self._download_n_results(query, 1)
			return
		elif prefix == 'all':
			self._download_n_results(query, self._max_youtube_results)
			return
		else:
			try:
				n = long(prefix)
				if n <= 0:
					self._downloader.trouble(u'ERROR: invalid download number %s for query "%s"' % (n, query))
					return
				elif n > self._max_youtube_results:
					self._downloader.to_stderr(u'WARNING: ytsearch returns max %i results (you requested %i)'  % (self._max_youtube_results, n))
					n = self._max_youtube_results
				self._download_n_results(query, n)
				return
			except ValueError: # parsing prefix as integer fails
				self._download_n_results(query, 1)
				return

	def _download_n_results(self, query, n):
		"""Downloads a specified number of results for a query"""

		video_ids = []
		already_seen = set()
		pagenum = 1

		while True:
			self.report_download_page(query, pagenum)
			result_url = self._TEMPLATE_URL % (urllib.quote_plus(query), pagenum)
			request = urllib2.Request(result_url)
			try:
				page = urllib2.urlopen(request).read()
			except (urllib2.URLError, httplib.HTTPException, socket.error), err:
				self._downloader.trouble(u'ERROR: unable to download webpage: %s' % str(err))
				return

			# Extract video identifiers
			for mobj in re.finditer(self._VIDEO_INDICATOR, page):
				video_id = page[mobj.span()[0]:mobj.span()[1]].split('=')[2][:-1]
				if video_id not in already_seen:
					video_ids.append(video_id)
					already_seen.add(video_id)
					if len(video_ids) == n:
						# Specified n videos reached
						for id in video_ids:
							self._youtube_ie.extract('http://www.youtube.com/watch?v=%s' % id)
						return

			if re.search(self._MORE_PAGES_INDICATOR, page) is None:
				for id in video_ids:
					self._youtube_ie.extract('http://www.youtube.com/watch?v=%s' % id)
				return

			pagenum = pagenum + 1

class GoogleSearchIE(InfoExtractor):
	"""Information Extractor for Google Video search queries."""
	_VALID_QUERY = r'gvsearch(\d+|all)?:[\s\S]+'
	_TEMPLATE_URL = 'http://video.google.com/videosearch?q=%s+site:video.google.com&start=%s&hl=en'
	_VIDEO_INDICATOR = r'videoplay\?docid=([^\&>]+)\&'
	_MORE_PAGES_INDICATOR = r'<span>Next</span>'
	_google_ie = None
	_max_google_results = 1000

	def __init__(self, google_ie, downloader=None):
		InfoExtractor.__init__(self, downloader)
		self._google_ie = google_ie

	@staticmethod
	def suitable(url):
		return (re.match(GoogleSearchIE._VALID_QUERY, url) is not None)

	def report_download_page(self, query, pagenum):
		"""Report attempt to download playlist page with given number."""
		query = query.decode(preferredencoding())
		self._downloader.to_screen(u'[video.google] query "%s": Downloading page %s' % (query, pagenum))

	def _real_initialize(self):
		self._google_ie.initialize()

	def _real_extract(self, query):
		mobj = re.match(self._VALID_QUERY, query)
		if mobj is None:
			self._downloader.trouble(u'ERROR: invalid search query "%s"' % query)
			return

		prefix, query = query.split(':')
		prefix = prefix[8:]
		query  = query.encode('utf-8')
		if prefix == '':
			self._download_n_results(query, 1)
			return
		elif prefix == 'all':
			self._download_n_results(query, self._max_google_results)
			return
		else:
			try:
				n = long(prefix)
				if n <= 0:
					self._downloader.trouble(u'ERROR: invalid download number %s for query "%s"' % (n, query))
					return
				elif n > self._max_google_results:
					self._downloader.to_stderr(u'WARNING: gvsearch returns max %i results (you requested %i)'  % (self._max_google_results, n))
					n = self._max_google_results
				self._download_n_results(query, n)
				return
			except ValueError: # parsing prefix as integer fails
				self._download_n_results(query, 1)
				return

	def _download_n_results(self, query, n):
		"""Downloads a specified number of results for a query"""

		video_ids = []
		already_seen = set()
		pagenum = 1

		while True:
			self.report_download_page(query, pagenum)
			result_url = self._TEMPLATE_URL % (urllib.quote_plus(query), pagenum)
			request = urllib2.Request(result_url)
			try:
				page = urllib2.urlopen(request).read()
			except (urllib2.URLError, httplib.HTTPException, socket.error), err:
				self._downloader.trouble(u'ERROR: unable to download webpage: %s' % str(err))
				return

			# Extract video identifiers
			for mobj in re.finditer(self._VIDEO_INDICATOR, page):
				video_id = mobj.group(1)
				if video_id not in already_seen:
					video_ids.append(video_id)
					already_seen.add(video_id)
					if len(video_ids) == n:
						# Specified n videos reached
						for id in video_ids:
							self._google_ie.extract('http://video.google.com/videoplay?docid=%s' % id)
						return

			if re.search(self._MORE_PAGES_INDICATOR, page) is None:
				for id in video_ids:
					self._google_ie.extract('http://video.google.com/videoplay?docid=%s' % id)
				return

			pagenum = pagenum + 1

class YahooSearchIE(InfoExtractor):
	"""Information Extractor for Yahoo! Video search queries."""
	_VALID_QUERY = r'yvsearch(\d+|all)?:[\s\S]+'
	_TEMPLATE_URL = 'http://video.yahoo.com/search/?p=%s&o=%s'
	_VIDEO_INDICATOR = r'href="http://video\.yahoo\.com/watch/([0-9]+/[0-9]+)"'
	_MORE_PAGES_INDICATOR = r'\s*Next'
	_yahoo_ie = None
	_max_yahoo_results = 1000

	def __init__(self, yahoo_ie, downloader=None):
		InfoExtractor.__init__(self, downloader)
		self._yahoo_ie = yahoo_ie

	@staticmethod
	def suitable(url):
		return (re.match(YahooSearchIE._VALID_QUERY, url) is not None)

	def report_download_page(self, query, pagenum):
		"""Report attempt to download playlist page with given number."""
		query = query.decode(preferredencoding())
		self._downloader.to_screen(u'[video.yahoo] query "%s": Downloading page %s' % (query, pagenum))

	def _real_initialize(self):
		self._yahoo_ie.initialize()

	def _real_extract(self, query):
		mobj = re.match(self._VALID_QUERY, query)
		if mobj is None:
			self._downloader.trouble(u'ERROR: invalid search query "%s"' % query)
			return

		prefix, query = query.split(':')
		prefix = prefix[8:]
		query  = query.encode('utf-8')
		if prefix == '':
			self._download_n_results(query, 1)
			return
		elif prefix == 'all':
			self._download_n_results(query, self._max_yahoo_results)
			return
		else:
			try:
				n = long(prefix)
				if n <= 0:
					self._downloader.trouble(u'ERROR: invalid download number %s for query "%s"' % (n, query))
					return
				elif n > self._max_yahoo_results:
					self._downloader.to_stderr(u'WARNING: yvsearch returns max %i results (you requested %i)'  % (self._max_yahoo_results, n))
					n = self._max_yahoo_results
				self._download_n_results(query, n)
				return
			except ValueError: # parsing prefix as integer fails
				self._download_n_results(query, 1)
				return

	def _download_n_results(self, query, n):
		"""Downloads a specified number of results for a query"""

		video_ids = []
		already_seen = set()
		pagenum = 1

		while True:
			self.report_download_page(query, pagenum)
			result_url = self._TEMPLATE_URL % (urllib.quote_plus(query), pagenum)
			request = urllib2.Request(result_url)
			try:
				page = urllib2.urlopen(request).read()
			except (urllib2.URLError, httplib.HTTPException, socket.error), err:
				self._downloader.trouble(u'ERROR: unable to download webpage: %s' % str(err))
				return

			# Extract video identifiers
			for mobj in re.finditer(self._VIDEO_INDICATOR, page):
				video_id = mobj.group(1)
				if video_id not in already_seen:
					video_ids.append(video_id)
					already_seen.add(video_id)
					if len(video_ids) == n:
						# Specified n videos reached
						for id in video_ids:
							self._yahoo_ie.extract('http://video.yahoo.com/watch/%s' % id)
						return

			if re.search(self._MORE_PAGES_INDICATOR, page) is None:
				for id in video_ids:
					self._yahoo_ie.extract('http://video.yahoo.com/watch/%s' % id)
				return

			pagenum = pagenum + 1

class YoutubePlaylistIE(InfoExtractor):
	"""Information Extractor for YouTube playlists."""

	_VALID_URL = r'(?:http://)?(?:\w+\.)?youtube.com/(?:(?:view_play_list|my_playlists)\?.*?p=|user/.*?/user/|p/)([^&]+).*'
	_TEMPLATE_URL = 'http://www.youtube.com/view_play_list?p=%s&page=%s&gl=US&hl=en'
	_VIDEO_INDICATOR = r'/watch\?v=(.+?)&'
	_MORE_PAGES_INDICATOR = r'(?m)>\s*Next\s*</a>'
	_youtube_ie = None

	def __init__(self, youtube_ie, downloader=None):
		InfoExtractor.__init__(self, downloader)
		self._youtube_ie = youtube_ie

	@staticmethod
	def suitable(url):
		return (re.match(YoutubePlaylistIE._VALID_URL, url) is not None)

	def report_download_page(self, playlist_id, pagenum):
		"""Report attempt to download playlist page with given number."""
		self._downloader.to_screen(u'[youtube] PL %s: Downloading page #%s' % (playlist_id, pagenum))

	def _real_initialize(self):
		self._youtube_ie.initialize()

	def _real_extract(self, url):
		# Extract playlist id
		mobj = re.match(self._VALID_URL, url)
		if mobj is None:
			self._downloader.trouble(u'ERROR: invalid url: %s' % url)
			return

		# Download playlist pages
		playlist_id = mobj.group(1)
		video_ids = []
		pagenum = 1

		while True:
			self.report_download_page(playlist_id, pagenum)
			request = urllib2.Request(self._TEMPLATE_URL % (playlist_id, pagenum))
			try:
				page = urllib2.urlopen(request).read()
			except (urllib2.URLError, httplib.HTTPException, socket.error), err:
				self._downloader.trouble(u'ERROR: unable to download webpage: %s' % str(err))
				return

			# Extract video identifiers
			ids_in_page = []
			for mobj in re.finditer(self._VIDEO_INDICATOR, page):
				if mobj.group(1) not in ids_in_page:
					ids_in_page.append(mobj.group(1))
			video_ids.extend(ids_in_page)

			if re.search(self._MORE_PAGES_INDICATOR, page) is None:
				break
			pagenum = pagenum + 1

		playliststart = self._downloader.params.get('playliststart', 1) - 1
		playlistend = self._downloader.params.get('playlistend', -1)
		video_ids = video_ids[playliststart:playlistend]

		for id in video_ids:
			self._youtube_ie.extract('http://www.youtube.com/watch?v=%s' % id)
		return

class YoutubeUserIE(InfoExtractor):
	"""Information Extractor for YouTube users."""

	_VALID_URL = r'(?:http://)?(?:\w+\.)?youtube.com/user/(.*)'
	_TEMPLATE_URL = 'http://gdata.youtube.com/feeds/api/users/%s'
	_GDATA_PAGE_SIZE = 50
	_GDATA_URL = 'http://gdata.youtube.com/feeds/api/users/%s/uploads?max-results=%d&start-index=%d'
	_VIDEO_INDICATOR = r'/watch\?v=(.+?)&'
	_youtube_ie = None

	def __init__(self, youtube_ie, downloader=None):
		InfoExtractor.__init__(self, downloader)
		self._youtube_ie = youtube_ie

	@staticmethod
	def suitable(url):
		return (re.match(YoutubeUserIE._VALID_URL, url) is not None)

	def report_download_page(self, username, start_index):
		"""Report attempt to download user page."""
		self._downloader.to_screen(u'[youtube] user %s: Downloading video ids from %d to %d' % (username, start_index, start_index + self._GDATA_PAGE_SIZE))

	def _real_initialize(self):
		self._youtube_ie.initialize()

	def _real_extract(self, url):
		# Extract username
		mobj = re.match(self._VALID_URL, url)
		if mobj is None:
			self._downloader.trouble(u'ERROR: invalid url: %s' % url)
			return

		username = mobj.group(1)

		# Download video ids using YouTube Data API. Result size per query is limited (currently to 50 videos) so
		# we need to query page by page until there are no video ids - it means we got all of them.

		video_ids = []
		pagenum = 0

<<<<<<< HEAD
		while True:
			start_index = pagenum * self._GDATA_PAGE_SIZE + 1
			self.report_download_page(username, start_index)
=======
		self.report_download_page(username)
		request = urllib2.Request(self._TEMPLATE_URL % (username))
		try:
			page = urllib2.urlopen(request).read()
		except (urllib2.URLError, httplib.HTTPException, socket.error), err:
			self._downloader.trouble(u'ERROR: unable to download webpage: %s' % str(err))
			return
>>>>>>> b940c84a

			request = urllib2.Request(self._GDATA_URL % (username, self._GDATA_PAGE_SIZE, start_index), None, std_headers)

			try:
				page = urllib2.urlopen(request).read()
			except (urllib2.URLError, httplib.HTTPException, socket.error), err:
				self._downloader.trouble(u'ERROR: unable to download webpage: %s' % str(err))
				return

			# Extract video identifiers
			ids_in_page = []

			for mobj in re.finditer(self._VIDEO_INDICATOR, page):
				if mobj.group(1) not in ids_in_page:
					ids_in_page.append(mobj.group(1))

			video_ids.extend(ids_in_page)

			# A little optimization - if current page is not "full", ie. does not contain PAGE_SIZE video ids then we can assume
			# that this page is the last one - there are no more ids on further pages - no need to query again.

			if len(ids_in_page) < self._GDATA_PAGE_SIZE:
				break

			pagenum += 1

		self._downloader.to_screen("[youtube] user %s: Collected %d video ids" % (username, len(video_ids)))

		for video_id in video_ids:
			try:
				self._youtube_ie.extract('http://www.youtube.com/watch?v=%s' % video_id)
			except DownloadError:
				continue

class DepositFilesIE(InfoExtractor):
	"""Information extractor for depositfiles.com"""

	_VALID_URL = r'(?:http://)?(?:\w+\.)?depositfiles.com/(?:../(?#locale))?files/(.+)'

	def __init__(self, downloader=None):
		InfoExtractor.__init__(self, downloader)

	@staticmethod
	def suitable(url):
		return (re.match(DepositFilesIE._VALID_URL, url) is not None)

	def report_download_webpage(self, file_id):
		"""Report webpage download."""
		self._downloader.to_screen(u'[DepositFiles] %s: Downloading webpage' % file_id)

	def report_extraction(self, file_id):
		"""Report information extraction."""
		self._downloader.to_screen(u'[DepositFiles] %s: Extracting information' % file_id)

	def _real_initialize(self):
		return

	def _real_extract(self, url):
		# At this point we have a new file
		self._downloader.increment_downloads()

		file_id = url.split('/')[-1]
		# Rebuild url in english locale
		url = 'http://depositfiles.com/en/files/' + file_id

		# Retrieve file webpage with 'Free download' button pressed
		free_download_indication = { 'gateway_result' : '1' }
		request = urllib2.Request(url, urllib.urlencode(free_download_indication))
		try:
			self.report_download_webpage(file_id)
			webpage = urllib2.urlopen(request).read()
		except (urllib2.URLError, httplib.HTTPException, socket.error), err:
			self._downloader.trouble(u'ERROR: Unable to retrieve file webpage: %s' % str(err))
			return

		# Search for the real file URL
		mobj = re.search(r'<form action="(http://fileshare.+?)"', webpage)
		if (mobj is None) or (mobj.group(1) is None):
			# Try to figure out reason of the error.
			mobj = re.search(r'<strong>(Attention.*?)</strong>', webpage, re.DOTALL)
			if (mobj is not None) and (mobj.group(1) is not None):
				restriction_message = re.sub('\s+', ' ', mobj.group(1)).strip()
				self._downloader.trouble(u'ERROR: %s' % restriction_message)
			else:
				self._downloader.trouble(u'ERROR: unable to extract download URL from: %s' % url)
			return

		file_url = mobj.group(1)
		file_extension = os.path.splitext(file_url)[1][1:]

		# Search for file title
		mobj = re.search(r'<b title="(.*?)">', webpage)
		if mobj is None:
			self._downloader.trouble(u'ERROR: unable to extract title')
			return
		file_title = mobj.group(1).decode('utf-8')

		try:
			# Process file information
			self._downloader.process_info({
				'id':		file_id.decode('utf-8'),
				'url':		file_url.decode('utf-8'),
				'uploader':	u'NA',
				'upload_date':	u'NA',
				'title':	file_title,
				'stitle':	file_title,
				'ext':		file_extension.decode('utf-8'),
				'format':	u'NA',
				'player_url':	None,
			})
		except UnavailableVideoError, err:
			self._downloader.trouble(u'ERROR: unable to download file')

class PostProcessor(object):
	"""Post Processor class.

	PostProcessor objects can be added to downloaders with their
	add_post_processor() method. When the downloader has finished a
	successful download, it will take its internal chain of PostProcessors
	and start calling the run() method on each one of them, first with
	an initial argument and then with the returned value of the previous
	PostProcessor.

	The chain will be stopped if one of them ever returns None or the end
	of the chain is reached.

	PostProcessor objects follow a "mutual registration" process similar
	to InfoExtractor objects.
	"""

	_downloader = None

	def __init__(self, downloader=None):
		self._downloader = downloader

	def set_downloader(self, downloader):
		"""Sets the downloader for this PP."""
		self._downloader = downloader

	def run(self, information):
		"""Run the PostProcessor.

		The "information" argument is a dictionary like the ones
		composed by InfoExtractors. The only difference is that this
		one has an extra field called "filepath" that points to the
		downloaded file.

		When this method returns None, the postprocessing chain is
		stopped. However, this method may return an information
		dictionary that will be passed to the next postprocessing
		object in the chain. It can be the one it received after
		changing some fields.

		In addition, this method may raise a PostProcessingError
		exception that will be taken into account by the downloader
		it was called from.
		"""
		return information # by default, do nothing

### MAIN PROGRAM ###
if __name__ == '__main__':
	try:
		# Modules needed only when running the main program
		import getpass
		import optparse

		# Function to update the program file with the latest version from the repository.
		def update_self(downloader, filename):
			# Note: downloader only used for options
			if not os.access(filename, os.W_OK):
				sys.exit('ERROR: no write permissions on %s' % filename)

			downloader.to_screen('Updating to latest stable version...')
			try:
				latest_url = 'http://github.com/rg3/youtube-dl/raw/master/LATEST_VERSION'
				latest_version = urllib.urlopen(latest_url).read().strip()
				prog_url = 'http://github.com/rg3/youtube-dl/raw/%s/youtube-dl' % latest_version
				newcontent = urllib.urlopen(prog_url).read()
			except (IOError, OSError), err:
				sys.exit('ERROR: unable to download latest version')
			try:
				stream = open(filename, 'w')
				stream.write(newcontent)
				stream.close()
			except (IOError, OSError), err:
				sys.exit('ERROR: unable to overwrite current version')
			downloader.to_screen('Updated to version %s' % latest_version)

		# Parse command line
		parser = optparse.OptionParser(
			usage='Usage: %prog [options] url...',
			version='2010.12.09',
			conflict_handler='resolve',
		)

		parser.add_option('-h', '--help',
				action='help', help='print this help text and exit')
		parser.add_option('-v', '--version',
				action='version', help='print program version and exit')
		parser.add_option('-U', '--update',
				action='store_true', dest='update_self', help='update this program to latest stable version')
		parser.add_option('-i', '--ignore-errors',
				action='store_true', dest='ignoreerrors', help='continue on download errors', default=False)
		parser.add_option('-r', '--rate-limit',
				dest='ratelimit', metavar='LIMIT', help='download rate limit (e.g. 50k or 44.6m)')
		parser.add_option('-R', '--retries',
				dest='retries', metavar='RETRIES', help='number of retries (default is 10)', default=10)
		parser.add_option('--playlist-start',
				dest='playliststart', metavar='NUMBER', help='playlist video to start at (default is 1)', default=1)
		parser.add_option('--playlist-end',
				dest='playlistend', metavar='NUMBER', help='playlist video to end at (default is last)', default=-1)
		parser.add_option('--dump-user-agent',
				action='store_true', dest='dump_user_agent', help='display the current browser identification', default=False)

		authentication = optparse.OptionGroup(parser, 'Authentication Options')
		authentication.add_option('-u', '--username',
				dest='username', metavar='USERNAME', help='account username')
		authentication.add_option('-p', '--password',
				dest='password', metavar='PASSWORD', help='account password')
		authentication.add_option('-n', '--netrc',
				action='store_true', dest='usenetrc', help='use .netrc authentication data', default=False)
		parser.add_option_group(authentication)

		video_format = optparse.OptionGroup(parser, 'Video Format Options')
		video_format.add_option('-f', '--format',
				action='store', dest='format', metavar='FORMAT', help='video format code')
		video_format.add_option('--all-formats',
				action='store_const', dest='format', help='download all available video formats', const='-1')
		video_format.add_option('--max-quality',
				action='store', dest='format_limit', metavar='FORMAT', help='highest quality format to download')
		parser.add_option_group(video_format)

		verbosity = optparse.OptionGroup(parser, 'Verbosity / Simulation Options')
		verbosity.add_option('-q', '--quiet',
				action='store_true', dest='quiet', help='activates quiet mode', default=False)
		verbosity.add_option('-s', '--simulate',
				action='store_true', dest='simulate', help='do not download video', default=False)
		verbosity.add_option('-g', '--get-url',
				action='store_true', dest='geturl', help='simulate, quiet but print URL', default=False)
		verbosity.add_option('-e', '--get-title',
				action='store_true', dest='gettitle', help='simulate, quiet but print title', default=False)
		verbosity.add_option('--get-thumbnail',
				action='store_true', dest='getthumbnail', help='simulate, quiet but print thumbnail URL', default=False)
		verbosity.add_option('--get-description',
				action='store_true', dest='getdescription', help='simulate, quiet but print video description', default=False)
		verbosity.add_option('--no-progress',
				action='store_true', dest='noprogress', help='do not print progress bar', default=False)
		verbosity.add_option('--console-title',
				action='store_true', dest='consoletitle', help='display progress in console titlebar', default=False)
		parser.add_option_group(verbosity)

		filesystem = optparse.OptionGroup(parser, 'Filesystem Options')
		filesystem.add_option('-t', '--title',
				action='store_true', dest='usetitle', help='use title in file name', default=False)
		filesystem.add_option('-l', '--literal',
				action='store_true', dest='useliteral', help='use literal title in file name', default=False)
		filesystem.add_option('-A', '--auto-number',
				action='store_true', dest='autonumber', help='number downloaded files starting from 00000', default=False)
		filesystem.add_option('-o', '--output',
				dest='outtmpl', metavar='TEMPLATE', help='output filename template')
		filesystem.add_option('-a', '--batch-file',
				dest='batchfile', metavar='FILE', help='file containing URLs to download (\'-\' for stdin)')
		filesystem.add_option('-w', '--no-overwrites',
				action='store_true', dest='nooverwrites', help='do not overwrite files', default=False)
		filesystem.add_option('-c', '--continue',
				action='store_true', dest='continue_dl', help='resume partially downloaded files', default=False)
		filesystem.add_option('--cookies',
				dest='cookiefile', metavar='FILE', help='file to dump cookie jar to')
		filesystem.add_option('--no-part',
				action='store_true', dest='nopart', help='do not use .part files', default=False)
		parser.add_option_group(filesystem)

		(opts, args) = parser.parse_args()

		# Open appropriate CookieJar
		if opts.cookiefile is None:
			jar = cookielib.CookieJar()
		else:
			try:
				jar = cookielib.MozillaCookieJar(opts.cookiefile)
				if os.path.isfile(opts.cookiefile) and os.access(opts.cookiefile, os.R_OK):
					jar.load()
			except (IOError, OSError), err:
				sys.exit(u'ERROR: unable to open cookie file')

		# Dump user agent
		if opts.dump_user_agent:
			print std_headers['User-Agent']
			sys.exit(0)

		# General configuration
		cookie_processor = urllib2.HTTPCookieProcessor(jar)
		urllib2.install_opener(urllib2.build_opener(urllib2.ProxyHandler(), cookie_processor, YoutubeDLHandler()))
		socket.setdefaulttimeout(300) # 5 minutes should be enough (famous last words)

		# Batch file verification
		batchurls = []
		if opts.batchfile is not None:
			try:
				if opts.batchfile == '-':
					batchfd = sys.stdin
				else:
					batchfd = open(opts.batchfile, 'r')
				batchurls = batchfd.readlines()
				batchurls = [x.strip() for x in batchurls]
				batchurls = [x for x in batchurls if len(x) > 0 and not re.search(r'^[#/;]', x)]
			except IOError:
				sys.exit(u'ERROR: batch file could not be read')
		all_urls = batchurls + args

		# Conflicting, missing and erroneous options
		if opts.usenetrc and (opts.username is not None or opts.password is not None):
			parser.error(u'using .netrc conflicts with giving username/password')
		if opts.password is not None and opts.username is None:
			parser.error(u'account username missing')
		if opts.outtmpl is not None and (opts.useliteral or opts.usetitle or opts.autonumber):
			parser.error(u'using output template conflicts with using title, literal title or auto number')
		if opts.usetitle and opts.useliteral:
			parser.error(u'using title conflicts with using literal title')
		if opts.username is not None and opts.password is None:
			opts.password = getpass.getpass(u'Type account password and press return:')
		if opts.ratelimit is not None:
			numeric_limit = FileDownloader.parse_bytes(opts.ratelimit)
			if numeric_limit is None:
				parser.error(u'invalid rate limit specified')
			opts.ratelimit = numeric_limit
		if opts.retries is not None:
			try:
				opts.retries = long(opts.retries)
			except (TypeError, ValueError), err:
				parser.error(u'invalid retry count specified')
		try:
			opts.playliststart = long(opts.playliststart)
			if opts.playliststart <= 0:
				raise ValueError
		except (TypeError, ValueError), err:
			parser.error(u'invalid playlist start number specified')
		try:
			opts.playlistend = long(opts.playlistend)
			if opts.playlistend != -1 and (opts.playlistend <= 0 or opts.playlistend < opts.playliststart):
				raise ValueError
		except (TypeError, ValueError), err:
			parser.error(u'invalid playlist end number specified')

		# Information extractors
		youtube_ie = YoutubeIE()
		metacafe_ie = MetacafeIE(youtube_ie)
		dailymotion_ie = DailymotionIE()
		youtube_pl_ie = YoutubePlaylistIE(youtube_ie)
		youtube_user_ie = YoutubeUserIE(youtube_ie)
		youtube_search_ie = YoutubeSearchIE(youtube_ie)
		google_ie = GoogleIE()
		google_search_ie = GoogleSearchIE(google_ie)
		photobucket_ie = PhotobucketIE()
		yahoo_ie = YahooIE()
		yahoo_search_ie = YahooSearchIE(yahoo_ie)
		deposit_files_ie = DepositFilesIE()
		generic_ie = GenericIE()

		# File downloader
		fd = FileDownloader({
			'usenetrc': opts.usenetrc,
			'username': opts.username,
			'password': opts.password,
			'quiet': (opts.quiet or opts.geturl or opts.gettitle or opts.getthumbnail or opts.getdescription),
			'forceurl': opts.geturl,
			'forcetitle': opts.gettitle,
			'forcethumbnail': opts.getthumbnail,
			'forcedescription': opts.getdescription,
			'simulate': (opts.simulate or opts.geturl or opts.gettitle or opts.getthumbnail or opts.getdescription),
			'format': opts.format,
			'format_limit': opts.format_limit,
			'outtmpl': ((opts.outtmpl is not None and opts.outtmpl.decode(preferredencoding()))
				or (opts.format == '-1' and opts.usetitle and u'%(stitle)s-%(id)s-%(format)s.%(ext)s')
				or (opts.format == '-1' and opts.useliteral and u'%(title)s-%(id)s-%(format)s.%(ext)s')
				or (opts.format == '-1' and u'%(id)s-%(format)s.%(ext)s')
				or (opts.usetitle and opts.autonumber and u'%(autonumber)s-%(stitle)s-%(id)s.%(ext)s')
				or (opts.useliteral and opts.autonumber and u'%(autonumber)s-%(title)s-%(id)s.%(ext)s')
				or (opts.usetitle and u'%(stitle)s-%(id)s.%(ext)s')
				or (opts.useliteral and u'%(title)s-%(id)s.%(ext)s')
				or (opts.autonumber and u'%(autonumber)s-%(id)s.%(ext)s')
				or u'%(id)s.%(ext)s'),
			'ignoreerrors': opts.ignoreerrors,
			'ratelimit': opts.ratelimit,
			'nooverwrites': opts.nooverwrites,
			'retries': opts.retries,
			'continuedl': opts.continue_dl,
			'noprogress': opts.noprogress,
			'playliststart': opts.playliststart,
			'playlistend': opts.playlistend,
			'logtostderr': opts.outtmpl == '-',
			'consoletitle': opts.consoletitle,
			'nopart': opts.nopart,
			})
		fd.add_info_extractor(youtube_search_ie)
		fd.add_info_extractor(youtube_pl_ie)
		fd.add_info_extractor(youtube_user_ie)
		fd.add_info_extractor(metacafe_ie)
		fd.add_info_extractor(dailymotion_ie)
		fd.add_info_extractor(youtube_ie)
		fd.add_info_extractor(google_ie)
		fd.add_info_extractor(google_search_ie)
		fd.add_info_extractor(photobucket_ie)
		fd.add_info_extractor(yahoo_ie)
		fd.add_info_extractor(yahoo_search_ie)
		fd.add_info_extractor(deposit_files_ie)

		# This must come last since it's the
		# fallback if none of the others work
		fd.add_info_extractor(generic_ie)

		# Update version
		if opts.update_self:
			update_self(fd, sys.argv[0])

		# Maybe do nothing
		if len(all_urls) < 1:
			if not opts.update_self:
				parser.error(u'you must provide at least one URL')
			else:
				sys.exit()
		retcode = fd.download(all_urls)

		# Dump cookie jar if requested
		if opts.cookiefile is not None:
			try:
				jar.save()
			except (IOError, OSError), err:
				sys.exit(u'ERROR: unable to save cookie jar')

		sys.exit(retcode)

	except DownloadError:
		sys.exit(1)
	except SameFileError:
		sys.exit(u'ERROR: fixed output name but more than one file to download')
	except KeyboardInterrupt:
		sys.exit(u'\nERROR: Interrupted by user')<|MERGE_RESOLUTION|>--- conflicted
+++ resolved
@@ -2154,19 +2154,9 @@
 		video_ids = []
 		pagenum = 0
 
-<<<<<<< HEAD
 		while True:
 			start_index = pagenum * self._GDATA_PAGE_SIZE + 1
 			self.report_download_page(username, start_index)
-=======
-		self.report_download_page(username)
-		request = urllib2.Request(self._TEMPLATE_URL % (username))
-		try:
-			page = urllib2.urlopen(request).read()
-		except (urllib2.URLError, httplib.HTTPException, socket.error), err:
-			self._downloader.trouble(u'ERROR: unable to download webpage: %s' % str(err))
-			return
->>>>>>> b940c84a
 
 			request = urllib2.Request(self._GDATA_URL % (username, self._GDATA_PAGE_SIZE, start_index), None, std_headers)
 
