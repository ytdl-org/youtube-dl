--- conflicted
+++ resolved
@@ -1967,18 +1967,10 @@
 				break
 			pagenum = pagenum + 1
 
-<<<<<<< HEAD
-		playliststart = self._downloader.params.get('playliststart', 1)
-		playliststart -= 1 #our arrays are zero-based but the playlist is 1-based
-		playlistend = self._downloader.params.get('playlistend', -1) #last item of video_ids is not used
-		video_ids = video_ids[playliststart:playlistend] #always use slice as options have default values
-			
-=======
 		playliststart = self._downloader.params.get('playliststart', 1) - 1
 		playlistend = self._downloader.params.get('playlistend', -1)
 		video_ids = video_ids[playliststart:playlistend]
 
->>>>>>> 8cc44341
 		for id in video_ids:
 			self._youtube_ie.extract('http://www.youtube.com/watch?v=%s' % id)
 		return
@@ -2034,16 +2026,9 @@
 				ids_in_page.append(mobj.group(1))
 		video_ids.extend(ids_in_page)
 
-<<<<<<< HEAD
-		playliststart = self._downloader.params.get('playliststart', 1)
-		playliststart -= 1 #our arrays are zero-based but the playlist is 1-based
-		playlistend = self._downloader.params.get('playlistend', -1) #last item of video_ids is not used
-		video_ids = video_ids[playliststart:playlistend] #always use slice as options have default values
-=======
 		playliststart = self._downloader.params.get('playliststart', 1) - 1
 		playlistend = self._downloader.params.get('playlistend', -1)
 		video_ids = video_ids[playliststart:playlistend]
->>>>>>> 8cc44341
 
 		for id in video_ids:
 			self._youtube_ie.extract('http://www.youtube.com/watch?v=%s' % id)
@@ -2255,18 +2240,6 @@
 				opts.retries = long(opts.retries)
 			except (TypeError, ValueError), err:
 				parser.error(u'invalid retry count specified')
-<<<<<<< HEAD
-		if opts.playliststart is not None:
-			try:
-				opts.playliststart = long(opts.playliststart)
-			except (TypeError, ValueError), err:
-				parser.error(u'invalid playlist-start page specified')
-		if opts.playlistend is not None:
-			try:
-				opts.playlistend = long(opts.playlistend)
-			except (TypeError, ValueError), err:
-				parser.error(u'invalid playlist-end page specified')
-=======
 		try:
 			opts.playliststart = long(opts.playliststart)
 			if opts.playliststart <= 0:
@@ -2279,7 +2252,6 @@
 				raise ValueError
 		except (TypeError, ValueError), err:
 			parser.error(u'invalid playlist end number specified')
->>>>>>> 8cc44341
 
 		# Information extractors
 		youtube_ie = YoutubeIE()
