--- conflicted
+++ resolved
@@ -55,11 +55,7 @@
 \ \ \ \ \ \ \ \ \ \ \ \ \ \ \ \ \ \ \ \ \ \ \ \ \ %(autonumber)s\ to\ get\ an\ automatically\ incremented
 \ \ \ \ \ \ \ \ \ \ \ \ \ \ \ \ \ \ \ \ \ \ \ \ \ number,\ %(ext)s\ for\ the\ filename\ extension,
 \ \ \ \ \ \ \ \ \ \ \ \ \ \ \ \ \ \ \ \ \ \ \ \ \ %(upload_date)s\ for\ the\ upload\ date\ (YYYYMMDD),
-<<<<<<< HEAD
-\ \ \ \ \ \ \ \ \ \ \ \ \ \ \ \ \ \ \ \ \ \ \ \ \ %(extractor)s\ for\ the\ extractor\ used\ (youtube,\ metacafe,
-=======
 \ \ \ \ \ \ \ \ \ \ \ \ \ \ \ \ \ \ \ \ \ \ \ \ \ %(extractor)s\ for\ the\ provider\ (youtube,\ metacafe,
->>>>>>> aa859639
 \ \ \ \ \ \ \ \ \ \ \ \ \ \ \ \ \ \ \ \ \ \ \ \ \ etc),\ %(id)s\ for\ the\ video\ id\ and\ %%\ for\ a\ literal
 \ \ \ \ \ \ \ \ \ \ \ \ \ \ \ \ \ \ \ \ \ \ \ \ \ percent.\ Use\ -\ to\ output\ to\ stdout.
 -a,\ --batch-file\ FILE\ \ \ \ file\ containing\ URLs\ to\ download\ (\[aq]-\[aq]\ for\ stdin)
