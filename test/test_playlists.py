--- conflicted
+++ resolved
@@ -25,14 +25,10 @@
     LivestreamIE,
     NHLVideocenterIE,
     BambuserChannelIE,
-<<<<<<< HEAD
-    BandcampAlbumIE
-=======
     BandcampAlbumIE,
     SmotriCommunityIE,
     SmotriUserIE,
     IviCompilationIE
->>>>>>> 608d11f5
 )
 
 
@@ -145,8 +141,6 @@
         self.assertIsPlaylist(result)
         self.assertEqual(result['title'], u'Nightmare Night EP')
         self.assertTrue(len(result['entries']) >= 4)
-<<<<<<< HEAD
-=======
         
     def test_smotri_community(self):
         dl = FakeYDL()
@@ -194,7 +188,6 @@
         self.assertEqual(result['title'], u'Дежурный ангел (2010 - 2012) 2 сезон')
         self.assertTrue(len(result['entries']) >= 20)
 
->>>>>>> 608d11f5
 
 if __name__ == '__main__':
     unittest.main()