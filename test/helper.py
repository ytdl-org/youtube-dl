--- conflicted
+++ resolved
@@ -121,15 +121,10 @@
                 u'invalid value for field %s, expected %r, got %r' % (info_field, expected, got))
 
     # Check for the presence of mandatory fields
-<<<<<<< HEAD
-    for key in ('id', 'title', 'ext'):
-        self.assertTrue(got_dict.get(key), 'Missing mandatory field %s' % key)
+    if got_dict.get('_type') != 'playlist':
+        for key in ('id', 'title', 'ext'):
+            self.assertTrue(got_dict.get(key), 'Missing mandatory field %s' % key)
     self.assertTrue(any(key in info_dict.keys() and info_dict[key] for key in ('url', 'parts')))
-=======
-    if got_dict.get('_type') != 'playlist':
-        for key in ('id', 'url', 'title', 'ext'):
-            self.assertTrue(got_dict.get(key), 'Missing mandatory field %s' % key)
->>>>>>> dc9f3568
     # Check for mandatory fields that are automatically set by YoutubeDL
     for key in ['webpage_url', 'extractor', 'extractor_key']:
         self.assertTrue(got_dict.get(key), u'Missing field: %s' % key)
