#!/usr/bin/env python
# coding: utf-8

# Allow direct execution
import os
import sys
import unittest
sys.path.insert(0, os.path.dirname(os.path.dirname(os.path.abspath(__file__))))


# Various small unit tests
import xml.etree.ElementTree

#from youtube_dl.utils import htmlentity_transform
from youtube_dl.utils import (
    DateRange,
    encodeFilename,
    find_xpath_attr,
    get_meta_content,
    orderedSet,
    parse_duration,
    sanitize_filename,
    shell_quote,
    smuggle_url,
    str_to_int,
    timeconvert,
    unescapeHTML,
    unified_strdate,
    unsmuggle_url,
<<<<<<< HEAD
    shell_quote,
    encodeFilename,
=======
    url_basename,
    xpath_with_ns,
>>>>>>> 608d11f5
)

if sys.version_info < (3, 0):
    _compat_str = lambda b: b.decode('unicode-escape')
else:
    _compat_str = lambda s: s


class TestUtil(unittest.TestCase):
    def test_timeconvert(self):
        self.assertTrue(timeconvert('') is None)
        self.assertTrue(timeconvert('bougrg') is None)

    def test_sanitize_filename(self):
        self.assertEqual(sanitize_filename('abc'), 'abc')
        self.assertEqual(sanitize_filename('abc_d-e'), 'abc_d-e')

        self.assertEqual(sanitize_filename('123'), '123')

        self.assertEqual('abc_de', sanitize_filename('abc/de'))
        self.assertFalse('/' in sanitize_filename('abc/de///'))

        self.assertEqual('abc_de', sanitize_filename('abc/<>\\*|de'))
        self.assertEqual('xxx', sanitize_filename('xxx/<>\\*|'))
        self.assertEqual('yes no', sanitize_filename('yes? no'))
        self.assertEqual('this - that', sanitize_filename('this: that'))

        self.assertEqual(sanitize_filename('AT&T'), 'AT&T')
        aumlaut = _compat_str('\xe4')
        self.assertEqual(sanitize_filename(aumlaut), aumlaut)
        tests = _compat_str('\u043a\u0438\u0440\u0438\u043b\u043b\u0438\u0446\u0430')
        self.assertEqual(sanitize_filename(tests), tests)

        forbidden = '"\0\\/'
        for fc in forbidden:
            for fbc in forbidden:
                self.assertTrue(fbc not in sanitize_filename(fc))

    def test_sanitize_filename_restricted(self):
        self.assertEqual(sanitize_filename('abc', restricted=True), 'abc')
        self.assertEqual(sanitize_filename('abc_d-e', restricted=True), 'abc_d-e')

        self.assertEqual(sanitize_filename('123', restricted=True), '123')

        self.assertEqual('abc_de', sanitize_filename('abc/de', restricted=True))
        self.assertFalse('/' in sanitize_filename('abc/de///', restricted=True))

        self.assertEqual('abc_de', sanitize_filename('abc/<>\\*|de', restricted=True))
        self.assertEqual('xxx', sanitize_filename('xxx/<>\\*|', restricted=True))
        self.assertEqual('yes_no', sanitize_filename('yes? no', restricted=True))
        self.assertEqual('this_-_that', sanitize_filename('this: that', restricted=True))

        tests = _compat_str('a\xe4b\u4e2d\u56fd\u7684c')
        self.assertEqual(sanitize_filename(tests, restricted=True), 'a_b_c')
        self.assertTrue(sanitize_filename(_compat_str('\xf6'), restricted=True) != '')  # No empty filename

        forbidden = '"\0\\/&!: \'\t\n()[]{}$;`^,#'
        for fc in forbidden:
            for fbc in forbidden:
                self.assertTrue(fbc not in sanitize_filename(fc, restricted=True))

        # Handle a common case more neatly
        self.assertEqual(sanitize_filename(_compat_str('\u5927\u58f0\u5e26 - Song'), restricted=True), 'Song')
        self.assertEqual(sanitize_filename(_compat_str('\u603b\u7edf: Speech'), restricted=True), 'Speech')
        # .. but make sure the file name is never empty
        self.assertTrue(sanitize_filename('-', restricted=True) != '')
        self.assertTrue(sanitize_filename(':', restricted=True) != '')

    def test_sanitize_ids(self):
        self.assertEqual(sanitize_filename('_n_cd26wFpw', is_id=True), '_n_cd26wFpw')
        self.assertEqual(sanitize_filename('_BD_eEpuzXw', is_id=True), '_BD_eEpuzXw')
        self.assertEqual(sanitize_filename('N0Y__7-UOdI', is_id=True), 'N0Y__7-UOdI')

    def test_ordered_set(self):
        self.assertEqual(orderedSet([1, 1, 2, 3, 4, 4, 5, 6, 7, 3, 5]), [1, 2, 3, 4, 5, 6, 7])
        self.assertEqual(orderedSet([]), [])
        self.assertEqual(orderedSet([1]), [1])
        #keep the list ordered
        self.assertEqual(orderedSet([135, 1, 1, 1]), [135, 1])

    def test_unescape_html(self):
        self.assertEqual(unescapeHTML(_compat_str('%20;')), _compat_str('%20;'))
        
    def test_daterange(self):
        _20century = DateRange("19000101","20000101")
        self.assertFalse("17890714" in _20century)
        _ac = DateRange("00010101")
        self.assertTrue("19690721" in _ac)
        _firstmilenium = DateRange(end="10000101")
        self.assertTrue("07110427" in _firstmilenium)

    def test_unified_dates(self):
        self.assertEqual(unified_strdate('December 21, 2010'), '20101221')
        self.assertEqual(unified_strdate('8/7/2009'), '20090708')
        self.assertEqual(unified_strdate('Dec 14, 2012'), '20121214')
        self.assertEqual(unified_strdate('2012/10/11 01:56:38 +0000'), '20121011')

    def test_find_xpath_attr(self):
        testxml = u'''<root>
            <node/>
            <node x="a"/>
            <node x="a" y="c" />
            <node x="b" y="d" />
        </root>'''
        doc = xml.etree.ElementTree.fromstring(testxml)

        self.assertEqual(find_xpath_attr(doc, './/fourohfour', 'n', 'v'), None)
        self.assertEqual(find_xpath_attr(doc, './/node', 'x', 'a'), doc[1])
        self.assertEqual(find_xpath_attr(doc, './/node', 'y', 'c'), doc[2])

    def test_meta_parser(self):
        testhtml = u'''
        <head>
            <meta name="description" content="foo &amp; bar">
            <meta content='Plato' name='author'/>
        </head>
        '''
        get_meta = lambda name: get_meta_content(name, testhtml)
        self.assertEqual(get_meta('description'), u'foo & bar')
        self.assertEqual(get_meta('author'), 'Plato')

    def test_xpath_with_ns(self):
        testxml = u'''<root xmlns:media="http://example.com/">
            <media:song>
                <media:author>The Author</media:author>
                <url>http://server.com/download.mp3</url>
            </media:song>
        </root>'''
        doc = xml.etree.ElementTree.fromstring(testxml)
        find = lambda p: doc.find(xpath_with_ns(p, {'media': 'http://example.com/'}))
        self.assertTrue(find('media:song') is not None)
        self.assertEqual(find('media:song/media:author').text, u'The Author')
        self.assertEqual(find('media:song/url').text, u'http://server.com/download.mp3')

    def test_smuggle_url(self):
        data = {u"ö": u"ö", u"abc": [3]}
        url = 'https://foo.bar/baz?x=y#a'
        smug_url = smuggle_url(url, data)
        unsmug_url, unsmug_data = unsmuggle_url(smug_url)
        self.assertEqual(url, unsmug_url)
        self.assertEqual(data, unsmug_data)

        res_url, res_data = unsmuggle_url(url)
        self.assertEqual(res_url, url)
        self.assertEqual(res_data, None)

    def test_shell_quote(self):
        args = ['ffmpeg', '-i', encodeFilename(u'ñ€ß\'.mp4')]
        self.assertEqual(shell_quote(args), u"""ffmpeg -i 'ñ€ß'"'"'.mp4'""")

<<<<<<< HEAD
=======
    def test_str_to_int(self):
        self.assertEqual(str_to_int('123,456'), 123456)
        self.assertEqual(str_to_int('123.456'), 123456)

    def test_url_basename(self):
        self.assertEqual(url_basename(u'http://foo.de/'), u'')
        self.assertEqual(url_basename(u'http://foo.de/bar/baz'), u'baz')
        self.assertEqual(url_basename(u'http://foo.de/bar/baz?x=y'), u'baz')
        self.assertEqual(url_basename(u'http://foo.de/bar/baz#x=y'), u'baz')
        self.assertEqual(url_basename(u'http://foo.de/bar/baz/'), u'baz')
        self.assertEqual(
            url_basename(u'http://media.w3.org/2010/05/sintel/trailer.mp4'),
            u'trailer.mp4')

    def test_parse_duration(self):
        self.assertEqual(parse_duration(None), None)
        self.assertEqual(parse_duration('1'), 1)
        self.assertEqual(parse_duration('1337:12'), 80232)
        self.assertEqual(parse_duration('9:12:43'), 33163)
        self.assertEqual(parse_duration('x:y'), None)
>>>>>>> 608d11f5

if __name__ == '__main__':
    unittest.main()<|MERGE_RESOLUTION|>--- conflicted
+++ resolved
@@ -27,13 +27,8 @@
     unescapeHTML,
     unified_strdate,
     unsmuggle_url,
-<<<<<<< HEAD
-    shell_quote,
-    encodeFilename,
-=======
     url_basename,
     xpath_with_ns,
->>>>>>> 608d11f5
 )
 
 if sys.version_info < (3, 0):
@@ -184,8 +179,6 @@
         args = ['ffmpeg', '-i', encodeFilename(u'ñ€ß\'.mp4')]
         self.assertEqual(shell_quote(args), u"""ffmpeg -i 'ñ€ß'"'"'.mp4'""")
 
-<<<<<<< HEAD
-=======
     def test_str_to_int(self):
         self.assertEqual(str_to_int('123,456'), 123456)
         self.assertEqual(str_to_int('123.456'), 123456)
@@ -206,7 +199,6 @@
         self.assertEqual(parse_duration('1337:12'), 80232)
         self.assertEqual(parse_duration('9:12:43'), 33163)
         self.assertEqual(parse_duration('x:y'), None)
->>>>>>> 608d11f5
 
 if __name__ == '__main__':
     unittest.main()